{
  "name": "matrix-js-sdk",
  "version": "0.7.4",
  "description": "Matrix Client-Server SDK for Javascript",
  "main": "index.js",
  "scripts": {
    "test": "istanbul cover --report cobertura --config .istanbul.yml -i \"lib/**/*.js\" jasmine-node -- spec --verbose --junitreport --captureExceptions",
    "check": "jasmine-node spec --verbose --junitreport --captureExceptions",
    "gendoc": "jsdoc -r lib -P package.json -R README.md -d .jsdoc",
    "start": "babel -s -w -d lib src",
    "build": "babel -s -d lib src && rimraf dist && mkdir dist && browserify --exclude olm browser-index.js -o dist/browser-matrix.js --ignore-missing && uglifyjs -c -m -o dist/browser-matrix.min.js dist/browser-matrix.js",
    "dist": "npm run build",
    "watch": "watchify --exclude olm browser-index.js -o dist/browser-matrix-dev.js -v",
<<<<<<< HEAD
    "lint": "eslint --max-warnings 1860 src spec",
    "prepublish": "npm run lint && npm run build && git rev-parse HEAD > git-revision.txt"
=======
    "lint": "eslint --max-warnings 122 src spec",
    "prepublish": "npm run build && git rev-parse HEAD > git-revision.txt"
>>>>>>> 194fad74
  },
  "repository": {
    "url": "https://github.com/matrix-org/matrix-js-sdk"
  },
  "keywords": [
    "matrix-org"
  ],
  "browser": "browser-index.js",
  "author": "matrix.org",
  "license": "Apache-2.0",
  "files": [
    ".eslintrc.js",
    "spec/.eslintrc.js",
    "CHANGELOG.md",
    "CONTRIBUTING.rst",
    "LICENSE",
    "README.md",
    "RELEASING.md",
    "examples",
    "git-hooks",
    "git-revision.txt",
    "index.js",
    "browser-index.js",
    "jenkins.sh",
    "lib",
    "package.json",
    "release.sh",
    "spec",
    "src"
  ],
  "dependencies": {
    "another-json": "^0.2.0",
    "browser-request": "^0.3.3",
    "browserify": "^10.2.3",
    "q": "^1.4.1",
    "request": "^2.53.0"
  },
  "devDependencies": {
    "babel-cli": "^6.18.0",
    "babel-preset-es2015": "^6.18.0",
    "eslint": "^3.13.1",
    "eslint-config-google": "^0.7.1",
    "istanbul": "^0.3.13",
    "jasmine-node": "^1.14.5",
    "jsdoc": "^3.4.0",
    "rimraf": "^2.5.4",
    "uglifyjs": "^2.4.10",
    "watchify": "^3.2.1"
  },
  "optionalDependencies": {
    "olm": "https://matrix.org/packages/npm/olm/olm-2.2.1.tgz"
  }
}<|MERGE_RESOLUTION|>--- conflicted
+++ resolved
@@ -11,13 +11,8 @@
     "build": "babel -s -d lib src && rimraf dist && mkdir dist && browserify --exclude olm browser-index.js -o dist/browser-matrix.js --ignore-missing && uglifyjs -c -m -o dist/browser-matrix.min.js dist/browser-matrix.js",
     "dist": "npm run build",
     "watch": "watchify --exclude olm browser-index.js -o dist/browser-matrix-dev.js -v",
-<<<<<<< HEAD
     "lint": "eslint --max-warnings 1860 src spec",
-    "prepublish": "npm run lint && npm run build && git rev-parse HEAD > git-revision.txt"
-=======
-    "lint": "eslint --max-warnings 122 src spec",
     "prepublish": "npm run build && git rev-parse HEAD > git-revision.txt"
->>>>>>> 194fad74
   },
   "repository": {
     "url": "https://github.com/matrix-org/matrix-js-sdk"
