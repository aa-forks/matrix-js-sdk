--- conflicted
+++ resolved
@@ -15,13 +15,8 @@
     "build": "babel -s -d lib src && rimraf dist && mkdir dist && browserify -d browser-index.js | exorcist dist/browser-matrix.js.map > dist/browser-matrix.js && uglifyjs -c -m -o dist/browser-matrix.min.js --source-map dist/browser-matrix.min.js.map --in-source-map dist/browser-matrix.js.map dist/browser-matrix.js",
     "dist": "npm run build",
     "watch": "watchify -d browser-index.js -o 'exorcist dist/browser-matrix.js.map > dist/browser-matrix.js' -v",
-<<<<<<< HEAD
     "lint": "eslint --max-warnings 110 src spec",
-    "prepublish": "npm run build && git rev-parse HEAD > git-revision.txt"
-=======
-    "lint": "eslint --max-warnings 109 src spec",
     "prepublish": "npm run clean && npm run build && git rev-parse HEAD > git-revision.txt"
->>>>>>> f5f88673
   },
   "repository": {
     "url": "https://github.com/matrix-org/matrix-js-sdk"
