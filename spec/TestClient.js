--- conflicted
+++ resolved
@@ -59,10 +59,7 @@
         deviceId: deviceId,
         sessionStore: sessionStore,
         request: this.httpBackend.requestFn,
-<<<<<<< HEAD
         useWebSockets: false,
-    });
-=======
     }, options);
     if (!options.cryptoStore) {
         // expose this so the tests can get to it
@@ -70,7 +67,6 @@
         options.cryptoStore = this.cryptoStore;
     }
     this.client = createClient(options);
->>>>>>> 52a893a8
 
     this.deviceKeys = null;
     this.oneTimeKeys = {};
