/*
Copyright 2015, 2016 OpenMarket Ltd
Copyright 2017 Vector Creations Ltd

Licensed under the Apache License, Version 2.0 (the "License");
you may not use this file except in compliance with the License.
You may obtain a copy of the License at

    http://www.apache.org/licenses/LICENSE-2.0

Unless required by applicable law or agreed to in writing, software
distributed under the License is distributed on an "AS IS" BASIS,
WITHOUT WARRANTIES OR CONDITIONS OF ANY KIND, either express or implied.
See the License for the specific language governing permissions and
limitations under the License.
*/
"use strict";

const PushProcessor = require('./pushprocessor');

/**
 * This is an internal module. See {@link MatrixClient} for the public class.
 * @module client
 */
const EventEmitter = require("events").EventEmitter;
const q = require("q");
const url = require('url');

const httpApi = require("./http-api");
const MatrixEvent = require("./models/event").MatrixEvent;
const EventStatus = require("./models/event").EventStatus;
const EventTimeline = require("./models/event-timeline");
const SearchResult = require("./models/search-result");
const StubStore = require("./store/stub");
const webRtcCall = require("./webrtc/call");
const utils = require("./utils");
const contentRepo = require("./content-repo");
const Filter = require("./filter");
const SyncApi = require("./sync");
const WebSocketApi = require("./websocket");
const MatrixBaseApis = require("./base-apis");
const MatrixError = httpApi.MatrixError;

const SCROLLBACK_DELAY_MS = 3000;
let CRYPTO_ENABLED = false;

try {
    var Crypto = require("./crypto");
    CRYPTO_ENABLED = true;
} catch (e) {
    console.warn("Unable to load crypto module: crypto will be disabled: " + e);
}

/**
 * Construct a Matrix Client. Only directly construct this if you want to use
 * custom modules. Normally, {@link createClient} should be used
 * as it specifies 'sensible' defaults for these modules.
 * @constructor
 * @extends {external:EventEmitter}
 * @extends {module:base-apis~MatrixBaseApis}
 *
 * @param {Object} opts The configuration options for this client.
 * @param {string} opts.baseUrl Required. The base URL to the client-server
 * HTTP API.
 * @param {string} opts.idBaseUrl Optional. The base identity server URL for
 * identity server requests.
 * @param {Function} opts.request Required. The function to invoke for HTTP
 * requests. The value of this property is typically <code>require("request")
 * </code> as it returns a function which meets the required interface. See
 * {@link requestFunction} for more information.
 *
 * @param {string} opts.accessToken The access_token for this user.
 *
 * @param {string} opts.userId The user ID for this user.
 *
 * @param {Object=} opts.store The data store to use. If not specified,
 * this client will not store any HTTP responses.
 *
 * @param {string=} opts.deviceId A unique identifier for this device; used for
 *    tracking things like crypto keys and access tokens.  If not specified,
 *    end-to-end crypto will be disabled.
 *
 * @param {Object=} opts.sessionStore A store to be used for end-to-end crypto
 *    session data. This should be a {@link
 *    module:store/session/webstorage~WebStorageSessionStore|WebStorageSessionStore},
 *    or an object implementing the same interface. If not specified,
 *    end-to-end crypto will be disabled.
 *
 * @param {Object} opts.scheduler Optional. The scheduler to use. If not
 * specified, this client will not retry requests on failure. This client
 * will supply its own processing function to
 * {@link module:scheduler~MatrixScheduler#setProcessFunction}.
 *
 * @param {Object} opts.queryParams Optional. Extra query parameters to append
 * to all requests with this client. Useful for application services which require
 * <code>?user_id=</code>.
 *
 * @param {Number=} opts.localTimeoutMs Optional. The default maximum amount of
 * time to wait before timing out HTTP requests. If not specified, there is no timeout.
 *
 * @param {boolean} opts.useWebSocket Optional. Set to false to prefer SyncAPI (long
 * polling) to WebSocketAPI. If not set WebSocketApi will be prefered.
 * Note: There is a fallback to SyncAPI if WebSocketAPI does not work)
 *
 * @param {boolean} [opts.timelineSupport = false] Set to true to enable
 * improved timeline support ({@link
 * module:client~MatrixClient#getEventTimeline getEventTimeline}). It is
 * disabled by default for compatibility with older clients - in particular to
 * maintain support for back-paginating the live timeline after a '/sync'
 * result with a gap.
 *
 * @param {module:crypto.store.base~CryptoStore} opts.cryptoStore
 *    crypto store implementation.
 */
function MatrixClient(opts) {
    MatrixBaseApis.call(this, opts);

    this.store = opts.store || new StubStore();

    this.deviceId = opts.deviceId || null;

    const userId = (opts.userId || null);
    this.credentials = {
        userId: userId,
    };

    this.scheduler = opts.scheduler;
    if (this.scheduler) {
        const self = this;
        //TODO set new ProcessFunction that uses WebSocketApi
        this.scheduler.setProcessFunction(function(eventToSend) {
            const room = self.getRoom(eventToSend.getRoomId());
            if (eventToSend.status !== EventStatus.SENDING) {
                _updatePendingEventStatus(room, eventToSend,
                                          EventStatus.SENDING);
            }
            return _sendEventHttpRequest(self, eventToSend);
        });
    }
    this.clientRunning = false;

    this.callList = {
        // callId: MatrixCall
    };

    // try constructing a MatrixCall to see if we are running in an environment
    // which has WebRTC. If we are, listen for and handle m.call.* events.
    const call = webRtcCall.createNewMatrixCall(this);
    this._supportsVoip = false;
    if (call) {
        setupCallEventHandler(this);
        this._supportsVoip = true;
    }
    this._syncingRetry = null;
    this._syncApi = null;
    this._websocketApi = null;
    this._peekSync = null;
    this._isGuest = false;
    this._ongoingScrollbacks = {};
    this.timelineSupport = Boolean(opts.timelineSupport);
    this.urlPreviewCache = {};
    this._notifTimelineSet = null;

    this.useWebSockets = true;
    if (opts.useWebSocket) {
        this.useWebSockets = Boolean(opts.useWebSocket);
    }

    this._crypto = null;
    this._cryptoStore = opts.cryptoStore;
    if (CRYPTO_ENABLED && Boolean(opts.sessionStore) &&
            Boolean(this._cryptoStore) &&
            userId !== null && this.deviceId !== null) {
        this._crypto = new Crypto(
            this, this,
            opts.sessionStore,
            userId, this.deviceId,
            this.store,
            opts.cryptoStore,
        );

        this.olmVersion = Crypto.getOlmVersion();
    }
}
utils.inherits(MatrixClient, EventEmitter);
utils.extend(MatrixClient.prototype, MatrixBaseApis.prototype);

/**
 * Clear any data out of the persistent stores used by the client.
 *
 * @returns {Promise} Promise which resolves when the stores have been cleared.
 */
MatrixClient.prototype.clearStores = function() {
    if (this._clientRunning) {
        throw new Error("Cannot clear stores while client is running");
    }

    const promises = [];

    promises.push(this.store.deleteAllData());
    if (this._cryptoStore) {
        promises.push(this._cryptoStore.deleteAllData());
    }
    return q.all(promises);
};

/**
 * Get the user-id of the logged-in user
 *
 * @return {?string} MXID for the logged-in user, or null if not logged in
 */
MatrixClient.prototype.getUserId = function() {
    if (this.credentials && this.credentials.userId) {
        return this.credentials.userId;
    }
    return null;
};

/**
 * Get the domain for this client's MXID
 * @return {?string} Domain of this MXID
 */
MatrixClient.prototype.getDomain = function() {
    if (this.credentials && this.credentials.userId) {
        return this.credentials.userId.replace(/^.*?:/, '');
    }
    return null;
};

/**
 * Get the local part of the current user ID e.g. "foo" in "@foo:bar".
 * @return {?string} The user ID localpart or null.
 */
MatrixClient.prototype.getUserIdLocalpart = function() {
    if (this.credentials && this.credentials.userId) {
        return this.credentials.userId.split(":")[0].substring(1);
    }
    return null;
};

/**
 * Get the device ID of this client
 * @return {?string} device ID
 */
MatrixClient.prototype.getDeviceId = function() {
    return this.deviceId;
};


/**
 * Check if the runtime environment supports VoIP calling.
 * @return {boolean} True if VoIP is supported.
 */
MatrixClient.prototype.supportsVoip = function() {
    return this._supportsVoip;
};

/**
 * Get the current sync state.
 * @return {?string} the sync state, which may be null.
 * @see module:client~MatrixClient#event:"sync"
 */
MatrixClient.prototype.getSyncState = function() {
    if (this.useWebSockets && this._websocketApi) {
        return this._websocketApi.getSyncState();
    }
    if (!this._syncApi) {
        return null;
    }
    return this._syncApi.getSyncState();
};

/**
 * Return whether the client is configured for a guest account.
 * @return {boolean} True if this is a guest access_token (or no token is supplied).
 */
MatrixClient.prototype.isGuest = function() {
    return this._isGuest;
};

/**
 * Return the provided scheduler, if any.
 * @return {?module:scheduler~MatrixScheduler} The scheduler or null
 */
MatrixClient.prototype.getScheduler = function() {
    return this.scheduler;
};

/**
 * Set whether this client is a guest account. <b>This method is experimental
 * and may change without warning.</b>
 * @param {boolean} isGuest True if this is a guest account.
 */
MatrixClient.prototype.setGuest = function(isGuest) {
    // EXPERIMENTAL:
    // If the token is a macaroon, it should be encoded in it that it is a 'guest'
    // access token, which means that the SDK can determine this entirely without
    // the dev manually flipping this flag.
    this._isGuest = isGuest;
};

/**
 * Retry a backed off syncing request immediately. This should only be used when
 * the user <b>explicitly</b> attempts to retry their lost connection.
 * @return {boolean} True if this resulted in a request being retried.
 */
MatrixClient.prototype.retryImmediately = function() {
    if (this._websocketApi) {
        return this._websocketApi.reconnectNow();
    }
    return this._syncApi.retryImmediately();
};

/**
 * Return the global notification EventTimelineSet, if any
 *
 * @return {EventTimelineSet} the globl notification EventTimelineSet
 */
MatrixClient.prototype.getNotifTimelineSet = function() {
    return this._notifTimelineSet;
};

/**
 * Set the global notification EventTimelineSet
 *
 * @param {EventTimelineSet} notifTimelineSet
 */
MatrixClient.prototype.setNotifTimelineSet = function(notifTimelineSet) {
    this._notifTimelineSet = notifTimelineSet;
};

// Crypto bits
// ===========

/**
 * Is end-to-end crypto enabled for this client.
 * @return {boolean} True if end-to-end is enabled.
 */
MatrixClient.prototype.isCryptoEnabled = function() {
    return this._crypto !== null;
};


/**
 * Get the Ed25519 key for this device
 *
 * @return {?string} base64-encoded ed25519 key. Null if crypto is
 *    disabled.
 */
MatrixClient.prototype.getDeviceEd25519Key = function() {
    if (!this._crypto) {
        return null;
    }
    return this._crypto.getDeviceEd25519Key();
};

/**
 * Upload the device keys to the homeserver.
 * @return {object} A promise that will resolve when the keys are uploaded.
 * TODO: Check/Propose key-uploading via WebSocket
 */
MatrixClient.prototype.uploadKeys = function() {
    if (this._crypto === null) {
        throw new Error("End-to-end encryption disabled");
    }

    return this._crypto.uploadDeviceKeys();
};

/**
 * Download the keys for a list of users and stores the keys in the session
 * store.
 * @param {Array} userIds The users to fetch.
 * @param {bool} forceDownload Always download the keys even if cached.
 *
 * @return {Promise} A promise which resolves to a map userId->deviceId->{@link
 * module:crypto~DeviceInfo|DeviceInfo}.
 * TODO: Check/Propose key-uploading via WebSocket
 */
MatrixClient.prototype.downloadKeys = function(userIds, forceDownload) {
    if (this._crypto === null) {
        return q.reject(new Error("End-to-end encryption disabled"));
    }
    return this._crypto.downloadKeys(userIds, forceDownload);
};

/**
 * List the stored device keys for a user id
 *
 * @deprecated prefer {@link module:client#getStoredDevicesForUser}
 *
 * @param {string} userId the user to list keys for.
 *
 * @return {object[]} list of devices with "id", "verified", "blocked",
 *    "key", and "display_name" parameters.
 */
MatrixClient.prototype.listDeviceKeys = function(userId) {
    if (this._crypto === null) {
        throw new Error("End-to-end encryption disabled");
    }
    return this._crypto.listDeviceKeys(userId);
};

/**
 * Get the stored device keys for a user id
 *
 * @param {string} userId the user to list keys for.
 *
 * @return {module:crypto-deviceinfo[]} list of devices
 */
MatrixClient.prototype.getStoredDevicesForUser = function(userId) {
    if (this._crypto === null) {
        throw new Error("End-to-end encryption disabled");
    }
    return this._crypto.getStoredDevicesForUser(userId) || [];
};

/**
 * Get the stored device key for a user id and device id
 *
 * @param {string} userId the user to list keys for.
 * @param {string} deviceId unique identifier for the device
 *
 * @return {?module:crypto-deviceinfo} device or null
 */
MatrixClient.prototype.getStoredDevice = function(userId, deviceId) {
    if (this._crypto === null) {
        throw new Error("End-to-end encryption disabled");
    }
    return this._crypto.getStoredDevice(userId, deviceId) || null;
};

/**
 * Mark the given device as verified
 *
 * @param {string} userId owner of the device
 * @param {string} deviceId unique identifier for the device
 *
 * @param {boolean=} verified whether to mark the device as verified. defaults
 *   to 'true'.
 *
 * @fires module:client~event:MatrixClient"deviceVerificationChanged"
 */
MatrixClient.prototype.setDeviceVerified = function(userId, deviceId, verified) {
    if (verified === undefined) {
        verified = true;
    }
    _setDeviceVerification(this, userId, deviceId, verified, null);
};

/**
 * Mark the given device as blocked/unblocked
 *
 * @param {string} userId owner of the device
 * @param {string} deviceId unique identifier for the device
 *
 * @param {boolean=} blocked whether to mark the device as blocked. defaults
 *   to 'true'.
 *
 * @fires module:client~event:MatrixClient"deviceVerificationChanged"
 */
MatrixClient.prototype.setDeviceBlocked = function(userId, deviceId, blocked) {
    if (blocked === undefined) {
        blocked = true;
    }
    _setDeviceVerification(this, userId, deviceId, null, blocked);
};

/**
 * Mark the given device as known/unknown
 *
 * @param {string} userId owner of the device
 * @param {string} deviceId unique identifier for the device
 *
 * @param {boolean=} known whether to mark the device as known. defaults
 *   to 'true'.
 *
 * @fires module:client~event:MatrixClient"deviceVerificationChanged"
 */
MatrixClient.prototype.setDeviceKnown = function(userId, deviceId, known) {
    if (known === undefined) {
        known = true;
    }
    _setDeviceVerification(this, userId, deviceId, null, null, known);
};

function _setDeviceVerification(client, userId, deviceId, verified, blocked, known) {
    if (!client._crypto) {
        throw new Error("End-to-End encryption disabled");
    }
    const dev = client._crypto.setDeviceVerification(
        userId, deviceId, verified, blocked, known,
    );
    client.emit("deviceVerificationChanged", userId, deviceId, dev);
}

/**
 * Set the global override for whether the client should ever send encrypted
 * messages to unverified devices.  If false, it can still be overridden
 * per-room.  If true, it overrides the per-room settings.
 *
 * @param {boolean} value whether to unilaterally blacklist all
 * unverified devices
 */
MatrixClient.prototype.setGlobalBlacklistUnverifiedDevices = function(value) {
    if (this._crypto === null) {
        throw new Error("End-to-end encryption disabled");
    }
    this._crypto.setGlobalBlacklistUnverifiedDevices(value);
};

/**
 * @return {boolean} whether to unilaterally blacklist all
 * unverified devices
 */
MatrixClient.prototype.getGlobalBlacklistUnverifiedDevices = function() {
    if (this._crypto === null) {
        throw new Error("End-to-end encryption disabled");
    }
    return this._crypto.getGlobalBlacklistUnverifiedDevices();
};

/**
 * Get e2e information on the device that sent an event
 *
 * @param {MatrixEvent} event event to be checked
 *
 * @return {module:crypto/deviceinfo?}
 */
MatrixClient.prototype.getEventSenderDeviceInfo = function(event) {
    if (!this._crypto) {
        return null;
    }

    return this._crypto.getEventSenderDeviceInfo(event);
};

/**
 * Check if the sender of an event is verified
 *
 * @param {MatrixEvent} event event to be checked
 *
 * @return {boolean} true if the sender of this event has been verified using
 * {@link module:client~MatrixClient#setDeviceVerified|setDeviceVerified}.
 */
MatrixClient.prototype.isEventSenderVerified = function(event) {
    const device = this.getEventSenderDeviceInfo(event);
    if (!device) {
        return false;
    }
    return device.isVerified();
};

/**
 * Enable end-to-end encryption for a room.
 * @param {string} roomId The room ID to enable encryption in.
 * @param {object} config The encryption config for the room.
 * @return {Object} A promise that will resolve when encryption is setup.
 */
MatrixClient.prototype.setRoomEncryption = function(roomId, config) {
    if (!this._crypto) {
        throw new Error("End-to-End encryption disabled");
    }
    this._crypto.setRoomEncryption(roomId, config);
    return q();
};

/**
 * Whether encryption is enabled for a room.
 * @param {string} roomId the room id to query.
 * @return {bool} whether encryption is enabled.
 */
MatrixClient.prototype.isRoomEncrypted = function(roomId) {
    if (!this._crypto) {
        return false;
    }

    return this._crypto.isRoomEncrypted(roomId);
};

/**
 * Get a list containing all of the room keys
 *
 * This should be encrypted before returning it to the user.
 *
 * @return {module:client.Promise} a promise which resolves to a list of
 *    session export objects
 */
MatrixClient.prototype.exportRoomKeys = function() {
    if (!this._crypto) {
        return q.reject(new Error("End-to-end encryption disabled"));
    }
    return this._crypto.exportRoomKeys();
};

/**
 * Import a list of room keys previously exported by exportRoomKeys
 *
 * @param {Object[]} keys a list of session export objects
 */
MatrixClient.prototype.importRoomKeys = function(keys) {
    if (!this._crypto) {
        throw new Error("End-to-end encryption disabled");
    }
    this._crypto.importRoomKeys(keys);
};

/**
 * Decrypt a received event according to the algorithm specified in the event.
 *
 * @param {MatrixClient} client
 * @param {MatrixEvent} event
 */
function _decryptEvent(client, event) {
    if (!client._crypto) {
        _badEncryptedMessage(event, "Encryption not enabled");
        return;
    }

    try {
        client._crypto.decryptEvent(event);
    } catch (e) {
        console.warn(
            `Error decrypting event (id=${event.getId()}): ${e}`,
        );
        if (e.name !== "DecryptionError") {
            throw e;
        }
        _badEncryptedMessage(event, e.message);
        return;
    }
}

function _badEncryptedMessage(event, reason) {
    event.setClearData({
        type: "m.room.message",
        content: {
            msgtype: "m.bad.encrypted",
            body: "** Unable to decrypt: " + reason + " **",
        },
    });
}

// Room ops
// ========

/**
 * Get the room for the given room ID.
 * This function will return a valid room for any room for which a Room event
 * has been emitted. Note in particular that other events, eg. RoomState.members
 * will be emitted for a room before this function will return the given room.
 * @param {string} roomId The room ID
 * @return {Room} The Room or null if it doesn't exist or there is no data store.
 */
MatrixClient.prototype.getRoom = function(roomId) {
    return this.store.getRoom(roomId);
};

/**
 * Retrieve all known rooms.
 * @return {Room[]} A list of rooms, or an empty list if there is no data store.
 */
MatrixClient.prototype.getRooms = function() {
    return this.store.getRooms();
};

/**
 * Retrieve a user.
 * @param {string} userId The user ID to retrieve.
 * @return {?User} A user or null if there is no data store or the user does
 * not exist.
 */
MatrixClient.prototype.getUser = function(userId) {
    return this.store.getUser(userId);
};

/**
 * Retrieve all known users.
 * @return {User[]} A list of users, or an empty list if there is no data store.
 */
MatrixClient.prototype.getUsers = function() {
    return this.store.getUsers();
};

// User Account Data operations
// ============================

/**
 * Set account data event for the current user.
 * @param {string} eventType The event type
 * @param {Object} contents the contents object for the event
 * @param {module:client.callback} callback Optional.
 * @return {module:client.Promise} Resolves: TODO
 * @return {module:http-api.MatrixError} Rejects: with an error response.
 */
MatrixClient.prototype.setAccountData = function(eventType, contents, callback) {
    const path = utils.encodeUri("/user/$userId/account_data/$type", {
        $userId: this.credentials.userId,
        $type: eventType,
    });
    return this._http.authedRequest(
        callback, "PUT", path, undefined, contents,
    );
};

/**
 * Get account data event of given type for the current user.
 * @param {string} eventType The event type
 * @param {module:client.callback} callback Optional.
 * @return {?object} The contents of the given account data event
 */
MatrixClient.prototype.getAccountData = function(eventType) {
    return this.store.getAccountData(eventType);
};

// Room operations
// ===============

/**
 * Join a room. If you have already joined the room, this will no-op.
 * @param {string} roomIdOrAlias The room ID or room alias to join.
 * @param {Object} opts Options when joining the room.
 * @param {boolean} opts.syncRoom True to do a room initial sync on the resulting
 * room. If false, the <strong>returned Room object will have no current state.
 * </strong> Default: true.
 * @param {boolean} opts.inviteSignUrl If the caller has a keypair 3pid invite,
 *                                     the signing URL is passed in this parameter.
 * @param {module:client.callback} callback Optional.
 * @return {module:client.Promise} Resolves: Room object.
 * @return {module:http-api.MatrixError} Rejects: with an error response.
 */
MatrixClient.prototype.joinRoom = function(roomIdOrAlias, opts, callback) {
    // to help people when upgrading..
    if (utils.isFunction(opts)) {
        throw new Error("Expected 'opts' object, got function.");
    }
    opts = opts || {};
    if (opts.syncRoom === undefined) {
        opts.syncRoom = true;
    }

    const room = this.getRoom(roomIdOrAlias);
    if (room && room.hasMembershipState(this.credentials.userId, "join")) {
        return q(room);
    }

    let sign_promise = q();

    if (opts.inviteSignUrl) {
        sign_promise = this._http.requestOtherUrl(
            undefined, 'POST',
            opts.inviteSignUrl, { mxid: this.credentials.userId },
        );
    }

    const defer = q.defer();

    const self = this;
    sign_promise.then(function(signed_invite_object) {
        const data = {};
        if (signed_invite_object) {
            data.third_party_signed = signed_invite_object;
        }

        const path = utils.encodeUri("/join/$roomid", { $roomid: roomIdOrAlias});
        return self._http.authedRequest(undefined, "POST", path, undefined, data);
    }).then(function(res) {
        const roomId = res.room_id;
        const syncApi = new SyncApi(self, self._clientOpts);
        const room = syncApi.createRoom(roomId);
        if (opts.syncRoom) {
            // v2 will do this for us
            // return syncApi.syncRoom(room);
        }
        return q(room);
    }).done(function(room) {
        _resolve(callback, defer, room);
    }, function(err) {
        _reject(callback, defer, err);
    });
    return defer.promise;
};

/**
 * Resend an event.
 * @param {MatrixEvent} event The event to resend.
 * @param {Room} room Optional. The room the event is in. Will update the
 * timeline entry if provided.
 * @return {module:client.Promise} Resolves: TODO
 * @return {module:http-api.MatrixError} Rejects: with an error response.
 */
MatrixClient.prototype.resendEvent = function(event, room) {
    _updatePendingEventStatus(room, event, EventStatus.SENDING);
    return _sendEvent(this, room, event);
};

/**
 * Cancel a queued or unsent event.
 *
 * @param {MatrixEvent} event   Event to cancel
 * @throws Error if the event is not in QUEUED or NOT_SENT state
 */
MatrixClient.prototype.cancelPendingEvent = function(event) {
    if ([EventStatus.QUEUED, EventStatus.NOT_SENT].indexOf(event.status) < 0) {
        throw new Error("cannot cancel an event with status " + event.status);
    }

    // first tell the scheduler to forget about it, if it's queued
    if (this.scheduler) {
        this.scheduler.removeEventFromQueue(event);
    }

    // then tell the room about the change of state, which will remove it
    // from the room's list of pending events.
    const room = this.getRoom(event.getRoomId());
    _updatePendingEventStatus(room, event, EventStatus.CANCELLED);
};

/**
 * @param {string} roomId
 * @param {string} name
 * @param {module:client.callback} callback Optional.
 * @return {module:client.Promise} Resolves: TODO
 * @return {module:http-api.MatrixError} Rejects: with an error response.
 */
MatrixClient.prototype.setRoomName = function(roomId, name, callback) {
    return this.sendStateEvent(roomId, "m.room.name", {name: name},
                               undefined, callback);
};

/**
 * @param {string} roomId
 * @param {string} topic
 * @param {module:client.callback} callback Optional.
 * @return {module:client.Promise} Resolves: TODO
 * @return {module:http-api.MatrixError} Rejects: with an error response.
 */
MatrixClient.prototype.setRoomTopic = function(roomId, topic, callback) {
    return this.sendStateEvent(roomId, "m.room.topic", {topic: topic},
                               undefined, callback);
};

/**
 * @param {string} roomId
 * @param {module:client.callback} callback Optional.
 * @return {module:client.Promise} Resolves: TODO
 * @return {module:http-api.MatrixError} Rejects: with an error response.
 * TODO: Part of WebSocket-API?
 */
MatrixClient.prototype.getRoomTags = function(roomId, callback) {
    const path = utils.encodeUri("/user/$userId/rooms/$roomId/tags/", {
        $userId: this.credentials.userId,
        $roomId: roomId,
    });
    return this._http.authedRequest(
        callback, "GET", path, undefined,
    );
};

/**
 * @param {string} roomId
 * @param {string} tagName name of room tag to be set
 * @param {object} metadata associated with that tag to be stored
 * @param {module:client.callback} callback Optional.
 * @return {module:client.Promise} Resolves: TODO
 * @return {module:http-api.MatrixError} Rejects: with an error response.
 * TODO: Part of WebSocket-API?
 */
MatrixClient.prototype.setRoomTag = function(roomId, tagName, metadata, callback) {
    const path = utils.encodeUri("/user/$userId/rooms/$roomId/tags/$tag", {
        $userId: this.credentials.userId,
        $roomId: roomId,
        $tag: tagName,
    });
    return this._http.authedRequest(
        callback, "PUT", path, undefined, metadata,
    );
};

/**
 * @param {string} roomId
 * @param {string} tagName name of room tag to be removed
 * @param {module:client.callback} callback Optional.
 * @return {module:client.Promise} Resolves: TODO
 * @return {module:http-api.MatrixError} Rejects: with an error response.
 * TODO: Part of WebSocket-API?
 */
MatrixClient.prototype.deleteRoomTag = function(roomId, tagName, callback) {
    const path = utils.encodeUri("/user/$userId/rooms/$roomId/tags/$tag", {
        $userId: this.credentials.userId,
        $roomId: roomId,
        $tag: tagName,
    });
    return this._http.authedRequest(
        callback, "DELETE", path, undefined, undefined,
    );
};

/**
 * @param {string} roomId
 * @param {string} eventType event type to be set
 * @param {object} content event content
 * @param {module:client.callback} callback Optional.
 * @return {module:client.Promise} Resolves: TODO
 * @return {module:http-api.MatrixError} Rejects: with an error response.
 * TODO: Propose usage of WebSocketApi
 */
MatrixClient.prototype.setRoomAccountData = function(roomId, eventType,
                                                     content, callback) {
    const path = utils.encodeUri("/user/$userId/rooms/$roomId/account_data/$type", {
        $userId: this.credentials.userId,
        $roomId: roomId,
        $type: eventType,
    });
    return this._http.authedRequest(
        callback, "PUT", path, undefined, content,
    );
};

/**
 * Set a user's power level.
 * @param {string} roomId
 * @param {string} userId
 * @param {Number} powerLevel
 * @param {MatrixEvent} event
 * @param {module:client.callback} callback Optional.
 * @return {module:client.Promise} Resolves: TODO
 * @return {module:http-api.MatrixError} Rejects: with an error response.
 * TODO: Part of WebSocketApi?
 */
MatrixClient.prototype.setPowerLevel = function(roomId, userId, powerLevel,
                                                event, callback) {
    let content = {
        users: {},
    };
    if (event && event.getType() === "m.room.power_levels") {
        // take a copy of the content to ensure we don't corrupt
        // existing client state with a failed power level change
        content = utils.deepCopy(event.getContent());
    }
    content.users[userId] = powerLevel;
    const path = utils.encodeUri("/rooms/$roomId/state/m.room.power_levels", {
        $roomId: roomId,
    });
    return this._http.authedRequest(
        callback, "PUT", path, undefined, content,
    );
};

/**
 * @param {string} roomId
 * @param {string} eventType
 * @param {Object} content
 * @param {string} txnId Optional.
 * @param {module:client.callback} callback Optional.
 * @return {module:client.Promise} Resolves: TODO
 * @return {module:http-api.MatrixError} Rejects: with an error response.
 */
MatrixClient.prototype.sendEvent = function(roomId, eventType, content, txnId,
                                            callback) {
    if (utils.isFunction(txnId)) {
        callback = txnId; txnId = undefined;
    }

    if (!txnId) {
        txnId = this.makeTxnId();
    }

    // we always construct a MatrixEvent when sending because the store and
    // scheduler use them. We'll extract the params back out if it turns out
    // the client has no scheduler or store.
    const room = this.getRoom(roomId);
    const localEvent = new MatrixEvent({
        event_id: "~" + roomId + ":" + txnId,
        user_id: this.credentials.userId,
        room_id: roomId,
        type: eventType,
        origin_server_ts: new Date().getTime(),
        content: content,
    });
    localEvent._txnId = txnId;
    localEvent.status = EventStatus.SENDING;

    // add this event immediately to the local store as 'sending'.
    if (room) {
        room.addPendingEvent(localEvent, txnId);
    }

    return _sendEvent(this, room, localEvent, callback);
};


// encrypts the event if necessary
// adds the event to the queue, or sends it
// marks the event as sent/unsent
// returns a promise which resolves with the result of the send request
// TODO: Implement usage of WebSocketApi
function _sendEvent(client, room, event, callback) {
    // Add an extra q() to turn synchronous exceptions into promise rejections,
    // so that we can handle synchronous and asynchronous exceptions with the
    // same code path.
    return q().then(function() {
        let encryptionPromise = null;
        if (client._crypto) {
            encryptionPromise = client._crypto.encryptEventIfNeeded(event, room);
        }
        if (encryptionPromise) {
            _updatePendingEventStatus(room, event, EventStatus.ENCRYPTING);
            encryptionPromise = encryptionPromise.then(function() {
                _updatePendingEventStatus(room, event, EventStatus.SENDING);
            });
        }
        return encryptionPromise;
    }).then(function() {
        let promise;
        // this event may be queued
        if (client.scheduler) {
            // if this returns a promsie then the scheduler has control now and will
            // resolve/reject when it is done. Internally, the scheduler will invoke
            // processFn which is set to this._sendEventHttpRequest so the same code
            // path is executed regardless.
            promise = client.scheduler.queueEvent(event);
            if (promise && client.scheduler.getQueueForEvent(event).length > 1) {
                // event is processed FIFO so if the length is 2 or more we know
                // this event is stuck behind an earlier event.
                _updatePendingEventStatus(room, event, EventStatus.QUEUED);
            }
        }

        if (!promise) {
            //TODO Use WebSocketAPI
            if (client.useWebSockets) {
                promise = client._websocketApi.sendEvent(event);
            }
            promise = _sendEventHttpRequest(client, event);
        }
        return promise;
    }).then(function(res) {  // the request was sent OK
        if (room) {
            room.updatePendingEvent(event, EventStatus.SENT, res.event_id);
        }
        if (callback) {
            callback(null, res);
        }
        return res;
    }, function(err) {
        // the request failed to send.
        console.error("Error sending event", err.stack || err);

        try {
            _updatePendingEventStatus(room, event, EventStatus.NOT_SENT);
            event.error = err;

            if (callback) {
                callback(err);
            }
        } catch (err2) {
            console.error("Exception in error handler!", err2.stack || err);
        }
        throw err;
    });
}

function _updatePendingEventStatus(room, event, newStatus) {
    if (room) {
        room.updatePendingEvent(event, newStatus);
    } else {
        event.status = newStatus;
    }
}

function _sendEventHttpRequest(client, event) {
    const txnId = event._txnId ? event._txnId : client.makeTxnId();

    const pathParams = {
        $roomId: event.getRoomId(),
        $eventType: event.getWireType(),
        $stateKey: event.getStateKey(),
        $txnId: txnId,
    };

    let path;

    if (event.isState()) {
        let pathTemplate = "/rooms/$roomId/state/$eventType";
        if (event.getStateKey() && event.getStateKey().length > 0) {
            pathTemplate = "/rooms/$roomId/state/$eventType/$stateKey";
        }
        path = utils.encodeUri(pathTemplate, pathParams);
    } else {
        path = utils.encodeUri(
            "/rooms/$roomId/send/$eventType/$txnId", pathParams,
        );
    }

    return client._http.authedRequest(
        undefined, "PUT", path, undefined, event.getWireContent(),
    );
}

/**
 * @param {string} roomId
 * @param {Object} content
 * @param {string} txnId Optional.
 * @param {module:client.callback} callback Optional.
 * @return {module:client.Promise} Resolves: TODO
 * @return {module:http-api.MatrixError} Rejects: with an error response.
 */
MatrixClient.prototype.sendMessage = function(roomId, content, txnId, callback) {
    if (utils.isFunction(txnId)) {
        callback = txnId; txnId = undefined;
    }
    return this.sendEvent(
        roomId, "m.room.message", content, txnId, callback,
    );
};

/**
 * @param {string} roomId
 * @param {string} body
 * @param {string} txnId Optional.
 * @param {module:client.callback} callback Optional.
 * @return {module:client.Promise} Resolves: TODO
 * @return {module:http-api.MatrixError} Rejects: with an error response.
 */
MatrixClient.prototype.sendTextMessage = function(roomId, body, txnId, callback) {
    const content = {
         msgtype: "m.text",
         body: body,
    };
    return this.sendMessage(roomId, content, txnId, callback);
};

/**
 * @param {string} roomId
 * @param {string} body
 * @param {string} txnId Optional.
 * @param {module:client.callback} callback Optional.
 * @return {module:client.Promise} Resolves: TODO
 * @return {module:http-api.MatrixError} Rejects: with an error response.
 */
MatrixClient.prototype.sendNotice = function(roomId, body, txnId, callback) {
    const content = {
         msgtype: "m.notice",
         body: body,
    };
    return this.sendMessage(roomId, content, txnId, callback);
};

/**
 * @param {string} roomId
 * @param {string} body
 * @param {string} txnId Optional.
 * @param {module:client.callback} callback Optional.
 * @return {module:client.Promise} Resolves: TODO
 * @return {module:http-api.MatrixError} Rejects: with an error response.
 */
MatrixClient.prototype.sendEmoteMessage = function(roomId, body, txnId, callback) {
    const content = {
         msgtype: "m.emote",
         body: body,
    };
    return this.sendMessage(roomId, content, txnId, callback);
};

/**
 * @param {string} roomId
 * @param {string} url
 * @param {Object} info
 * @param {string} text
 * @param {module:client.callback} callback Optional.
 * @return {module:client.Promise} Resolves: TODO
 * @return {module:http-api.MatrixError} Rejects: with an error response.
 */
MatrixClient.prototype.sendImageMessage = function(roomId, url, info, text, callback) {
    if (utils.isFunction(text)) {
        callback = text; text = undefined;
    }
    if (!text) {
        text = "Image";
    }
    const content = {
         msgtype: "m.image",
         url: url,
         info: info,
         body: text,
    };
    return this.sendMessage(roomId, content, callback);
};

/**
 * @param {string} roomId
 * @param {string} body
 * @param {string} htmlBody
 * @param {module:client.callback} callback Optional.
 * @return {module:client.Promise} Resolves: TODO
 * @return {module:http-api.MatrixError} Rejects: with an error response.
 */
MatrixClient.prototype.sendHtmlMessage = function(roomId, body, htmlBody, callback) {
    const content = {
        msgtype: "m.text",
        format: "org.matrix.custom.html",
        body: body,
        formatted_body: htmlBody,
    };
    return this.sendMessage(roomId, content, callback);
};

/**
 * @param {string} roomId
 * @param {string} body
 * @param {string} htmlBody
 * @param {module:client.callback} callback Optional.
 * @return {module:client.Promise} Resolves: TODO
 * @return {module:http-api.MatrixError} Rejects: with an error response.
 */
MatrixClient.prototype.sendHtmlNotice = function(roomId, body, htmlBody, callback) {
    const content = {
        msgtype: "m.notice",
        format: "org.matrix.custom.html",
        body: body,
        formatted_body: htmlBody,
    };
    return this.sendMessage(roomId, content, callback);
};

/**
 * @param {string} roomId
 * @param {string} body
 * @param {string} htmlBody
 * @param {module:client.callback} callback Optional.
 * @return {module:client.Promise} Resolves: TODO
 * @return {module:http-api.MatrixError} Rejects: with an error response.
 */
MatrixClient.prototype.sendHtmlEmote = function(roomId, body, htmlBody, callback) {
    const content = {
        msgtype: "m.emote",
        format: "org.matrix.custom.html",
        body: body,
        formatted_body: htmlBody,
    };
    return this.sendMessage(roomId, content, callback);
};

/**
 * Send a receipt.
 * @param {Event} event The event being acknowledged
 * @param {string} receiptType The kind of receipt e.g. "m.read"
 * @param {module:client.callback} callback Optional.
 * @return {module:client.Promise} Resolves: TODO
 * @return {module:http-api.MatrixError} Rejects: with an error response.
 * TODO: Propose/Implement usage of WebSocketApi
 */
MatrixClient.prototype.sendReceipt = function(event, receiptType, callback) {
    if (this.isGuest()) {
        return q({}); // guests cannot send receipts so don't bother.
    }

    const path = utils.encodeUri("/rooms/$roomId/receipt/$receiptType/$eventId", {
        $roomId: event.getRoomId(),
        $receiptType: receiptType,
        $eventId: event.getId(),
    });
    const promise = this._http.authedRequest(
        callback, "POST", path, undefined, {},
    );

    const room = this.getRoom(event.getRoomId());
    if (room) {
        room._addLocalEchoReceipt(this.credentials.userId, event, receiptType);
    }
    return promise;
};

/**
 * Send a read receipt.
 * @param {Event} event The event that has been read.
 * @param {module:client.callback} callback Optional.
 * @return {module:client.Promise} Resolves: TODO
 * @return {module:http-api.MatrixError} Rejects: with an error response.
 * TODO: Propose/Implement usage of WebSocketApi
 */
MatrixClient.prototype.sendReadReceipt = function(event, callback) {
    return this.sendReceipt(event, "m.read", callback);
};

/**
 * Set a marker to indicate the point in a room before which the user has read every
 * event. This can be retrieved from room account data (the event type is `m.fully_read`)
 * and displayed as a horizontal line in the timeline that is visually distinct to the
 * position of the user's own read receipt.
 * @param {string} roomId ID of the room that has been read
 * @param {string} eventId ID of the event that has been read
 * @param {string} rrEvent the event tracked by the read receipt. This is here for
 * convenience because the RR and the RM are commonly updated at the same time as each
 * other. The local echo of this receipt will be done if set. Optional.
 * @return {module:client.Promise} Resolves: the empty object, {}.
 * TODO: Propose/Implement usage of WebSocketApi
 */
MatrixClient.prototype.setRoomReadMarkers = function(roomId, eventId, rrEvent) {
    const rmEventId = eventId;
    let rrEventId;

    // Add the optional RR update, do local echo like `sendReceipt`
    if (rrEvent) {
        rrEventId = rrEvent.getId();
        const room = this.getRoom(roomId);
        if (room) {
            room._addLocalEchoReceipt(this.credentials.userId, rrEvent, "m.read");
        }
    }

    return this.setRoomReadMarkersHttpRequest(roomId, rmEventId, rrEventId);
};

/**
 * Get a preview of the given URL as of (roughly) the given point in time,
 * described as an object with OpenGraph keys and associated values.
 * Attributes may be synthesized where actual OG metadata is lacking.
 * Caches results to prevent hammering the server.
 * @param {string} url The URL to get preview data for
 * @param {Number} ts The preferred point in time that the preview should
 * describe (ms since epoch).  The preview returned will either be the most
 * recent one preceding this timestamp if available, or failing that the next
 * most recent available preview.
 * @param {module:client.callback} callback Optional.
 * @return {module:client.Promise} Resolves: Object of OG metadata.
 * @return {module:http-api.MatrixError} Rejects: with an error response.
 * May return synthesized attributes if the URL lacked OG meta.
 */
MatrixClient.prototype.getUrlPreview = function(url, ts, callback) {
    const key = ts + "_" + url;
    const og = this.urlPreviewCache[key];
    if (og) {
        return q(og);
    }

    const self = this;
    return this._http.authedRequestWithPrefix(
        callback, "GET", "/preview_url", {
            url: url,
            ts: ts,
        }, undefined, httpApi.PREFIX_MEDIA_R0,
    ).then(function(response) {
        // TODO: expire cache occasionally
        self.urlPreviewCache[key] = response;
        return response;
    });
};

/**
 * @param {string} roomId
 * @param {boolean} isTyping
 * @param {Number} timeoutMs
 * @param {module:client.callback} callback Optional.
 * @return {module:client.Promise} Resolves: TODO
 * @return {module:http-api.MatrixError} Rejects: with an error response.
 * TODO: Propose/Implement usage of WebSocketApi
 */
MatrixClient.prototype.sendTyping = function(roomId, isTyping, timeoutMs, callback) {
    if (this.isGuest()) {
        return q({}); // guests cannot send typing notifications so don't bother.
    }

    const path = utils.encodeUri("/rooms/$roomId/typing/$userId", {
        $roomId: roomId,
        $userId: this.credentials.userId,
    });
    const data = {
        typing: isTyping,
    };
    if (isTyping) {
        data.timeout = timeoutMs ? timeoutMs : 20000;
    }
    return this._http.authedRequest(
        callback, "PUT", path, undefined, data,
    );
};

/**
 * @param {string} roomId
 * @param {string} userId
 * @param {module:client.callback} callback Optional.
 * @return {module:client.Promise} Resolves: TODO
 * @return {module:http-api.MatrixError} Rejects: with an error response.
 */
MatrixClient.prototype.invite = function(roomId, userId, callback) {
    return _membershipChange(this, roomId, userId, "invite", undefined,
        callback);
};

/**
 * Invite a user to a room based on their email address.
 * @param {string} roomId The room to invite the user to.
 * @param {string} email The email address to invite.
 * @param {module:client.callback} callback Optional.
 * @return {module:client.Promise} Resolves: TODO
 * @return {module:http-api.MatrixError} Rejects: with an error response.
 */
MatrixClient.prototype.inviteByEmail = function(roomId, email, callback) {
    return this.inviteByThreePid(
        roomId, "email", email, callback,
    );
};

/**
 * Invite a user to a room based on a third-party identifier.
 * @param {string} roomId The room to invite the user to.
 * @param {string} medium The medium to invite the user e.g. "email".
 * @param {string} address The address for the specified medium.
 * @param {module:client.callback} callback Optional.
 * @return {module:client.Promise} Resolves: TODO
 * @return {module:http-api.MatrixError} Rejects: with an error response.
 */
MatrixClient.prototype.inviteByThreePid = function(roomId, medium, address, callback) {
    const path = utils.encodeUri(
        "/rooms/$roomId/invite",
        { $roomId: roomId },
    );

    let identityServerUrl = this.getIdentityServerUrl();
    if (!identityServerUrl) {
        return q.reject(new MatrixError({
            error: "No supplied identity server URL",
            errcode: "ORG.MATRIX.JSSDK_MISSING_PARAM",
        }));
    }
    if (identityServerUrl.indexOf("http://") === 0 ||
            identityServerUrl.indexOf("https://") === 0) {
        // this request must not have the protocol part because reasons
        identityServerUrl = identityServerUrl.split("://")[1];
    }

    return this._http.authedRequest(callback, "POST", path, undefined, {
        id_server: identityServerUrl,
        medium: medium,
        address: address,
    });
};

/**
 * @param {string} roomId
 * @param {module:client.callback} callback Optional.
 * @return {module:client.Promise} Resolves: TODO
 * @return {module:http-api.MatrixError} Rejects: with an error response.
 */
MatrixClient.prototype.leave = function(roomId, callback) {
    return _membershipChange(this, roomId, undefined, "leave", undefined,
        callback);
};

/**
 * @param {string} roomId
 * @param {string} userId
 * @param {string} reason Optional.
 * @param {module:client.callback} callback Optional.
 * @return {module:client.Promise} Resolves: TODO
 * @return {module:http-api.MatrixError} Rejects: with an error response.
 * TODO: Propose/Implement usage of WebSocketApi
 */
MatrixClient.prototype.ban = function(roomId, userId, reason, callback) {
    return _membershipChange(this, roomId, userId, "ban", reason,
        callback);
};

/**
 * @param {string} roomId
 * @param {boolean} deleteRoom True to delete the room from the store on success.
 * Default: true.
 * @param {module:client.callback} callback Optional.
 * @return {module:client.Promise} Resolves: TODO
 * @return {module:http-api.MatrixError} Rejects: with an error response.
 * TODO: Propose/Implement usage of WebSocketApi
 */
MatrixClient.prototype.forget = function(roomId, deleteRoom, callback) {
    if (deleteRoom === undefined) {
        deleteRoom = true;
    }
    const promise = _membershipChange(this, roomId, undefined, "forget", undefined,
        callback);
    if (!deleteRoom) {
        return promise;
    }
    const self = this;
    return promise.then(function(response) {
        self.store.removeRoom(roomId);
        self.emit("deleteRoom", roomId);
        return response;
    });
};

/**
 * @param {string} roomId
 * @param {string} userId
 * @param {module:client.callback} callback Optional.
 * @return {module:client.Promise} Resolves: Object (currently empty)
 * @return {module:http-api.MatrixError} Rejects: with an error response.
 * TODO: Propose/Implement usage of WebSocketApi
 */
MatrixClient.prototype.unban = function(roomId, userId, callback) {
    // unbanning != set their state to leave: this used to be
    // the case, but was then changed so that leaving was always
    // a revoking of priviledge, otherwise two people racing to
    // kick / ban someone could end up banning and then un-banning
    // them.
    const path = utils.encodeUri("/rooms/$roomId/unban", {
        $roomId: roomId,
    });
    const data = {
        user_id: userId,
    };
    return this._http.authedRequest(
        callback, "POST", path, undefined, data,
    );
};

/**
 * @param {string} roomId
 * @param {string} userId
 * @param {string} reason Optional.
 * @param {module:client.callback} callback Optional.
 * @return {module:client.Promise} Resolves: TODO
 * @return {module:http-api.MatrixError} Rejects: with an error response.
 */
MatrixClient.prototype.kick = function(roomId, userId, reason, callback) {
    return _setMembershipState(
        this, roomId, userId, "leave", reason, callback,
    );
};

/**
 * This is an internal method.
 * @param {MatrixClient} client
 * @param {string} roomId
 * @param {string} userId
 * @param {string} membershipValue
 * @param {string} reason
 * @param {module:client.callback} callback Optional.
 * @return {module:client.Promise} Resolves: TODO
 * @return {module:http-api.MatrixError} Rejects: with an error response.
 * TODO: Propose/Implement usage of WebSocketApi
 */
function _setMembershipState(client, roomId, userId, membershipValue, reason,
                             callback) {
    if (utils.isFunction(reason)) {
        callback = reason; reason = undefined;
    }

    const path = utils.encodeUri(
        "/rooms/$roomId/state/m.room.member/$userId",
        { $roomId: roomId, $userId: userId},
    );

    return client._http.authedRequest(callback, "PUT", path, undefined, {
        membership: membershipValue,
        reason: reason,
    });
}

/**
 * This is an internal method.
 * @param {MatrixClient} client
 * @param {string} roomId
 * @param {string} userId
 * @param {string} membership
 * @param {string} reason
 * @param {module:client.callback} callback Optional.
 * @return {module:client.Promise} Resolves: TODO
 * @return {module:http-api.MatrixError} Rejects: with an error response.
 * TODO: Propose/Implement usage of WebSocketApi
 */
function _membershipChange(client, roomId, userId, membership, reason, callback) {
    if (utils.isFunction(reason)) {
        callback = reason; reason = undefined;
    }

    const path = utils.encodeUri("/rooms/$room_id/$membership", {
        $room_id: roomId,
        $membership: membership,
    });
    return client._http.authedRequest(
        callback, "POST", path, undefined, {
            user_id: userId,  // may be undefined e.g. on leave
            reason: reason,
        },
    );
}

/**
 * Obtain a dict of actions which should be performed for this event according
 * to the push rules for this user.  Caches the dict on the event.
 * @param {MatrixEvent} event The event to get push actions for.
 * @return {module:pushprocessor~PushAction} A dict of actions to perform.
 */
MatrixClient.prototype.getPushActionsForEvent = function(event) {
    if (!event.getPushActions()) {
        const pushProcessor = new PushProcessor(this);
        event.setPushActions(pushProcessor.actionsForEvent(event));
    }
    return event.getPushActions();
};

// Profile operations
// ==================

/**
 * @param {string} info The kind of info to set (e.g. 'avatar_url')
 * @param {Object} data The JSON object to set.
 * @param {module:client.callback} callback Optional.
 * @return {module:client.Promise} Resolves: TODO
 * @return {module:http-api.MatrixError} Rejects: with an error response.
 */
MatrixClient.prototype.setProfileInfo = function(info, data, callback) {
    const path = utils.encodeUri("/profile/$userId/$info", {
        $userId: this.credentials.userId,
        $info: info,
    });
    return this._http.authedRequest(
        callback, "PUT", path, undefined, data,
    );
};

/**
 * @param {string} name
 * @param {module:client.callback} callback Optional.
 * @return {module:client.Promise} Resolves: TODO
 * @return {module:http-api.MatrixError} Rejects: with an error response.
 */
MatrixClient.prototype.setDisplayName = function(name, callback) {
    return this.setProfileInfo(
        "displayname", { displayname: name }, callback,
    );
};

/**
 * @param {string} url
 * @param {module:client.callback} callback Optional.
 * @return {module:client.Promise} Resolves: TODO
 * @return {module:http-api.MatrixError} Rejects: with an error response.
 */
MatrixClient.prototype.setAvatarUrl = function(url, callback) {
    return this.setProfileInfo(
        "avatar_url", { avatar_url: url }, callback,
    );
};

/**
 * Turn an MXC URL into an HTTP one. <strong>This method is experimental and
 * may change.</strong>
 * @param {string} mxcUrl The MXC URL
 * @param {Number} width The desired width of the thumbnail.
 * @param {Number} height The desired height of the thumbnail.
 * @param {string} resizeMethod The thumbnail resize method to use, either
 * "crop" or "scale".
 * @param {Boolean} allowDirectLinks If true, return any non-mxc URLs
 * directly. Fetching such URLs will leak information about the user to
 * anyone they share a room with. If false, will return null for such URLs.
 * @return {?string} the avatar URL or null.
 */
MatrixClient.prototype.mxcUrlToHttp =
        function(mxcUrl, width, height, resizeMethod, allowDirectLinks) {
    return contentRepo.getHttpUriForMxc(
        this.baseUrl, mxcUrl, width, height, resizeMethod, allowDirectLinks,
    );
};

/**
 * @param {Object} opts Options to apply
 * @param {string} opts.presence One of "online", "offline" or "unavailable"
 * @param {string} opts.status_msg The status message to attach.
 * @param {module:client.callback} callback Optional.
 * @return {module:client.Promise} Resolves: TODO
 * @return {module:http-api.MatrixError} Rejects: with an error response.
 * @throws If 'presence' isn't a valid presence enum value.
 * TODO: Propose/Implement usage of WebSocketApi
 */
MatrixClient.prototype.setPresence = function(opts, callback) {
    const path = utils.encodeUri("/presence/$userId/status", {
        $userId: this.credentials.userId,
    });

    if (typeof opts === "string") {
      opts = { presence: opts };
    }

    const validStates = ["offline", "online", "unavailable"];
    if (validStates.indexOf(opts.presence) == -1) {
        throw new Error("Bad presence value: " + opts.presence);
    }
    return this._http.authedRequest(
        callback, "PUT", path, undefined, opts,
    );
};

function _presenceList(callback, client, opts, method) {
  const path = utils.encodeUri("/presence/list/$userId", {
      $userId: client.credentials.userId,
  });
  return client._http.authedRequest(callback, method, path, undefined, opts);
}

/**
 * Retrieve current user presence list.
 * @param {module:client.callback} callback Optional.
 * @return {module:client.Promise} Resolves: TODO
 * @return {module:http-api.MatrixError} Rejects: with an error response.
 */
MatrixClient.prototype.getPresenceList = function(callback) {
  return _presenceList(callback, this, undefined, "GET");
};

/**
 * Add users to the current user presence list.
 * @param {module:client.callback} callback Optional.
 * @param {string[]} userIds
 * @return {module:client.Promise} Resolves: TODO
 * @return {module:http-api.MatrixError} Rejects: with an error response.
 */
MatrixClient.prototype.inviteToPresenceList = function(callback, userIds) {
  const opts = {"invite": userIds};
  return _presenceList(callback, this, opts, "POST");
};

/**
 * Drop users from the current user presence list.
 * @param {module:client.callback} callback Optional.
 * @param {string[]} userIds
 * @return {module:client.Promise} Resolves: TODO
 * @return {module:http-api.MatrixError} Rejects: with an error response.
 */
MatrixClient.prototype.dropFromPresenceList = function(callback, userIds) {
  const opts = {"drop": userIds};
  return _presenceList(callback, this, opts, "POST");
};

/**
 * Retrieve older messages from the given room and put them in the timeline.
 *
 * If this is called multiple times whilst a request is ongoing, the <i>same</i>
 * Promise will be returned. If there was a problem requesting scrollback, there
 * will be a small delay before another request can be made (to prevent tight-looping
 * when there is no connection).
 *
 * @param {Room} room The room to get older messages in.
 * @param {Integer} limit Optional. The maximum number of previous events to
 * pull in. Default: 30.
 * @param {module:client.callback} callback Optional.
 * @return {module:client.Promise} Resolves: Room. If you are at the beginning
 * of the timeline, <code>Room.oldState.paginationToken</code> will be
 * <code>null</code>.
 * @return {module:http-api.MatrixError} Rejects: with an error response.
 */
MatrixClient.prototype.scrollback = function(room, limit, callback) {
    if (utils.isFunction(limit)) {
        callback = limit; limit = undefined;
    }
    limit = limit || 30;
    let timeToWaitMs = 0;

    let info = this._ongoingScrollbacks[room.roomId] || {};
    if (info.promise) {
        return info.promise;
    } else if (info.errorTs) {
        const timeWaitedMs = Date.now() - info.errorTs;
        timeToWaitMs = Math.max(SCROLLBACK_DELAY_MS - timeWaitedMs, 0);
    }

    if (room.oldState.paginationToken === null) {
        return q(room); // already at the start.
    }
    // attempt to grab more events from the store first
    const numAdded = this.store.scrollback(room, limit).length;
    if (numAdded === limit) {
        // store contained everything we needed.
        return q(room);
    }
    // reduce the required number of events appropriately
    limit = limit - numAdded;

    const path = utils.encodeUri(
        "/rooms/$roomId/messages", {$roomId: room.roomId},
    );
    const params = {
        from: room.oldState.paginationToken,
        limit: limit,
        dir: 'b',
    };
    const defer = q.defer();
    info = {
        promise: defer.promise,
        errorTs: null,
    };
    const self = this;
    // wait for a time before doing this request
    // (which may be 0 in order not to special case the code paths)
    q.delay(timeToWaitMs).then(function() {
        return self._http.authedRequest(callback, "GET", path, params);
    }).done(function(res) {
        const matrixEvents = utils.map(res.chunk, _PojoToMatrixEventMapper(self));
        room.addEventsToTimeline(matrixEvents, true, room.getLiveTimeline());
        room.oldState.paginationToken = res.end;
        if (res.chunk.length === 0) {
            room.oldState.paginationToken = null;
        }
        self.store.storeEvents(room, matrixEvents, res.end, true);
        self._ongoingScrollbacks[room.roomId] = null;
        _resolve(callback, defer, room);
    }, function(err) {
        self._ongoingScrollbacks[room.roomId] = {
            errorTs: Date.now(),
        };
        _reject(callback, defer, err);
    });
    this._ongoingScrollbacks[room.roomId] = info;
    return defer.promise;
};

/**
 * Take an EventContext, and back/forward-fill results.
 *
 * @param {module:models/event-context.EventContext} eventContext  context
 *    object to be updated
 * @param {Object}  opts
 * @param {boolean} opts.backwards  true to fill backwards, false to go forwards
 * @param {boolean} opts.limit      number of events to request
 *
 * @return {module:client.Promise} Resolves: updated EventContext object
 * @return {Error} Rejects: with an error response.
 */
MatrixClient.prototype.paginateEventContext = function(eventContext, opts) {
    // TODO: we should implement a backoff (as per scrollback()) to deal more
    // nicely with HTTP errors.
    opts = opts || {};
    const backwards = opts.backwards || false;

    const token = eventContext.getPaginateToken(backwards);
    if (!token) {
        // no more results.
        return q.reject(new Error("No paginate token"));
    }

    const dir = backwards ? 'b' : 'f';
    const pendingRequest = eventContext._paginateRequests[dir];

    if (pendingRequest) {
        // already a request in progress - return the existing promise
        return pendingRequest;
    }

    const path = utils.encodeUri(
        "/rooms/$roomId/messages", {$roomId: eventContext.getEvent().getRoomId()},
    );
    const params = {
        from: token,
        limit: ('limit' in opts) ? opts.limit : 30,
        dir: dir,
    };

    const self = this;
    const promise =
        self._http.authedRequest(undefined, "GET", path, params,
    ).then(function(res) {
        let token = res.end;
        if (res.chunk.length === 0) {
            token = null;
        } else {
            const matrixEvents = utils.map(res.chunk, self.getEventMapper());
            if (backwards) {
                // eventContext expects the events in timeline order, but
                // back-pagination returns them in reverse order.
                matrixEvents.reverse();
            }
            eventContext.addEvents(matrixEvents, backwards);
        }
        eventContext.setPaginateToken(token, backwards);
        return eventContext;
    }).finally(function() {
        eventContext._paginateRequests[dir] = null;
    });
    eventContext._paginateRequests[dir] = promise;

    return promise;
};

/**
 * Get an EventTimeline for the given event
 *
 * <p>If the EventTimelineSet object already has the given event in its store, the
 * corresponding timeline will be returned. Otherwise, a /context request is
 * made, and used to construct an EventTimeline.
 *
 * @param {EventTimelineSet} timelineSet  The timelineSet to look for the event in
 * @param {string} eventId  The ID of the event to look for
 *
 * @return {module:client.Promise} Resolves:
 *    {@link module:models/event-timeline~EventTimeline} including the given
 *    event
 */
MatrixClient.prototype.getEventTimeline = function(timelineSet, eventId) {
    // don't allow any timeline support unless it's been enabled.
    if (!this.timelineSupport) {
        throw new Error("timeline support is disabled. Set the 'timelineSupport'" +
                    " parameter to true when creating MatrixClient to enable" +
                    " it.");
    }

    if (timelineSet.getTimelineForEvent(eventId)) {
        return q(timelineSet.getTimelineForEvent(eventId));
    }

    const path = utils.encodeUri(
        "/rooms/$roomId/context/$eventId", {
            $roomId: timelineSet.room.roomId,
            $eventId: eventId,
        },
    );

    // TODO: we should implement a backoff (as per scrollback()) to deal more
    // nicely with HTTP errors.
    const self = this;
    const promise =
        self._http.authedRequest(undefined, "GET", path,
    ).then(function(res) {
        if (!res.event) {
            throw new Error("'event' not in '/context' result - homeserver too old?");
        }

        // by the time the request completes, the event might have ended up in
        // the timeline.
        if (timelineSet.getTimelineForEvent(eventId)) {
            return timelineSet.getTimelineForEvent(eventId);
        }

        // we start with the last event, since that's the point at which we
        // have known state.
        // events_after is already backwards; events_before is forwards.
        res.events_after.reverse();
        const events = res.events_after
            .concat([res.event])
            .concat(res.events_before);
        const matrixEvents = utils.map(events, self.getEventMapper());

        let timeline = timelineSet.getTimelineForEvent(matrixEvents[0].getId());
        if (!timeline) {
            timeline = timelineSet.addTimeline();
            timeline.initialiseState(utils.map(res.state,
                                               self.getEventMapper()));
            timeline.getState(EventTimeline.FORWARDS).paginationToken = res.end;
        }
        timelineSet.addEventsToTimeline(matrixEvents, true, timeline, res.start);

        // there is no guarantee that the event ended up in "timeline" (we
        // might have switched to a neighbouring timeline) - so check the
        // room's index again. On the other hand, there's no guarantee the
        // event ended up anywhere, if it was later redacted, so we just
        // return the timeline we first thought of.
        const tl = timelineSet.getTimelineForEvent(eventId) || timeline;
        return tl;
    });
    return promise;
};


/**
 * Take an EventTimeline, and back/forward-fill results.
 *
 * @param {module:models/event-timeline~EventTimeline} eventTimeline timeline
 *    object to be updated
 * @param {Object}   [opts]
 * @param {bool}     [opts.backwards = false]  true to fill backwards,
 *    false to go forwards
 * @param {number}   [opts.limit = 30]         number of events to request
 *
 * @return {module:client.Promise} Resolves to a boolean: false if there are no
 *    events and we reached either end of the timeline; else true.
 */
MatrixClient.prototype.paginateEventTimeline = function(eventTimeline, opts) {
    const isNotifTimeline = (eventTimeline.getTimelineSet() === this._notifTimelineSet);

    // TODO: we should implement a backoff (as per scrollback()) to deal more
    // nicely with HTTP errors.
    opts = opts || {};
    const backwards = opts.backwards || false;

    if (isNotifTimeline) {
        if (!backwards) {
            throw new Error("paginateNotifTimeline can only paginate backwards");
        }
    }

    const dir = backwards ? EventTimeline.BACKWARDS : EventTimeline.FORWARDS;

    const token = eventTimeline.getPaginationToken(dir);
    if (!token) {
        // no token - no results.
        return q(false);
    }

    const pendingRequest = eventTimeline._paginationRequests[dir];

    if (pendingRequest) {
        // already a request in progress - return the existing promise
        return pendingRequest;
    }

    let path, params, promise;
    const self = this;

    if (isNotifTimeline) {
        path = "/notifications";
        params = {
            limit: ('limit' in opts) ? opts.limit : 30,
            only: 'highlight',
        };

        if (token && token !== "end") {
            params.from = token;
        }

        promise =
            this._http.authedRequestWithPrefix(undefined, "GET", path, params,
                undefined, httpApi.PREFIX_UNSTABLE,
        ).then(function(res) {
            const token = res.next_token;
            const matrixEvents = [];

            for (let i = 0; i < res.notifications.length; i++) {
                const notification = res.notifications[i];
                const event = self.getEventMapper()(notification.event);
                event.setPushActions(
                    PushProcessor.actionListToActionsObject(notification.actions),
                );
                event.event.room_id = notification.room_id; // XXX: gutwrenching
                matrixEvents[i] = event;
            }

            eventTimeline.getTimelineSet()
                .addEventsToTimeline(matrixEvents, backwards, eventTimeline, token);

            // if we've hit the end of the timeline, we need to stop trying to
            // paginate. We need to keep the 'forwards' token though, to make sure
            // we can recover from gappy syncs.
            if (backwards && !res.next_token) {
                eventTimeline.setPaginationToken(null, dir);
            }
            return res.next_token ? true : false;
        }).finally(function() {
            eventTimeline._paginationRequests[dir] = null;
        });
        eventTimeline._paginationRequests[dir] = promise;
    } else {
        const room = this.getRoom(eventTimeline.getRoomId());
        if (!room) {
            throw new Error("Unknown room " + eventTimeline.getRoomId());
        }

        path = utils.encodeUri(
            "/rooms/$roomId/messages", {$roomId: eventTimeline.getRoomId()},
        );
        params = {
            from: token,
            limit: ('limit' in opts) ? opts.limit : 30,
            dir: dir,
        };

        const filter = eventTimeline.getFilter();
        if (filter) {
            // XXX: it's horrific that /messages' filter parameter doesn't match
            // /sync's one - see https://matrix.org/jira/browse/SPEC-451
            params.filter = JSON.stringify(filter.getRoomTimelineFilterComponent());
        }

        promise =
            this._http.authedRequest(undefined, "GET", path, params,
        ).then(function(res) {
            const token = res.end;
            const matrixEvents = utils.map(res.chunk, self.getEventMapper());
            eventTimeline.getTimelineSet()
                .addEventsToTimeline(matrixEvents, backwards, eventTimeline, token);

            // if we've hit the end of the timeline, we need to stop trying to
            // paginate. We need to keep the 'forwards' token though, to make sure
            // we can recover from gappy syncs.
            if (backwards && res.end == res.start) {
                eventTimeline.setPaginationToken(null, dir);
            }
            return res.end != res.start;
        }).finally(function() {
            eventTimeline._paginationRequests[dir] = null;
        });
        eventTimeline._paginationRequests[dir] = promise;
    }

    return promise;
};

/**
 * Reset the notifTimelineSet entirely, paginating in some historical notifs as
 * a starting point for subsequent pagination.
 */
MatrixClient.prototype.resetNotifTimelineSet = function() {
    if (!this._notifTimelineSet) {
        return;
    }

    // FIXME: This thing is a total hack, and results in duplicate events being
    // added to the timeline both from /sync and /notifications, and lots of
    // slow and wasteful processing and pagination.  The correct solution is to
    // extend /messages or /search or something to filter on notifications.

    // use the fictitious token 'end'. in practice we would ideally give it
    // the oldest backwards pagination token from /sync, but /sync doesn't
    // know about /notifications, so we have no choice but to start paginating
    // from the current point in time.  This may well overlap with historical
    // notifs which are then inserted into the timeline by /sync responses.
    this._notifTimelineSet.resetLiveTimeline('end', true);

    // we could try to paginate a single event at this point in order to get
    // a more valid pagination token, but it just ends up with an out of order
    // timeline. given what a mess this is and given we're going to have duplicate
    // events anyway, just leave it with the dummy token for now.
    /*
    this.paginateNotifTimeline(this._notifTimelineSet.getLiveTimeline(), {
        backwards: true,
        limit: 1
    });
    */
};

/**
 * Peek into a room and receive updates about the room. This only works if the
 * history visibility for the room is world_readable.
 * @param {String} roomId The room to attempt to peek into.
 * @return {module:client.Promise} Resolves: Room object
 * @return {module:http-api.MatrixError} Rejects: with an error response.
 * TODO: Propose/Implement usage of WebSocketApi (maybe separate for requesting /events)
 */
MatrixClient.prototype.peekInRoom = function(roomId) {
    if (this._peekSync) {
        this._peekSync.stopPeeking();
    }
    this._peekSync = new SyncApi(this, this._clientOpts);
    return this._peekSync.peek(roomId);
};

/**
 * Stop any ongoing room peeking.
 */
MatrixClient.prototype.stopPeeking = function() {
    if (this._peekSync) {
        this._peekSync.stopPeeking();
        this._peekSync = null;
    }
};

/**
 * Set r/w flags for guest access in a room.
 * @param {string} roomId The room to configure guest access in.
 * @param {Object} opts Options
 * @param {boolean} opts.allowJoin True to allow guests to join this room. This
 * implicitly gives guests write access. If false or not given, guests are
 * explicitly forbidden from joining the room.
 * @param {boolean} opts.allowRead True to set history visibility to
 * be world_readable. This gives guests read access *from this point forward*.
 * If false or not given, history visibility is not modified.
 * @return {module:client.Promise} Resolves: TODO
 * @return {module:http-api.MatrixError} Rejects: with an error response.
 */
MatrixClient.prototype.setGuestAccess = function(roomId, opts) {
    const writePromise = this.sendStateEvent(roomId, "m.room.guest_access", {
        guest_access: opts.allowJoin ? "can_join" : "forbidden",
    });

    let readPromise = q();
    if (opts.allowRead) {
        readPromise = this.sendStateEvent(roomId, "m.room.history_visibility", {
            history_visibility: "world_readable",
        });
    }

    return q.all(readPromise, writePromise);
};

// Registration/Login operations
// =============================

/**
 * Requests an email verification token for the purposes of registration.
 * This API proxies the Identity Server /validate/email/requestToken API,
 * adding registration-specific behaviour. Specifically, if an account with
 * the given email address already exists, it will either send an email
 * to the address informing them of this or return M_THREEPID_IN_USE
 * (which one is up to the Home Server).
 *
 * requestEmailToken calls the equivalent API directly on the ID server,
 * therefore bypassing the registration-specific logic.
 *
 * Parameters and return value are as for requestEmailToken

 * @param {string} email As requestEmailToken
 * @param {string} clientSecret As requestEmailToken
 * @param {number} sendAttempt As requestEmailToken
 * @param {string} nextLink As requestEmailToken
 * @return {module:client.Promise} Resolves: As requestEmailToken
 */
MatrixClient.prototype.requestRegisterEmailToken = function(email, clientSecret,
                                                    sendAttempt, nextLink) {
    return this._requestTokenFromEndpoint(
        "/register/email/requestToken",
        {
            email: email,
            client_secret: clientSecret,
            send_attempt: sendAttempt,
            next_link: nextLink,
        },
    );
};

/**
 * Requests a text message verification token for the purposes of registration.
 * This API proxies the Identity Server /validate/msisdn/requestToken API,
 * adding registration-specific behaviour, as with requestRegisterEmailToken.
 *
 * @param {string} phoneCountry The ISO 3166-1 alpha-2 code for the country in which
 *    phoneNumber should be parsed relative to.
 * @param {string} phoneNumber The phone number, in national or international format
 * @param {string} clientSecret As requestEmailToken
 * @param {number} sendAttempt As requestEmailToken
 * @param {string} nextLink As requestEmailToken
 * @return {module:client.Promise} Resolves: As requestEmailToken
 */
MatrixClient.prototype.requestRegisterMsisdnToken = function(phoneCountry, phoneNumber,
                                                    clientSecret, sendAttempt, nextLink) {
    return this._requestTokenFromEndpoint(
        "/register/msisdn/requestToken",
        {
            country: phoneCountry,
            phone_number: phoneNumber,
            client_secret: clientSecret,
            send_attempt: sendAttempt,
            next_link: nextLink,
        },
    );
};

/**
 * Requests an email verification token for the purposes of adding a
 * third party identifier to an account.
 * This API proxies the Identity Server /validate/email/requestToken API,
 * adding specific behaviour for the addition of email addresses to an
 * account. Specifically, if an account with
 * the given email address already exists, it will either send an email
 * to the address informing them of this or return M_THREEPID_IN_USE
 * (which one is up to the Home Server).
 *
 * requestEmailToken calls the equivalent API directly on the ID server,
 * therefore bypassing the email addition specific logic.
 *
 * @param {string} email As requestEmailToken
 * @param {string} clientSecret As requestEmailToken
 * @param {number} sendAttempt As requestEmailToken
 * @param {string} nextLink As requestEmailToken
 * @return {module:client.Promise} Resolves: As requestEmailToken
 */
MatrixClient.prototype.requestAdd3pidEmailToken = function(email, clientSecret,
                                                    sendAttempt, nextLink) {
    return this._requestTokenFromEndpoint(
        "/account/3pid/email/requestToken",
        {
            email: email,
            client_secret: clientSecret,
            send_attempt: sendAttempt,
            next_link: nextLink,
        },
    );
};

/**
 * Requests a text message verification token for the purposes of adding a
 * third party identifier to an account.
 * This API proxies the Identity Server /validate/email/requestToken API,
 * adding specific behaviour for the addition of phone numbers to an
 * account, as requestAdd3pidEmailToken.
 *
 * @param {string} phoneCountry As requestRegisterMsisdnToken
 * @param {string} phoneNumber As requestRegisterMsisdnToken
 * @param {string} clientSecret As requestEmailToken
 * @param {number} sendAttempt As requestEmailToken
 * @param {string} nextLink As requestEmailToken
 * @return {module:client.Promise} Resolves: As requestEmailToken
 */
MatrixClient.prototype.requestAdd3pidMsisdnToken = function(phoneCountry, phoneNumber,
                                                    clientSecret, sendAttempt, nextLink) {
    return this._requestTokenFromEndpoint(
        "/account/3pid/msisdn/requestToken",
        {
            country: phoneCountry,
            phone_number: phoneNumber,
            client_secret: clientSecret,
            send_attempt: sendAttempt,
            next_link: nextLink,
        },
    );
};

/**
 * Requests an email verification token for the purposes of resetting
 * the password on an account.
 * This API proxies the Identity Server /validate/email/requestToken API,
 * adding specific behaviour for the password resetting. Specifically,
 * if no account with the given email address exists, it may either
 * return M_THREEPID_NOT_FOUND or send an email
 * to the address informing them of this (which one is up to the Home Server).
 *
 * requestEmailToken calls the equivalent API directly on the ID server,
 * therefore bypassing the password reset specific logic.
 *
 * @param {string} email As requestEmailToken
 * @param {string} clientSecret As requestEmailToken
 * @param {number} sendAttempt As requestEmailToken
 * @param {string} nextLink As requestEmailToken
 * @param {module:client.callback} callback Optional. As requestEmailToken
 * @return {module:client.Promise} Resolves: As requestEmailToken
 */
MatrixClient.prototype.requestPasswordEmailToken = function(email, clientSecret,
                                                    sendAttempt, nextLink) {
    return this._requestTokenFromEndpoint(
        "/account/password/email/requestToken",
        {
            email: email,
            client_secret: clientSecret,
            send_attempt: sendAttempt,
            next_link: nextLink,
        },
    );
};

/**
 * Requests a text message verification token for the purposes of resetting
 * the password on an account.
 * This API proxies the Identity Server /validate/email/requestToken API,
 * adding specific behaviour for the password resetting, as requestPasswordEmailToken.
 *
 * @param {string} phoneCountry As requestRegisterMsisdnToken
 * @param {string} phoneNumber As requestRegisterMsisdnToken
 * @param {string} clientSecret As requestEmailToken
 * @param {number} sendAttempt As requestEmailToken
 * @param {string} nextLink As requestEmailToken
 * @return {module:client.Promise} Resolves: As requestEmailToken
 */
MatrixClient.prototype.requestPasswordMsisdnToken = function(phoneCountry, phoneNumber,
                                                    clientSecret, sendAttempt, nextLink) {
    return this._requestTokenFromEndpoint(
        "/account/password/msisdn/requestToken",
        {
            country: phoneCountry,
            phone_number: phoneNumber,
            client_secret: clientSecret,
            send_attempt: sendAttempt,
            next_link: nextLink,
        },
    );
};

/**
 * Internal utility function for requesting validation tokens from usage-specific
 * requestToken endpoints.
 *
 * @param {string} endpoint The endpoint to send the request to
 * @param {object} params Parameters for the POST request
 * @return {module:client.Promise} Resolves: As requestEmailToken
 */
MatrixClient.prototype._requestTokenFromEndpoint = function(endpoint, params) {
    const id_server_url = url.parse(this.idBaseUrl);
    if (id_server_url.host === null) {
        throw new Error("Invalid ID server URL: " + this.idBaseUrl);
    }

    const postParams = Object.assign({}, params, {
        id_server: id_server_url.host,
    });
    return this._http.request(
        undefined, "POST", endpoint, undefined,
        postParams,
    );
};


// Push operations
// ===============

/**
 * Get the room-kind push rule associated with a room.
 * @param {string} scope "global" or device-specific.
 * @param {string} roomId the id of the room.
 * @return {object} the rule or undefined.
 */
MatrixClient.prototype.getRoomPushRule = function(scope, roomId) {
    // There can be only room-kind push rule per room
    // and its id is the room id.
    if (this.pushRules) {
        for (let i = 0; i < this.pushRules[scope].room.length; i++) {
            const rule = this.pushRules[scope].room[i];
            if (rule.rule_id === roomId) {
                return rule;
            }
        }
    } else {
        throw new Error(
            //TODO or WebSocket has to be initialized
            "SyncApi.sync() must be done before accessing to push rules.",
        );
    }
};

/**
 * Set a room-kind muting push rule in a room.
 * The operation also updates MatrixClient.pushRules at the end.
 * @param {string} scope "global" or device-specific.
 * @param {string} roomId the id of the room.
 * @param {string} mute the mute state.
 * @return {module:client.Promise} Resolves: result object
 * @return {module:http-api.MatrixError} Rejects: with an error response.
 */
MatrixClient.prototype.setRoomMutePushRule = function(scope, roomId, mute) {
    const self = this;
    let deferred, hasDontNotifyRule;

    // Get the existing room-kind push rule if any
    const roomPushRule = this.getRoomPushRule(scope, roomId);
    if (roomPushRule) {
        if (0 <= roomPushRule.actions.indexOf("dont_notify")) {
            hasDontNotifyRule = true;
        }
    }

    if (!mute) {
        // Remove the rule only if it is a muting rule
        if (hasDontNotifyRule) {
            deferred = this.deletePushRule(scope, "room", roomPushRule.rule_id);
        }
    } else {
        if (!roomPushRule) {
            deferred = this.addPushRule(scope, "room", roomId, {
                actions: ["dont_notify"],
            });
        } else if (!hasDontNotifyRule) {
            // Remove the existing one before setting the mute push rule
            // This is a workaround to SYN-590 (Push rule update fails)
            deferred = q.defer();
            this.deletePushRule(scope, "room", roomPushRule.rule_id)
            .done(function() {
                self.addPushRule(scope, "room", roomId, {
                    actions: ["dont_notify"],
                }).done(function() {
                    deferred.resolve();
                }, function(err) {
                    deferred.reject(err);
                });
            }, function(err) {
                deferred.reject(err);
            });

            deferred = deferred.promise;
        }
    }

    if (deferred) {
        // Update this.pushRules when the operation completes
        const ruleRefreshDeferred = q.defer();
        deferred.done(function() {
            self.getPushRules().done(function(result) {
                self.pushRules = result;
                ruleRefreshDeferred.resolve();
            }, function(err) {
                ruleRefreshDeferred.reject(err);
            });
        }, function(err) {
            // Update it even if the previous operation fails. This can help the
            // app to recover when push settings has been modifed from another client
            self.getPushRules().done(function(result) {
                self.pushRules = result;
                ruleRefreshDeferred.reject(err);
            }, function(err2) {
                ruleRefreshDeferred.reject(err);
            });
        });
        return ruleRefreshDeferred.promise;
    }
};

// Search
// ======

/**
 * Perform a server-side search for messages containing the given text.
 * @param {Object} opts Options for the search.
 * @param {string} opts.query The text to query.
 * @param {string=} opts.keys The keys to search on. Defaults to all keys. One
 * of "content.body", "content.name", "content.topic".
 * @param {module:client.callback} callback Optional.
 * @return {module:client.Promise} Resolves: TODO
 * @return {module:http-api.MatrixError} Rejects: with an error response.
 */
MatrixClient.prototype.searchMessageText = function(opts, callback) {
    const roomEvents = {
        search_term: opts.query,
    };

    if ('keys' in opts) {
        roomEvents.keys = opts.keys;
    }

    return this.search({
        body: {
            search_categories: {
                room_events: roomEvents,
            },
        },
    }, callback);
};

/**
 * Perform a server-side search for room events.
 *
 * The returned promise resolves to an object containing the fields:
 *
 *  * {number}  count:       estimate of the number of results
 *  * {string}  next_batch:  token for back-pagination; if undefined, there are
 *                           no more results
 *  * {Array}   highlights:  a list of words to highlight from the stemming
 *                           algorithm
 *  * {Array}   results:     a list of results
 *
 * Each entry in the results list is a {module:models/search-result.SearchResult}.
 *
 * @param {Object} opts
 * @param {string} opts.term     the term to search for
 * @param {Object} opts.filter   a JSON filter object to pass in the request
 * @return {module:client.Promise} Resolves: result object
 * @return {module:http-api.MatrixError} Rejects: with an error response.
 */
MatrixClient.prototype.searchRoomEvents = function(opts) {
    // TODO: support groups

    const body = {
        search_categories: {
            room_events: {
                search_term: opts.term,
                filter: opts.filter,
                order_by: "recent",
                event_context: {
                    before_limit: 1,
                    after_limit: 1,
                    include_profile: true,
                },
            },
        },
    };

    const searchResults = {
        _query: body,
        results: [],
        highlights: [],
    };

    return this.search({body: body}).then(
        this._processRoomEventsSearch.bind(this, searchResults),
    );
};

/**
 * Take a result from an earlier searchRoomEvents call, and backfill results.
 *
 * @param  {object} searchResults  the results object to be updated
 * @return {module:client.Promise} Resolves: updated result object
 * @return {Error} Rejects: with an error response.
 */
MatrixClient.prototype.backPaginateRoomEventsSearch = function(searchResults) {
    // TODO: we should implement a backoff (as per scrollback()) to deal more
    // nicely with HTTP errors.

    if (!searchResults.next_batch) {
        return q.reject(new Error("Cannot backpaginate event search any further"));
    }

    if (searchResults.pendingRequest) {
        // already a request in progress - return the existing promise
        return searchResults.pendingRequest;
    }

    const searchOpts = {
        body: searchResults._query,
        next_batch: searchResults.next_batch,
    };

    const promise = this.search(searchOpts).then(
        this._processRoomEventsSearch.bind(this, searchResults),
    ).finally(function() {
        searchResults.pendingRequest = null;
    });
    searchResults.pendingRequest = promise;

    return promise;
};

/**
 * helper for searchRoomEvents and backPaginateRoomEventsSearch. Processes the
 * response from the API call and updates the searchResults
 *
 * @param {Object} searchResults
 * @param {Object} response
 * @return {Object} searchResults
 * @private
 */
MatrixClient.prototype._processRoomEventsSearch = function(searchResults, response) {
    const room_events = response.search_categories.room_events;

    searchResults.count = room_events.count;
    searchResults.next_batch = room_events.next_batch;

    // combine the highlight list with our existing list; build an object
    // to avoid O(N^2) fail
    const highlights = {};
    room_events.highlights.forEach(function(hl) {
        highlights[hl] = 1;
    });
    searchResults.highlights.forEach(function(hl) {
        highlights[hl] = 1;
    });

    // turn it back into a list.
    searchResults.highlights = Object.keys(highlights);

    // append the new results to our existing results
    for (let i = 0; i < room_events.results.length; i++) {
        const sr = SearchResult.fromJson(room_events.results[i], this.getEventMapper());
        searchResults.results.push(sr);
    }
    return searchResults;
};


/**
 * Populate the store with rooms the user has left.
 * @return {module:client.Promise} Resolves: TODO - Resolved when the rooms have
 * been added to the data store.
 * @return {module:http-api.MatrixError} Rejects: with an error response.
 */
MatrixClient.prototype.syncLeftRooms = function() {
    // Guard against multiple calls whilst ongoing and multiple calls post success
    if (this._syncedLeftRooms) {
        return q([]); // don't call syncRooms again if it succeeded.
    }
    if (this._syncLeftRoomsPromise) {
        return this._syncLeftRoomsPromise; // return the ongoing request
    }
    const self = this;
    const syncApi = new SyncApi(this, this._clientOpts);
    this._syncLeftRoomsPromise = syncApi.syncLeftRooms();

    // cleanup locks
    this._syncLeftRoomsPromise.then(function(res) {
        console.log("Marking success of sync left room request");
        self._syncedLeftRooms = true; // flip the bit on success
    }).finally(function() {
        self._syncLeftRoomsPromise = null; // cleanup ongoing request state
    });

    return this._syncLeftRoomsPromise;
};

// Filters
// =======

/**
 * Create a new filter.
 * @param {Object} content The HTTP body for the request
 * @return {Filter} Resolves to a Filter object.
 * @return {module:http-api.MatrixError} Rejects: with an error response.
 */
MatrixClient.prototype.createFilter = function(content) {
    const self = this;
    const path = utils.encodeUri("/user/$userId/filter", {
        $userId: this.credentials.userId,
    });
    return this._http.authedRequest(
        undefined, "POST", path, undefined, content,
    ).then(function(response) {
        // persist the filter
        const filter = Filter.fromJson(
            self.credentials.userId, response.filter_id, content,
        );
        self.store.storeFilter(filter);
        return filter;
    });
};

/**
 * Retrieve a filter.
 * @param {string} userId The user ID of the filter owner
 * @param {string} filterId The filter ID to retrieve
 * @param {boolean} allowCached True to allow cached filters to be returned.
 * Default: True.
 * @return {module:client.Promise} Resolves: TODO
 * @return {module:http-api.MatrixError} Rejects: with an error response.
 */
MatrixClient.prototype.getFilter = function(userId, filterId, allowCached) {
    if (allowCached) {
        const filter = this.store.getFilter(userId, filterId);
        if (filter) {
            return q(filter);
        }
    }

    const self = this;
    const path = utils.encodeUri("/user/$userId/filter/$filterId", {
        $userId: userId,
        $filterId: filterId,
    });

    return this._http.authedRequest(
        undefined, "GET", path, undefined, undefined,
    ).then(function(response) {
        // persist the filter
        const filter = Filter.fromJson(
            userId, filterId, response,
        );
        self.store.storeFilter(filter);
        return filter;
    });
};

/**
 * @param {string} filterName
 * @param {Filter} filter
 * @return {Promise<String>} Filter ID
 */
MatrixClient.prototype.getOrCreateFilter = function(filterName, filter) {
    const filterId = this.store.getFilterIdByName(filterName);
    let promise = q();
    const self = this;

    if (filterId) {
        // check that the existing filter matches our expectations
        promise = self.getFilter(self.credentials.userId,
                         filterId, true,
        ).then(function(existingFilter) {
            const oldDef = existingFilter.getDefinition();
            const newDef = filter.getDefinition();

            if (utils.deepCompare(oldDef, newDef)) {
                // super, just use that.
                // debuglog("Using existing filter ID %s: %s", filterId,
                //          JSON.stringify(oldDef));
                return q(filterId);
            }
            // debuglog("Existing filter ID %s: %s; new filter: %s",
            //          filterId, JSON.stringify(oldDef), JSON.stringify(newDef));
            self.store.setFilterIdByName(filterName, undefined);
            return undefined;
        }, function(error) {
            // Synapse currently returns the following when the filter cannot be found:
            // {
            //     errcode: "M_UNKNOWN",
            //     name: "M_UNKNOWN",
            //     message: "No row found",
            //     data: Object, httpStatus: 404
            // }
            if (error.httpStatus === 404 &&
                (error.errcode === "M_UNKNOWN" || error.errcode === "M_NOT_FOUND")) {
                // Clear existing filterId from localStorage
                // if it no longer exists on the server
                self.store.setFilterIdByName(filterName, undefined);
                // Return a undefined value for existingId further down the promise chain
                return undefined;
            } else {
                throw error;
            }
        });
    }

    return promise.then(function(existingId) {
        if (existingId) {
            return existingId;
        }

        // create a new filter
        return self.createFilter(filter.getDefinition(),
        ).then(function(createdFilter) {
            // debuglog("Created new filter ID %s: %s", createdFilter.filterId,
            //          JSON.stringify(createdFilter.getDefinition()));
            self.store.setFilterIdByName(filterName, createdFilter.filterId);
            return createdFilter.filterId;
        });
    });
};


/**
 * Gets a bearer token from the Home Server that the user can
 * present to a third party in order to prove their ownership
 * of the Matrix account they are logged into.
 * @return {module:client.Promise} Resolves: Token object
 * @return {module:http-api.MatrixError} Rejects: with an error response.
 */
MatrixClient.prototype.getOpenIdToken = function() {
    const path = utils.encodeUri("/user/$userId/openid/request_token", {
        $userId: this.credentials.userId,
    });

    return this._http.authedRequest(
        undefined, "POST", path, undefined, {},
    );
};


// VoIP operations
// ===============

/**
 * @param {module:client.callback} callback Optional.
 * @return {module:client.Promise} Resolves: TODO
 * @return {module:http-api.MatrixError} Rejects: with an error response.
 */
MatrixClient.prototype.turnServer = function(callback) {
    return this._http.authedRequest(callback, "GET", "/voip/turnServer");
};

/**
 * Get the TURN servers for this home server.
 * @return {Array<Object>} The servers or an empty list.
 */
MatrixClient.prototype.getTurnServers = function() {
    return this._turnServers || [];
};

// Higher level APIs
// =================

// TODO: stuff to handle:
//   local echo
//   event dup suppression? - apparently we should still be doing this
//   tracking current display name / avatar per-message
//   pagination
//   re-sending (including persisting pending messages to be sent)
//   - Need a nice way to callback the app for arbitrary events like
//     displayname changes
//   due to ambiguity (or should this be on a chat-specific layer)?
//   reconnect after connectivity outages


/**
 * High level helper method to begin syncing and poll for new events. To listen for these
 * events, add a listener for {@link module:client~MatrixClient#event:"event"}
 * via {@link module:client~MatrixClient#on}. Alternatively, listen for specific
 * state change events.
 * @param {Object=} opts Options to apply when syncing.
 * @param {Number=} opts.initialSyncLimit The event <code>limit=</code> to apply
 * to initial sync. Default: 8.
 * @param {Boolean=} opts.includeArchivedRooms True to put <code>archived=true</code>
 * on the <code>/initialSync</code> request. Default: false.
 * @param {Boolean=} opts.resolveInvitesToProfiles True to do /profile requests
 * on every invite event if the displayname/avatar_url is not known for this user ID.
 * Default: false.
 *
 * @param {String=} opts.pendingEventOrdering Controls where pending messages
 * appear in a room's timeline. If "<b>chronological</b>", messages will appear
 * in the timeline when the call to <code>sendEvent</code> was made. If
 * "<b>detached</b>", pending messages will appear in a separate list,
 * accessbile via {@link module:models/room#getPendingEvents}. Default:
 * "chronological".
 *
 * @param {Number=} opts.pollTimeout The number of milliseconds to wait on /sync.
 * Default: 30000 (30 seconds).
 *
 * @param {Filter=} opts.filter The filter to apply to /sync calls. This will override
 * the opts.initialSyncLimit, which would normally result in a timeline limit filter.
 */
MatrixClient.prototype.startClient = function(opts) {
    if (this.clientRunning) {
        // client is already running.
        return;
    }
    this.clientRunning = true;
    // backwards compat for when 'opts' was 'historyLen'.
    if (typeof opts === "number") {
        opts = {
            initialSyncLimit: opts,
        };
    }

    if (this._crypto) {
        this._crypto.uploadDeviceKeys().done();
    }

    // periodically poll for turn servers if we support voip
    checkTurnServers(this);

    if (this._syncApi) {
        // This shouldn't happen since we thought the client was not running
        console.error("Still have sync object whilst not running: stopping old one");
        this._syncApi.stop();
    }
    if (this._websocketApi) {
        console.error("Still have websocket object whilst not running: stopping old one");
        this._websocketApi.stop();
        this._websocketApi = null; // as this might be not used
    }

    // shallow-copy the opts dict before modifying and storing it
    opts = Object.assign({}, opts);

    opts.crypto = this._crypto;
    opts.canResetEntireTimeline = (roomId) => {
        if (!this._canResetTimelineCallback) {
            return false;
        }
        return this._canResetTimelineCallback(roomId);
    };
    this._clientOpts = opts;

    // WebsocketAPI uses some of SyncApi-functions - so need to be created before
    // TODO check if methods can be made static or moved to another class
    this._syncApi = new SyncApi(this, opts);
    if (this.useWebSockets) {
        this._websocketApi = new WebSocketApi(this, opts);
        this._websocketApi.start();

        const self = this;
        this.scheduler.setProcessFunction(function(eventToSend) {
            const room = self.getRoom(eventToSend.getRoomId());
            if (eventToSend.status !== EventStatus.SENDING) {
                _updatePendingEventStatus(room, eventToSend,
                                          EventStatus.SENDING);
            }
            return self._websocketApi.sendEvent(eventToSend);
        });
    } else {
        this._syncApi.sync();
    }
};

/**
 * High level helper method to stop the client from polling and allow a
 * clean shutdown.
 */
MatrixClient.prototype.stopClient = function() {
    this.clientRunning = false;
    // TODO: f.e. Room => self.store.storeRoom(room) ?
    if (this._syncApi) {
        this._syncApi.stop();
        this._syncApi = null;
    }
<<<<<<< HEAD
    if (this._websocketApi) {
        this._websocketApi.stop();
        this._websocketApi = null;
=======
    if (this._peekSync) {
        this._peekSync.stopPeeking();
>>>>>>> 9b188ca8
    }
    global.clearTimeout(this._checkTurnServersTimeoutID);
};

/**
 * Called by WebSocketApi to fallback to Longpolling (SyncAPI)
 */
MatrixClient.prototype.connectionFallback = function(opts) {
    this.useWebSockets = false;
    console.log("Do Fallback to SyncAPI");
    if (! this._syncApi) {
        this._syncApi = new SyncApi(this, opts);
    }
    this._syncApi.sync();

    const self = this;
    //TODO set new ProcessFunction that uses WebSocketApi
    this.scheduler.setProcessFunction(function(eventToSend) {
        const room = self.getRoom(eventToSend.getRoomId());
        if (eventToSend.status !== EventStatus.SENDING) {
            _updatePendingEventStatus(room, eventToSend,
                                        EventStatus.SENDING);
        }
        return _sendEventHttpRequest(self, eventToSend);
    });
};

/*
 * Set a function which is called when /sync returns a 'limited' response.
 * It is called with a room ID and returns a boolean. It should return 'true' if the SDK
 * can SAFELY remove events from this room. It may not be safe to remove events if there
 * are other references to the timelines for this room, e.g because the client is
 * actively viewing events in this room.
 * Default: returns false.
 * @param {Function} cb The callback which will be invoked.
 */
MatrixClient.prototype.setCanResetTimelineCallback = function(cb) {
    this._canResetTimelineCallback = cb;
};

/**
 * Get the callback set via `setCanResetTimelineCallback`.
 * @return {?Function} The callback or null
 */
MatrixClient.prototype.getCanResetTimelineCallback = function() {
    return this._canResetTimelineCallback;
};

function setupCallEventHandler(client) {
    const candidatesByCall = {
        // callId: [Candidate]
    };

    // Maintain a buffer of events before the client has synced for the first time.
    // This buffer will be inspected to see if we should send incoming call
    // notifications. It needs to be buffered to correctly determine if an
    // incoming call has had a matching answer/hangup.
    let callEventBuffer = [];
    let isClientPrepared = false;
    client.on("sync", function(state) {
        if (state === "PREPARED") {
            isClientPrepared = true;
            const ignoreCallIds = {}; // Set<String>
            // inspect the buffer and mark all calls which have been answered
            // or hung up before passing them to the call event handler.
            for (let i = callEventBuffer.length - 1; i >= 0; i--) {
                const ev = callEventBuffer[i];
                if (ev.getType() === "m.call.answer" ||
                        ev.getType() === "m.call.hangup") {
                    ignoreCallIds[ev.getContent().call_id] = "yep";
                }
            }
            // now loop through the buffer chronologically and inject them
            callEventBuffer.forEach(function(e) {
                if (ignoreCallIds[e.getContent().call_id]) {
                    return;
                }
                callEventHandler(e);
            });
            callEventBuffer = [];
        }
    });

    client.on("event", function(event) {
        if (!isClientPrepared) {
            if (event.getType().indexOf("m.call.") === 0) {
                callEventBuffer.push(event);
            }
            return;
        }
        callEventHandler(event);
    });

    function callEventHandler(event) {
        if (event.getType().indexOf("m.call.") !== 0) {
            return; // not a call event
        }
        const content = event.getContent();
        let call = content.call_id ? client.callList[content.call_id] : undefined;
        let i;
        //console.log("RECV %s content=%s", event.getType(), JSON.stringify(content));

        if (event.getType() === "m.call.invite") {
            if (event.getSender() === client.credentials.userId) {
                return; // ignore invites you send
            }

            if (event.getAge() > content.lifetime) {
                return; // expired call
            }

            if (call && call.state === "ended") {
                return; // stale/old invite event
            }
            if (call) {
                console.log(
                    "WARN: Already have a MatrixCall with id %s but got an " +
                    "invite. Clobbering.",
                    content.call_id,
                );
            }

            call = webRtcCall.createNewMatrixCall(client, event.getRoomId());
            if (!call) {
                console.log(
                    "Incoming call ID " + content.call_id + " but this client " +
                    "doesn't support WebRTC",
                );
                // don't hang up the call: there could be other clients
                // connected that do support WebRTC and declining the
                // the call on their behalf would be really annoying.
                return;
            }

            call.callId = content.call_id;
            call._initWithInvite(event);
            client.callList[call.callId] = call;

            // if we stashed candidate events for that call ID, play them back now
            if (candidatesByCall[call.callId]) {
                for (i = 0; i < candidatesByCall[call.callId].length; i++) {
                    call._gotRemoteIceCandidate(
                        candidatesByCall[call.callId][i],
                    );
                }
            }

            // Were we trying to call that user (room)?
            let existingCall;
            const existingCalls = utils.values(client.callList);
            for (i = 0; i < existingCalls.length; ++i) {
                const thisCall = existingCalls[i];
                if (call.roomId === thisCall.roomId &&
                        thisCall.direction === 'outbound' &&
                        (["wait_local_media", "create_offer", "invite_sent"].indexOf(
                            thisCall.state) !== -1)) {
                    existingCall = thisCall;
                    break;
                }
            }

            if (existingCall) {
                // If we've only got to wait_local_media or create_offer and
                // we've got an invite, pick the incoming call because we know
                // we haven't sent our invite yet otherwise, pick whichever
                // call has the lowest call ID (by string comparison)
                if (existingCall.state === 'wait_local_media' ||
                        existingCall.state === 'create_offer' ||
                        existingCall.callId > call.callId) {
                    console.log(
                        "Glare detected: answering incoming call " + call.callId +
                        " and canceling outgoing call " + existingCall.callId,
                    );
                    existingCall._replacedBy(call);
                    call.answer();
                } else {
                    console.log(
                        "Glare detected: rejecting incoming call " + call.callId +
                        " and keeping outgoing call " + existingCall.callId,
                    );
                    call.hangup();
                }
            } else {
                client.emit("Call.incoming", call);
            }
        } else if (event.getType() === 'm.call.answer') {
            if (!call) {
                return;
            }
            if (event.getSender() === client.credentials.userId) {
                if (call.state === 'ringing') {
                    call._onAnsweredElsewhere(content);
                }
            } else {
                call._receivedAnswer(content);
            }
        } else if (event.getType() === 'm.call.candidates') {
            if (event.getSender() === client.credentials.userId) {
                return;
            }
            if (!call) {
                // store the candidates; we may get a call eventually.
                if (!candidatesByCall[content.call_id]) {
                    candidatesByCall[content.call_id] = [];
                }
                candidatesByCall[content.call_id] = candidatesByCall[
                    content.call_id
                ].concat(content.candidates);
            } else {
                for (i = 0; i < content.candidates.length; i++) {
                    call._gotRemoteIceCandidate(content.candidates[i]);
                }
            }
        } else if (event.getType() === 'm.call.hangup') {
            // Note that we also observe our own hangups here so we can see
            // if we've already rejected a call that would otherwise be valid
            if (!call) {
                // if not live, store the fact that the call has ended because
                // we're probably getting events backwards so
                // the hangup will come before the invite
                call = webRtcCall.createNewMatrixCall(client, event.getRoomId());
                if (call) {
                    call.callId = content.call_id;
                    call._initWithHangup(event);
                    client.callList[content.call_id] = call;
                }
            } else {
                if (call.state !== 'ended') {
                    call._onHangupReceived(content);
                    delete client.callList[content.call_id];
                }
            }
        }
    }
}

function checkTurnServers(client) {
    if (!client._supportsVoip) {
        return;
    }
    if (client.isGuest()) {
        return; // guests can't access TURN servers
    }

    client.turnServer().done(function(res) {
        if (res.uris) {
            console.log("Got TURN URIs: " + res.uris + " refresh in " +
                res.ttl + " secs");
            // map the response to a format that can be fed to
            // RTCPeerConnection
            const servers = {
                urls: res.uris,
                username: res.username,
                credential: res.password,
            };
            client._turnServers = [servers];
            // re-fetch when we're about to reach the TTL
            client._checkTurnServersTimeoutID = setTimeout(() => {
                checkTurnServers(client);
            }, (res.ttl || (60 * 60)) * 1000 * 0.9);
        }
    }, function(err) {
        console.error("Failed to get TURN URIs");
        client._checkTurnServersTimeoutID =
            setTimeout(function() {
 checkTurnServers(client);
}, 60000);
    });
}

function _reject(callback, defer, err) {
    if (callback) {
        callback(err);
    }
    defer.reject(err);
}

function _resolve(callback, defer, res) {
    if (callback) {
        callback(null, res);
    }
    defer.resolve(res);
}

function _PojoToMatrixEventMapper(client) {
    function mapper(plainOldJsObject) {
        const event = new MatrixEvent(plainOldJsObject);
        if (event.isEncrypted()) {
            _decryptEvent(client, event);
        }
        return event;
    }
    return mapper;
}

/**
 * @return {Function}
 */
MatrixClient.prototype.getEventMapper = function() {
    return _PojoToMatrixEventMapper(this);
};

// Identity Server Operations
// ==========================

/**
 * Generates a random string suitable for use as a client secret. <strong>This
 * method is experimental and may change.</strong>
 * @return {string} A new client secret
 */
MatrixClient.prototype.generateClientSecret = function() {
    let ret = "";
    const chars = "ABCDEFGHIJKLMNOPQRSTUVWXYZabcdefghijklmnopqrstuvwxyz0123456789";

    for (let i = 0; i < 32; i++) {
        ret += chars.charAt(Math.floor(Math.random() * chars.length));
    }

    return ret;
};

/** */
module.exports.MatrixClient = MatrixClient;
/** */
module.exports.CRYPTO_ENABLED = CRYPTO_ENABLED;

// MatrixClient Event JSDocs

/**
 * Fires whenever the SDK receives a new event.
 * <p>
 * This is only fired for live events received via /sync - it is not fired for
 * events received over context, search, or pagination APIs.
 *
 * @event module:client~MatrixClient#"event"
 * @param {MatrixEvent} event The matrix event which caused this event to fire.
 * @example
 * matrixClient.on("event", function(event){
 *   var sender = event.getSender();
 * });
 */

/**
 * Fires whenever the SDK receives a new to-device event.
 * @event module:client~MatrixClient#"toDeviceEvent"
 * @param {MatrixEvent} event The matrix event which caused this event to fire.
 * @example
 * matrixClient.on("toDeviceEvent", function(event){
 *   var sender = event.getSender();
 * });
 */

/**
 * Fires whenever the SDK's syncing state is updated. The state can be one of:
 * <ul>
 *
 * <li>PREPARED: The client has synced with the server at least once and is
 * ready for methods to be called on it. This will be immediately followed by
 * a state of SYNCING. <i>This is the equivalent of "syncComplete" in the
 * previous API.</i></li>
 *
 * <li>SYNCING : The client is currently polling for new events from the server.
 * This will be called <i>after</i> processing latest events from a sync.</li>
 *
 * <li>ERROR : The client has had a problem syncing with the server. If this is
 * called <i>before</i> PREPARED then there was a problem performing the initial
 * sync. If this is called <i>after</i> PREPARED then there was a problem polling
 * the server for updates. This may be called multiple times even if the state is
 * already ERROR. <i>This is the equivalent of "syncError" in the previous
 * API.</i></li>
 *
 * <li>RECONNECTING: The sync connection has dropped, but not (yet) in a way that
 * should be considered erroneous.
 * </li>
 *
 * <li>STOPPED: The client has stopped syncing with server due to stopClient
 * being called.
 * </li>
 * </ul>
 * State transition diagram:
 * <pre>
 *                                          +---->STOPPED
 *                                          |
 *              +----->PREPARED -------> SYNCING <--+
 *              |        ^                |  ^      |
 *              |        |                |  |      |
 *              |        |                V  |      |
 *   null ------+        |  +--------RECONNECTING   |
 *              |        |  V                       |
 *              +------->ERROR ---------------------+
 *
 * NB: 'null' will never be emitted by this event.
 *
 * </pre>
 * Transitions:
 * <ul>
 *
 * <li><code>null -> PREPARED</code> : Occurs when the initial sync is completed
 * first time. This involves setting up filters and obtaining push rules.
 *
 * <li><code>null -> ERROR</code> : Occurs when the initial sync failed first time.
 *
 * <li><code>ERROR -> PREPARED</code> : Occurs when the initial sync succeeds
 * after previously failing.
 *
 * <li><code>PREPARED -> SYNCING</code> : Occurs immediately after transitioning
 * to PREPARED. Starts listening for live updates rather than catching up.
 *
 * <li><code>SYNCING -> RECONNECTING</code> : Occurs when the live update fails.
 *
 * <li><code>RECONNECTING -> RECONNECTING</code> : Can occur if the update calls
 * continue to fail, but the keepalive calls (to /versions) succeed.
 *
 * <li><code>RECONNECTING -> ERROR</code> : Occurs when the keepalive call also fails
 *
 * <li><code>ERROR -> SYNCING</code> : Occurs when the client has performed a
 * live update after having previously failed.
 *
 * <li><code>ERROR -> ERROR</code> : Occurs when the client has failed to keepalive
 * for a second time or more.</li>
 *
 * <li><code>SYNCING -> SYNCING</code> : Occurs when the client has performed a live
 * update. This is called <i>after</i> processing.</li>
 *
 * <li><code>* -> STOPPED</code> : Occurs once the client has stopped syncing or
 * trying to sync after stopClient has been called.</li>
 * </ul>
 *
 * @event module:client~MatrixClient#"sync"
 *
 * @param {string} state An enum representing the syncing state. One of "PREPARED",
 * "SYNCING", "ERROR", "STOPPED".
 *
 * @param {?string} prevState An enum representing the previous syncing state.
 * One of "PREPARED", "SYNCING", "ERROR", "STOPPED" <b>or null</b>.
 *
 * @param {?Object} data Data about this transition.
 *
 * @param {MatrixError} data.err The matrix error if <code>state=ERROR</code>.
 *
 * @param {String} data.oldSyncToken The 'since' token passed to /sync.
 *    <code>null</code> for the first successful sync since this client was
 *    started. Only present if <code>state=PREPARED</code> or
 *    <code>state=SYNCING</code>.
 *
 * @param {String} data.nextSyncToken The 'next_batch' result from /sync, which
 *    will become the 'since' token for the next call to /sync. Only present if
 *    <code>state=PREPARED</code> or <code>state=SYNCING</code>.
 *
 * @param {boolean} data.catchingUp True if we are working our way through a
 *    backlog of events after connecting. Only present if <code>state=SYNCING</code>.
 *
 * @example
 * matrixClient.on("sync", function(state, prevState, data) {
 *   switch (state) {
 *     case "ERROR":
 *       // update UI to say "Connection Lost"
 *       break;
 *     case "SYNCING":
 *       // update UI to remove any "Connection Lost" message
 *       break;
 *     case "PREPARED":
 *       // the client instance is ready to be queried.
 *       var rooms = matrixClient.getRooms();
 *       break;
 *   }
 * });
 */

 /**
 * Fires whenever a new Room is added. This will fire when you are invited to a
 * room, as well as when you join a room. <strong>This event is experimental and
 * may change.</strong>
 * @event module:client~MatrixClient#"Room"
 * @param {Room} room The newly created, fully populated room.
 * @example
 * matrixClient.on("Room", function(room){
 *   var roomId = room.roomId;
 * });
 */

 /**
 * Fires whenever a Room is removed. This will fire when you forget a room.
 * <strong>This event is experimental and may change.</strong>
 * @event module:client~MatrixClient#"deleteRoom"
 * @param {string} roomId The deleted room ID.
 * @example
 * matrixClient.on("deleteRoom", function(roomId){
 *   // update UI from getRooms()
 * });
 */

/**
 * Fires whenever an incoming call arrives.
 * @event module:client~MatrixClient#"Call.incoming"
 * @param {module:webrtc/call~MatrixCall} call The incoming call.
 * @example
 * matrixClient.on("Call.incoming", function(call){
 *   call.answer(); // auto-answer
 * });
 */

/**
 * Fires whenever the login session the JS SDK is using is no
 * longer valid and the user must log in again.
 * NB. This only fires when action is required from the user, not
 * when then login session can be renewed by using a refresh token.
 * @event module:client~MatrixClient#"Session.logged_out"
 * @example
 * matrixClient.on("Session.logged_out", function(call){
 *   // show the login screen
 * });
 */

/**
 * Fires when a device is marked as verified/unverified/blocked/unblocked by
 * {@link module:client~MatrixClient#setDeviceVerified|MatrixClient.setDeviceVerified} or
 * {@link module:client~MatrixClient#setDeviceBlocked|MatrixClient.setDeviceBlocked}.
 *
 * @event module:client~MatrixClient#"deviceVerificationChanged"
 * @param {string} userId the owner of the verified device
 * @param {string} deviceId the id of the verified device
 * @param {module:crypto/deviceinfo} deviceInfo updated device information
 */

/**
 * Fires whenever new user-scoped account_data is added.
 * @event module:client~MatrixClient#"accountData"
 * @param {MatrixEvent} event The event describing the account_data just added
 * @example
 * matrixClient.on("accountData", function(event){
 *   myAccountData[event.type] = event.content;
 * });
 */


// EventEmitter JSDocs

/**
 * The {@link https://nodejs.org/api/events.html|EventEmitter} class.
 * @external EventEmitter
 * @see {@link https://nodejs.org/api/events.html}
 */

/**
 * Adds a listener to the end of the listeners array for the specified event.
 * No checks are made to see if the listener has already been added. Multiple
 * calls passing the same combination of event and listener will result in the
 * listener being added multiple times.
 * @function external:EventEmitter#on
 * @param {string} event The event to listen for.
 * @param {Function} listener The function to invoke.
 * @return {EventEmitter} for call chaining.
 */

/**
 * Alias for {@link external:EventEmitter#on}.
 * @function external:EventEmitter#addListener
 * @param {string} event The event to listen for.
 * @param {Function} listener The function to invoke.
 * @return {EventEmitter} for call chaining.
 */

/**
 * Adds a <b>one time</b> listener for the event. This listener is invoked only
 * the next time the event is fired, after which it is removed.
 * @function external:EventEmitter#once
 * @param {string} event The event to listen for.
 * @param {Function} listener The function to invoke.
 * @return {EventEmitter} for call chaining.
 */

/**
 * Remove a listener from the listener array for the specified event.
 * <b>Caution:</b> changes array indices in the listener array behind the
 * listener.
 * @function external:EventEmitter#removeListener
 * @param {string} event The event to listen for.
 * @param {Function} listener The function to invoke.
 * @return {EventEmitter} for call chaining.
 */

/**
 * Removes all listeners, or those of the specified event. It's not a good idea
 * to remove listeners that were added elsewhere in the code, especially when
 * it's on an emitter that you didn't create (e.g. sockets or file streams).
 * @function external:EventEmitter#removeAllListeners
 * @param {string} event Optional. The event to remove listeners for.
 * @return {EventEmitter} for call chaining.
 */

/**
 * Execute each of the listeners in order with the supplied arguments.
 * @function external:EventEmitter#emit
 * @param {string} event The event to emit.
 * @param {Function} listener The function to invoke.
 * @return {boolean} true if event had listeners, false otherwise.
 */

/**
 * By default EventEmitters will print a warning if more than 10 listeners are
 * added for a particular event. This is a useful default which helps finding
 * memory leaks. Obviously not all Emitters should be limited to 10. This
 * function allows that to be increased. Set to zero for unlimited.
 * @function external:EventEmitter#setMaxListeners
 * @param {Number} n The max number of listeners.
 * @return {EventEmitter} for call chaining.
 */

// MatrixClient Callback JSDocs

/**
 * The standard MatrixClient callback interface. Functions which accept this
 * will specify 2 return arguments. These arguments map to the 2 parameters
 * specified in this callback.
 * @callback module:client.callback
 * @param {Object} err The error value, the "rejected" value or null.
 * @param {Object} data The data returned, the "resolved" value.
 */

/**
 * {@link https://github.com/kriskowal/q|A promise implementation (Q)}. Functions
 * which return this will specify 2 return arguments. These arguments map to the
 * "onFulfilled" and "onRejected" values of the Promise.
 * @typedef {Object} Promise
 * @static
 * @property {Function} then promise.then(onFulfilled, onRejected, onProgress)
 * @property {Function} catch promise.catch(onRejected)
 * @property {Function} finally promise.finally(callback)
 * @property {Function} done promise.done(onFulfilled, onRejected, onProgress)
 */<|MERGE_RESOLUTION|>--- conflicted
+++ resolved
@@ -2952,14 +2952,12 @@
         this._syncApi.stop();
         this._syncApi = null;
     }
-<<<<<<< HEAD
     if (this._websocketApi) {
         this._websocketApi.stop();
         this._websocketApi = null;
-=======
+    }
     if (this._peekSync) {
         this._peekSync.stopPeeking();
->>>>>>> 9b188ca8
     }
     global.clearTimeout(this._checkTurnServersTimeoutID);
 };
