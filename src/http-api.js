--- conflicted
+++ resolved
@@ -378,10 +378,7 @@
         if (!queryParams) {
             queryParams = {};
         }
-<<<<<<< HEAD
-=======
         // currently is is not possible to set the accessToken as Authorization Header
->>>>>>> aca3f18c
         if (!queryParams.access_token) {
             queryParams.access_token = this.opts.accessToken;
         }
