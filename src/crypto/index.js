--- conflicted
+++ resolved
@@ -137,11 +137,6 @@
  * Returns a promise which resolves once the crypto module is ready for use.
  */
 Crypto.prototype.init = async function() {
-<<<<<<< HEAD
-    // Olm is just an object with a .then, not a fully-fledged promise, so
-    // pass it into bluebird to make it a proper promise.
-=======
->>>>>>> 870e96a1
     await global.Olm.init();
 
     const sessionStoreHasAccount = Boolean(this._sessionStore.getEndToEndAccount());
