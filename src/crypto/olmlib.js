/*
Copyright 2016 OpenMarket Ltd
Copyright 2019 New Vector Ltd

Licensed under the Apache License, Version 2.0 (the "License");
you may not use this file except in compliance with the License.
You may obtain a copy of the License at

    http://www.apache.org/licenses/LICENSE-2.0

Unless required by applicable law or agreed to in writing, software
distributed under the License is distributed on an "AS IS" BASIS,
WITHOUT WARRANTIES OR CONDITIONS OF ANY KIND, either express or implied.
See the License for the specific language governing permissions and
limitations under the License.
*/

/**
 * @module olmlib
 *
 * Utilities common to olm encryption algorithms
 */

import Promise from 'bluebird';
const anotherjson = require('another-json');

const logger = require("../logger");
const utils = require("../utils");

/**
 * matrix algorithm tag for olm
 */
module.exports.OLM_ALGORITHM = "m.olm.v1.curve25519-aes-sha2";

/**
 * matrix algorithm tag for megolm
 */
module.exports.MEGOLM_ALGORITHM = "m.megolm.v1.aes-sha2";

/**
 * matrix algorithm tag for megolm backups
 */
module.exports.MEGOLM_BACKUP_ALGORITHM = "m.megolm_backup.v1.curve25519-aes-sha2";


/**
 * Encrypt an event payload for an Olm device
 *
 * @param {Object<string, string>} resultsObject  The `ciphertext` property
 *   of the m.room.encrypted event to which to add our result
 *
 * @param {string} ourUserId
 * @param {string} ourDeviceId
 * @param {module:crypto/OlmDevice} olmDevice olm.js wrapper
 * @param {string} recipientUserId
 * @param {module:crypto/deviceinfo} recipientDevice
 * @param {object} payloadFields fields to include in the encrypted payload
 *
 * Returns a promise which resolves (to undefined) when the payload
 *    has been encrypted into `resultsObject`
 */
module.exports.encryptMessageForDevice = async function(
    resultsObject,
    ourUserId, ourDeviceId, olmDevice, recipientUserId, recipientDevice,
    payloadFields,
) {
    const deviceKey = recipientDevice.getIdentityKey();
    const sessionId = await olmDevice.getSessionIdForDevice(deviceKey);
    if (sessionId === null) {
        // If we don't have a session for a device then
        // we can't encrypt a message for it.
        return;
    }

    logger.log(
        "Using sessionid " + sessionId + " for device " +
            recipientUserId + ":" + recipientDevice.deviceId,
    );

    const payload = {
        sender: ourUserId,
        sender_device: ourDeviceId,

        // Include the Ed25519 key so that the recipient knows what
        // device this message came from.
        // We don't need to include the curve25519 key since the
        // recipient will already know this from the olm headers.
        // When combined with the device keys retrieved from the
        // homeserver signed by the ed25519 key this proves that
        // the curve25519 key and the ed25519 key are owned by
        // the same device.
        keys: {
            "ed25519": olmDevice.deviceEd25519Key,
        },

        // include the recipient device details in the payload,
        // to avoid unknown key attacks, per
        // https://github.com/vector-im/vector-web/issues/2483
        recipient: recipientUserId,
        recipient_keys: {
            "ed25519": recipientDevice.getFingerprint(),
        },
    };

    // TODO: technically, a bunch of that stuff only needs to be included for
    // pre-key messages: after that, both sides know exactly which devices are
    // involved in the session. If we're looking to reduce data transfer in the
    // future, we could elide them for subsequent messages.

    utils.extend(payload, payloadFields);

    resultsObject[deviceKey] = await olmDevice.encryptMessage(
        deviceKey, sessionId, JSON.stringify(payload),
    );
};

/**
 * Try to make sure we have established olm sessions for the given devices.
 *
 * @param {module:crypto/OlmDevice} olmDevice
 *
 * @param {module:base-apis~MatrixBaseApis} baseApis
 *
 * @param {object<string, module:crypto/deviceinfo[]>} devicesByUser
 *    map from userid to list of devices to ensure sessions for
 *
 * @param {bolean} force If true, establish a new session even if one already exists.
 *     Optional.
 *
 * @return {module:client.Promise} resolves once the sessions are complete, to
 *    an Object mapping from userId to deviceId to
 *    {@link module:crypto~OlmSessionResult}
 */
module.exports.ensureOlmSessionsForDevices = async function(
    olmDevice, baseApis, devicesByUser, force,
) {
    const devicesWithoutSession = [
        // [userId, deviceId], ...
    ];
    const result = {};
    const resolveSession = {};

    for (const userId in devicesByUser) {
        if (!devicesByUser.hasOwnProperty(userId)) {
            continue;
        }
        result[userId] = {};
        const devices = devicesByUser[userId];
        for (let j = 0; j < devices.length; j++) {
            const deviceInfo = devices[j];
            const deviceId = deviceInfo.deviceId;
            const key = deviceInfo.getIdentityKey();
            if (!olmDevice._sessionsInProgress[key]) {
                // pre-emptively mark the session as in-progress to avoid race
                // conditions.  If we find that we already have a session, then
                // we'll resolve
                olmDevice._sessionsInProgress[key] = new Promise(
                    (resolve, reject) => {
                        resolveSession[key] = {
                            resolve: (...args) => {
                                delete olmDevice._sessionsInProgress[key];
                                resolve(...args);
                            },
                            reject: (...args) => {
                                delete olmDevice._sessionsInProgress[key];
                                reject(...args);
                            },
                        };
                    },
                );
            }
            const sessionId = await olmDevice.getSessionIdForDevice(
                key, resolveSession[key],
            );
            if (sessionId !== null && resolveSession[key]) {
                // we found a session, but we had marked the session as
                // in-progress, so unmark it and unblock anything that was
                // waiting
                delete olmDevice._sessionsInProgress[key];
                resolveSession[key].resolve();
                delete resolveSession[key];
            }
            if (sessionId === null || force) {
                devicesWithoutSession.push([userId, deviceId]);
            }
            result[userId][deviceId] = {
                device: deviceInfo,
                sessionId: sessionId,
            };
        }
    }

    if (devicesWithoutSession.length === 0) {
        return result;
    }

    const oneTimeKeyAlgorithm = "signed_curve25519";
    let res;
    try {
        res = await baseApis.claimOneTimeKeys(
            devicesWithoutSession, oneTimeKeyAlgorithm,
        );
    } catch (e) {
        for (const resolver of Object.values(resolveSession)) {
            resolver.resolve();
        }
        logger.log("failed to claim one-time keys", e, devicesWithoutSession);
        throw e;
    }

    const otk_res = res.one_time_keys || {};
    const promises = [];
    for (const userId in devicesByUser) {
        if (!devicesByUser.hasOwnProperty(userId)) {
            continue;
        }
        const userRes = otk_res[userId] || {};
        const devices = devicesByUser[userId];
        for (let j = 0; j < devices.length; j++) {
            const deviceInfo = devices[j];
            const deviceId = deviceInfo.deviceId;
            const key = deviceInfo.getIdentityKey();
            if (result[userId][deviceId].sessionId && !force) {
                // we already have a result for this device
                continue;
            }

            const deviceRes = userRes[deviceId] || {};
            let oneTimeKey = null;
            for (const keyId in deviceRes) {
                if (keyId.indexOf(oneTimeKeyAlgorithm + ":") === 0) {
                    oneTimeKey = deviceRes[keyId];
                }
            }

            if (!oneTimeKey) {
                const msg = "No one-time keys (alg=" + oneTimeKeyAlgorithm +
                      ") for device " + userId + ":" + deviceId;
                logger.warn(msg);
<<<<<<< HEAD
                resolveSession[key].resolve();
=======
                if (resolveSession[key]) {
                    resolveSession[key].resolve();
                }
>>>>>>> 00f5ddc9
                continue;
            }

            promises.push(
                _verifyKeyAndStartSession(
                    olmDevice, oneTimeKey, userId, deviceInfo,
                ).then((sid) => {
<<<<<<< HEAD
                    resolveSession[key].resolve(sid);
                    result[userId][deviceId].sessionId = sid;
                }, (e) => {
                    resolveSession[key].resolve();
=======
                    if (resolveSession[key]) {
                        resolveSession[key].resolve(sid);
                    }
                    result[userId][deviceId].sessionId = sid;
                }, (e) => {
                    if (resolveSession[key]) {
                        resolveSession[key].resolve();
                    }
>>>>>>> 00f5ddc9
                    throw e;
                }),
            );
        }
    }

    await Promise.all(promises);
    return result;
};

async function _verifyKeyAndStartSession(olmDevice, oneTimeKey, userId, deviceInfo) {
    const deviceId = deviceInfo.deviceId;
    try {
        await _verifySignature(
            olmDevice, oneTimeKey, userId, deviceId,
            deviceInfo.getFingerprint(),
        );
    } catch (e) {
        logger.error(
            "Unable to verify signature on one-time key for device " +
                userId + ":" + deviceId + ":", e,
        );
        return null;
    }

    let sid;
    try {
        sid = await olmDevice.createOutboundSession(
            deviceInfo.getIdentityKey(), oneTimeKey.key,
        );
    } catch (e) {
        // possibly a bad key
        logger.error("Error starting session with device " +
                      userId + ":" + deviceId + ": " + e);
        return null;
    }

    logger.log("Started new sessionid " + sid +
                " for device " + userId + ":" + deviceId);
    return sid;
}


/**
 * Verify the signature on an object
 *
 * @param {module:crypto/OlmDevice} olmDevice olm wrapper to use for verify op
 *
 * @param {Object} obj object to check signature on. Note that this will be
 * stripped of its 'signatures' and 'unsigned' properties.
 *
 * @param {string} signingUserId  ID of the user whose signature should be checked
 *
 * @param {string} signingDeviceId  ID of the device whose signature should be checked
 *
 * @param {string} signingKey   base64-ed ed25519 public key
 *
 * Returns a promise which resolves (to undefined) if the the signature is good,
 * or rejects with an Error if it is bad.
 */
const _verifySignature = module.exports.verifySignature = async function(
    olmDevice, obj, signingUserId, signingDeviceId, signingKey,
) {
    const signKeyId = "ed25519:" + signingDeviceId;
    const signatures = obj.signatures || {};
    const userSigs = signatures[signingUserId] || {};
    const signature = userSigs[signKeyId];
    if (!signature) {
        throw Error("No signature");
    }

    // prepare the canonical json: remove unsigned and signatures, and stringify with
    // anotherjson
    delete obj.unsigned;
    delete obj.signatures;
    const json = anotherjson.stringify(obj);

    olmDevice.verifySignature(
        signingKey, json, signature,
    );
};<|MERGE_RESOLUTION|>--- conflicted
+++ resolved
@@ -237,13 +237,9 @@
                 const msg = "No one-time keys (alg=" + oneTimeKeyAlgorithm +
                       ") for device " + userId + ":" + deviceId;
                 logger.warn(msg);
-<<<<<<< HEAD
-                resolveSession[key].resolve();
-=======
                 if (resolveSession[key]) {
                     resolveSession[key].resolve();
                 }
->>>>>>> 00f5ddc9
                 continue;
             }
 
@@ -251,12 +247,6 @@
                 _verifyKeyAndStartSession(
                     olmDevice, oneTimeKey, userId, deviceInfo,
                 ).then((sid) => {
-<<<<<<< HEAD
-                    resolveSession[key].resolve(sid);
-                    result[userId][deviceId].sessionId = sid;
-                }, (e) => {
-                    resolveSession[key].resolve();
-=======
                     if (resolveSession[key]) {
                         resolveSession[key].resolve(sid);
                     }
@@ -265,7 +255,6 @@
                     if (resolveSession[key]) {
                         resolveSession[key].resolve();
                     }
->>>>>>> 00f5ddc9
                     throw e;
                 }),
             );
