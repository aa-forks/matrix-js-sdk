/*
Copyright 2015-2021 The Matrix.org Foundation C.I.C.

Licensed under the Apache License, Version 2.0 (the "License");
you may not use this file except in compliance with the License.
You may obtain a copy of the License at

    http://www.apache.org/licenses/LICENSE-2.0

Unless required by applicable law or agreed to in writing, software
distributed under the License is distributed on an "AS IS" BASIS,
WITHOUT WARRANTIES OR CONDITIONS OF ANY KIND, either express or implied.
See the License for the specific language governing permissions and
limitations under the License.
*/

/**
 * This is an internal module. See {@link MatrixClient} for the public class.
 * @module client
 */

import { EventEmitter } from "events";

<<<<<<< HEAD
import { ISyncStateData, SyncApi } from "./sync";
import { WebSocketApi } from './websocket';
=======
import { ISyncStateData, SyncApi, SyncState } from "./sync";
>>>>>>> 6fc58659
import { EventStatus, IContent, IDecryptOptions, IEvent, MatrixEvent } from "./models/event";
import { StubStore } from "./store/stub";
import { createNewMatrixCall, MatrixCall } from "./webrtc/call";
import { Filter, IFilterDefinition } from "./filter";
import { CallEventHandler } from './webrtc/callEventHandler';
import * as utils from './utils';
import { sleep } from './utils';
import { Group } from "./models/group";
import { Direction, EventTimeline } from "./models/event-timeline";
import { IActionsObject, PushProcessor } from "./pushprocessor";
import { AutoDiscovery, AutoDiscoveryAction } from "./autodiscovery";
import * as olmlib from "./crypto/olmlib";
import { decodeBase64, encodeBase64 } from "./crypto/olmlib";
import { IExportedDevice as IOlmDevice } from "./crypto/OlmDevice";
import { ReEmitter } from './ReEmitter';
import { IRoomEncryption, RoomList } from './crypto/RoomList';
import { logger } from './logger';
import { SERVICE_TYPES } from './service-types';
import {
    FileType,
    IHttpOpts,
    IUpload,
    MatrixError,
    MatrixHttpApi,
    Method,
    PREFIX_IDENTITY_V2,
    PREFIX_MEDIA_R0,
    PREFIX_R0,
    PREFIX_UNSTABLE,
    retryNetworkOperation,
    UploadContentResponseType,
} from "./http-api";
import {
    Crypto,
    fixBackupKey,
    IBootstrapCrossSigningOpts,
    ICheckOwnCrossSigningTrustOpts,
    IMegolmSessionData,
    isCryptoAvailable,
    VerificationMethod,
} from './crypto';
import { DeviceInfo, IDevice } from "./crypto/deviceinfo";
import { decodeRecoveryKey } from './crypto/recoverykey';
import { keyFromAuthData } from './crypto/key_passphrase';
import { User } from "./models/user";
import { getHttpUriForMxc } from "./content-repo";
import { SearchResult } from "./models/search-result";
import {
    DEHYDRATION_ALGORITHM,
    IDehydratedDevice,
    IDehydratedDeviceKeyInfo,
    IDeviceKeys,
    IOneTimeKey,
} from "./crypto/dehydration";
import {
    IKeyBackupInfo,
    IKeyBackupPrepareOpts,
    IKeyBackupRestoreOpts,
    IKeyBackupRestoreResult,
    IKeyBackupRoomSessions,
    IKeyBackupSession,
} from "./crypto/keybackup";
import { IIdentityServerProvider } from "./@types/IIdentityServerProvider";
import { MatrixScheduler } from "./scheduler";
import { IAuthData, ICryptoCallbacks, IMinimalEvent, IRoomEvent, IStateEvent, NotificationCountType } from "./matrix";
import {
    CrossSigningKey,
    IAddSecretStorageKeyOpts,
    ICreateSecretStorageOpts,
    IEncryptedEventInfo,
    IImportRoomKeysOpts,
    IRecoveryKey,
    ISecretStorageKeyInfo,
} from "./crypto/api";
import { EventTimelineSet } from "./models/event-timeline-set";
import { VerificationRequest } from "./crypto/verification/request/VerificationRequest";
import { VerificationBase as Verification } from "./crypto/verification/Base";
import * as ContentHelpers from "./content-helpers";
import { CrossSigningInfo, DeviceTrustLevel, ICacheCallbacks, UserTrustLevel } from "./crypto/CrossSigning";
import { Room } from "./models/room";
import {
    IAddThreePidOnlyBody,
    IBindThreePidBody,
    ICreateRoomOpts,
    IEventSearchOpts,
    IGuestAccessOpts,
    IJoinRoomOpts,
    IPaginateOpts,
    IPresenceOpts,
    IRedactOpts,
    IRelationsRequestOpts,
    IRelationsResponse,
    IRoomDirectoryOptions,
    ISearchOpts,
    ISendEventResponse,
    IUploadOpts,
} from "./@types/requests";
import {
    EventType,
    MsgType,
    RelationType,
    RoomCreateTypeField,
    RoomType,
    UNSTABLE_MSC3088_ENABLED,
    UNSTABLE_MSC3088_PURPOSE,
    UNSTABLE_MSC3089_TREE_SUBTYPE,
} from "./@types/event";
import { IAbortablePromise, IdServerUnbindResult, IImageInfo, Preset, Visibility } from "./@types/partials";
import { EventMapper, eventMapperFor, MapperOpts } from "./event-mapper";
import { randomString } from "./randomstring";
import { WebStorageSessionStore } from "./store/session/webstorage";
import { BackupManager, IKeyBackup, IKeyBackupCheck, IPreparedKeyBackupVersion, TrustInfo } from "./crypto/backup";
import { DEFAULT_TREE_POWER_LEVELS_TEMPLATE, MSC3089TreeSpace } from "./models/MSC3089TreeSpace";
import { ISignatures } from "./@types/signed";
import { IStore } from "./store";
import { ISecretRequest } from "./crypto/SecretStorage";
import {
    IEventWithRoomId,
    ISearchRequestBody,
    ISearchResponse,
    ISearchResults,
    IStateEventWithRoomId,
    SearchOrderBy,
} from "./@types/search";
import { ISynapseAdminDeactivateResponse, ISynapseAdminWhoisResponse } from "./@types/synapse";
import { IHierarchyRoom, ISpaceSummaryEvent, ISpaceSummaryRoom } from "./@types/spaces";
import { IPusher, IPusherRequest, IPushRules, PushRuleAction, PushRuleKind, RuleId } from "./@types/PushRules";
import { IThreepid } from "./@types/threepids";
import { CryptoStore } from "./crypto/store/base";
import { MediaHandler } from "./webrtc/mediaHandler";

export type Store = IStore;
export type SessionStore = WebStorageSessionStore;

export type Callback<T = any> = (err: Error | any | null, data?: T) => void;
export type ResetTimelineCallback = (roomId: string) => boolean;

const SCROLLBACK_DELAY_MS = 3000;
export const CRYPTO_ENABLED: boolean = isCryptoAvailable();
const CAPABILITIES_CACHE_MS = 21600000; // 6 hours - an arbitrary value
const TURN_CHECK_INTERVAL = 10 * 60 * 1000; // poll for turn credentials every 10 minutes

interface IExportedDevice {
    olmDevice: IOlmDevice;
    userId: string;
    deviceId: string;
}

export interface IKeysUploadResponse {
    one_time_key_counts: { // eslint-disable-line camelcase
        [algorithm: string]: number;
    };
}

export interface ICreateClientOpts {
    baseUrl: string;

    idBaseUrl?: string;

    /**
     * The data store used for sync data from the homeserver. If not specified,
     * this client will not store any HTTP responses. The `createClient` helper
     * will create a default store if needed.
     */
    store?: Store;

    /**
     * A store to be used for end-to-end crypto session data. If not specified,
     * end-to-end crypto will be disabled. The `createClient` helper will create
     * a default store if needed.
     */
    cryptoStore?: CryptoStore;

    /**
     * The scheduler to use. If not
     * specified, this client will not retry requests on failure. This client
     * will supply its own processing function to
     * {@link module:scheduler~MatrixScheduler#setProcessFunction}.
     */
    scheduler?: MatrixScheduler;

    /**
     * The function to invoke for HTTP
     * requests. The value of this property is typically <code>require("request")
     * </code> as it returns a function which meets the required interface. See
     * {@link requestFunction} for more information.
     */
    request?: IHttpOpts["request"];

    userId?: string;

    /**
     * A unique identifier for this device; used for tracking things like crypto
     * keys and access tokens. If not specified, end-to-end encryption will be
     * disabled.
     */
    deviceId?: string;

    accessToken?: string;

    /**
     * Identity server provider to retrieve the user's access token when accessing
     * the identity server. See also https://github.com/vector-im/element-web/issues/10615
     * which seeks to replace the previous approach of manual access tokens params
     * with this callback throughout the SDK.
     */
    identityServer?: IIdentityServerProvider;

    /**
     * The default maximum amount of
     * time to wait before timing out HTTP requests. If not specified, there is no timeout.
     */
    localTimeoutMs?: number;

    /**
     * Set to false to prefer SyncAPI (long
     * polling) to WebSocketAPI. If not set WebSocketApi will be prefered.
     * Note: There is a fallback to SyncAPI if WebSocketAPI does not work
     */
    useWebSockets?: boolean;

    /**
     * Set to true to use
     * Authorization header instead of query param to send the access token to the server.
     *
     * Default false.
     */
    useAuthorizationHeader?: boolean;

    /**
     * Set to true to enable
     * improved timeline support ({@link module:client~MatrixClient#getEventTimeline getEventTimeline}). It is
     * disabled by default for compatibility with older clients - in particular to
     * maintain support for back-paginating the live timeline after a '/sync'
     * result with a gap.
     */
    timelineSupport?: boolean;

    /**
     * Extra query parameters to append
     * to all requests with this client. Useful for application services which require
     * <code>?user_id=</code>.
     */
    queryParams?: Record<string, string>;

    /**
     * Device data exported with
     * "exportDevice" method that must be imported to recreate this device.
     * Should only be useful for devices with end-to-end crypto enabled.
     * If provided, deviceId and userId should **NOT** be provided at the top
     * level (they are present in the exported data).
     */
    deviceToImport?: IExportedDevice;

    /**
     * Key used to pickle olm objects or other sensitive data.
     */
    pickleKey?: string;

    /**
     * A store to be used for end-to-end crypto session data. Most data has been
     * migrated out of here to `cryptoStore` instead. If not specified,
     * end-to-end crypto will be disabled. The `createClient` helper
     * _will not_ create this store at the moment.
     */
    sessionStore?: SessionStore;

    /**
     * Set to true to enable client-side aggregation of event relations
     * via `EventTimelineSet#getRelationsForEvent`.
     * This feature is currently unstable and the API may change without notice.
     */
    unstableClientRelationAggregation?: boolean;

    verificationMethods?: Array<VerificationMethod>;

    /**
     * Whether relaying calls through a TURN server should be forced. Default false.
     */
    forceTURN?: boolean;

    /**
     * Up to this many ICE candidates will be gathered when an incoming call arrives.
     * Gathering does not send data to the caller, but will communicate with the configured TURN
     * server. Default 0.
     */
    iceCandidatePoolSize?: number;

    /**
     * True to advertise support for call transfers to other parties on Matrix calls. Default false.
     */
    supportsCallTransfer?: boolean;

    /**
     * Whether to allow a fallback ICE server should be used for negotiating a
     * WebRTC connection if the homeserver doesn't provide any servers. Defaults to false.
     */
    fallbackICEServerAllowed?: boolean;

    cryptoCallbacks?: ICryptoCallbacks;
}

export interface IMatrixClientCreateOpts extends ICreateClientOpts {
    /**
     * Whether to allow sending messages to encrypted rooms when encryption
     * is not available internally within this SDK. This is useful if you are using an external
     * E2E proxy, for example. Defaults to false.
     */
    usingExternalCrypto?: boolean;
}

export enum PendingEventOrdering {
    Chronological = "chronological",
    Detached = "detached",
}

export interface IStartClientOpts {
    /**
     * The event <code>limit=</code> to apply to initial sync. Default: 8.
     */
    initialSyncLimit?: number;

    /**
     * True to put <code>archived=true</code> on the <code>/initialSync</code> request. Default: false.
     */
    includeArchivedRooms?: boolean;

    /**
     * True to do /profile requests on every invite event if the displayname/avatar_url is not known for this user ID. Default: false.
     */
    resolveInvitesToProfiles?: boolean;

    /**
     * Controls where pending messages appear in a room's timeline. If "<b>chronological</b>", messages will
     * appear in the timeline when the call to <code>sendEvent</code> was made. If "<b>detached</b>",
     * pending messages will appear in a separate list, accessbile via {@link module:models/room#getPendingEvents}.
     * Default: "chronological".
     */
    pendingEventOrdering?: PendingEventOrdering;

    /**
     * The number of milliseconds to wait on /sync. Default: 30000 (30 seconds).
     */
    pollTimeout?: number;

    /**
     * The filter to apply to /sync calls. This will override the opts.initialSyncLimit, which would
     * normally result in a timeline limit filter.
     */
    filter?: Filter;

    /**
     * True to perform syncing without automatically updating presence.
     */
    disablePresence?: boolean;

    /**
     * True to not load all membership events during initial sync but fetch them when needed by calling
     * `loadOutOfBandMembers` This will override the filter option at this moment.
     */
    lazyLoadMembers?: boolean;

    /**
     * The number of seconds between polls to /.well-known/matrix/client, undefined to disable.
     * This should be in the order of hours. Default: undefined.
     */
    clientWellKnownPollPeriod?: number;

    /**
     * @experimental
     */
    experimentalThreadSupport?: boolean;
}

export interface IStoredClientOpts extends IStartClientOpts {
    crypto: Crypto;
    canResetEntireTimeline: ResetTimelineCallback;
}

export enum RoomVersionStability {
    Stable = "stable",
    Unstable = "unstable",
}

export interface IRoomCapability { // MSC3244
    preferred: string | null;
    support: string[];
}

export interface IRoomVersionsCapability {
    default: string;
    available: Record<string, RoomVersionStability>;
    "org.matrix.msc3244.room_capabilities"?: Record<string, IRoomCapability>; // MSC3244
}

export interface ICapability {
    enabled: boolean;
}

export interface IChangePasswordCapability extends ICapability {}

export interface IThreadsCapability extends ICapability {}

interface ICapabilities {
    [key: string]: any;
    "m.change_password"?: IChangePasswordCapability;
    "m.room_versions"?: IRoomVersionsCapability;
    "io.element.thread"?: IThreadsCapability;
}

/* eslint-disable camelcase */
export interface ICrossSigningKey {
    keys: { [algorithm: string]: string };
    signatures?: ISignatures;
    usage: string[];
    user_id: string;
}

enum CrossSigningKeyType {
    MasterKey = "master_key",
    SelfSigningKey = "self_signing_key",
    UserSigningKey = "user_signing_key",
}

export type CrossSigningKeys = Record<CrossSigningKeyType, ICrossSigningKey>;

export interface ISignedKey {
    keys: Record<string, string>;
    signatures: ISignatures;
    user_id: string;
    algorithms: string[];
    device_id: string;
}

export type KeySignatures = Record<string, Record<string, ICrossSigningKey | ISignedKey>>;
interface IUploadKeySignaturesResponse {
    failures: Record<string, Record<string, {
        errcode: string;
        error: string;
    }>>;
}

export interface IPreviewUrlResponse {
    [key: string]: string | number;
    "og:title": string;
    "og:type": string;
    "og:url": string;
    "og:image"?: string;
    "og:image:type"?: string;
    "og:image:height"?: number;
    "og:image:width"?: number;
    "og:description"?: string;
    "matrix:image:size"?: number;
}

interface ITurnServerResponse {
    uris: string[];
    username: string;
    password: string;
    ttl: number;
}

interface ITurnServer {
    urls: string[];
    username: string;
    credential: string;
}

interface IServerVersions {
    versions: string;
    unstable_features: Record<string, boolean>;
}

export interface IClientWellKnown {
    [key: string]: any;
    "m.homeserver"?: IWellKnownConfig;
    "m.identity_server"?: IWellKnownConfig;
}

export interface IWellKnownConfig {
    raw?: any; // todo typings
    action?: AutoDiscoveryAction;
    reason?: string;
    error?: Error | string;
    // eslint-disable-next-line
    base_url?: string | null;
}

interface IKeyBackupPath {
    path: string;
    queryData?: {
        version: string;
    };
}

interface IMediaConfig {
    [key: string]: any; // extensible
    "m.upload.size"?: number;
}

interface IThirdPartySigned {
    sender: string;
    mxid: string;
    token: string;
    signatures: ISignatures;
}

interface IJoinRequestBody {
    third_party_signed?: IThirdPartySigned;
}

interface ITagMetadata {
    [key: string]: any;
    order: number;
}

interface IMessagesResponse {
    start: string;
    end: string;
    chunk: IRoomEvent[];
    state: IStateEvent[];
}

export interface IRequestTokenResponse {
    sid: string;
    submit_url?: string;
}

export interface IRequestMsisdnTokenResponse extends IRequestTokenResponse {
    msisdn: string;
    success: boolean;
    intl_fmt: string;
}

interface IUploadKeysRequest {
    device_keys?: Required<IDeviceKeys>;
    one_time_keys?: {
        [userId: string]: {
            [deviceId: string]: number;
        };
    };
    "org.matrix.msc2732.fallback_keys"?: Record<string, IOneTimeKey>;
}

interface IOpenIDToken {
    access_token: string;
    token_type: "Bearer" | string;
    matrix_server_name: string;
    expires_in: number;
}

interface IRoomInitialSyncResponse {
    room_id: string;
    membership: "invite" | "join" | "leave" | "ban";
    messages?: {
        start?: string;
        end?: string;
        chunk: IEventWithRoomId[];
    };
    state?: IStateEventWithRoomId[];
    visibility: Visibility;
    account_data?: IMinimalEvent[];
    presence: Partial<IEvent>; // legacy and undocumented, api is deprecated so this won't get attention
}

interface IJoinedRoomsResponse {
    joined_rooms: string[];
}

interface IJoinedMembersResponse {
    joined: {
        [userId: string]: {
            display_name: string;
            avatar_url: string;
        };
    };
}

export interface IPublicRoomsChunkRoom {
    room_id: string;
    name?: string;
    avatar_url?: string;
    topic?: string;
    canonical_alias?: string;
    aliases?: string[];
    world_readable: boolean;
    guest_can_join: boolean;
    num_joined_members: number;
}

interface IPublicRoomsResponse {
    chunk: IPublicRoomsChunkRoom[];
    next_batch?: string;
    prev_batch?: string;
    total_room_count_estimate?: number;
}

interface IUserDirectoryResponse {
    results: {
        user_id: string;
        display_name?: string;
        avatar_url?: string;
    }[];
    limited: boolean;
}

export interface IMyDevice {
    device_id: string;
    display_name?: string;
    last_seen_ip?: string;
    last_seen_ts?: number;
}

export interface IDownloadKeyResult {
    failures: { [serverName: string]: object };
    device_keys: {
        [userId: string]: {
            [deviceId: string]: IDeviceKeys & {
                unsigned?: {
                    device_display_name: string;
                };
            };
        };
    };
    // the following three fields were added in 1.1
    master_keys?: {
        [userId: string]: {
            keys: { [keyId: string]: string };
            usage: string[];
            user_id: string;
        };
    };
    self_signing_keys?: {
        [userId: string]: {
            keys: { [keyId: string]: string };
            signatures: ISignatures;
            usage: string[];
            user_id: string;
        };
    };
    user_signing_keys?: {
        [userId: string]: {
            keys: { [keyId: string]: string };
            signatures: ISignatures;
            usage: string[];
            user_id: string;
        };
    };
}

export interface IClaimOTKsResult {
    failures: { [serverName: string]: object };
    one_time_keys: {
        [userId: string]: {
            [deviceId: string]: {
                [keyId: string]: {
                    key: string;
                    signatures: ISignatures;
                };
            };
        };
    };
}

export interface IFieldType {
    regexp: string;
    placeholder: string;
}

export interface IInstance {
    desc: string;
    icon?: string;
    fields: object;
    network_id: string;
    // XXX: this is undocumented but we rely on it: https://github.com/matrix-org/matrix-doc/issues/3203
    instance_id: string;
}

export interface IProtocol {
    user_fields: string[];
    location_fields: string[];
    icon: string;
    field_types: Record<string, IFieldType>;
    instances: IInstance[];
}

interface IThirdPartyLocation {
    alias: string;
    protocol: string;
    fields: object;
}

interface IThirdPartyUser {
    userid: string;
    protocol: string;
    fields: object;
}

interface IRoomSummary extends Omit<IPublicRoomsChunkRoom, "canonical_alias" | "aliases"> {
    room_type?: RoomType;
    membership?: string;
    is_encrypted: boolean;
}

interface IRoomKeysResponse {
    sessions: IKeyBackupRoomSessions;
}

interface IRoomsKeysResponse {
    rooms: Record<string, IRoomKeysResponse>;
}

interface IRoomHierarchy {
    rooms: IHierarchyRoom[];
    next_batch?: string;
}

interface ITimestampToEventResponse {
    event_id: string;
    origin_server_ts: string;
}
/* eslint-enable camelcase */

// We're using this constant for methods overloading and inspect whether a variable
// contains an eventId or not. This was required to ensure backwards compatibility
// of methods for threads
// Probably not the most graceful solution but does a good enough job for now
const EVENT_ID_PREFIX = "$";

/**
 * Represents a Matrix Client. Only directly construct this if you want to use
 * custom modules. Normally, {@link createClient} should be used
 * as it specifies 'sensible' defaults for these modules.
 */
export class MatrixClient extends EventEmitter {
    public static readonly RESTORE_BACKUP_ERROR_BAD_KEY = 'RESTORE_BACKUP_ERROR_BAD_KEY';

    public reEmitter = new ReEmitter(this);
    public olmVersion: [number, number, number] = null; // populated after initCrypto
    public usingExternalCrypto = false;
    public store: Store;
    public deviceId?: string;
    public credentials: { userId?: string };
    public pickleKey: string;
    public scheduler: MatrixScheduler;
    public clientRunning = false;
    public timelineSupport = false;
    public urlPreviewCache: { [key: string]: Promise<IPreviewUrlResponse> } = {};
    public unstableClientRelationAggregation = false;
    public identityServer: IIdentityServerProvider;
    public useWebSockets: boolean;
    public sessionStore: SessionStore; // XXX: Intended private, used in code.
    public http: MatrixHttpApi; // XXX: Intended private, used in code.
    public crypto: Crypto; // XXX: Intended private, used in code.
    public cryptoCallbacks: ICryptoCallbacks; // XXX: Intended private, used in code.
    public callEventHandler: CallEventHandler; // XXX: Intended private, used in code.
    public supportsCallTransfer = false; // XXX: Intended private, used in code.
    public forceTURN = false; // XXX: Intended private, used in code.
    public iceCandidatePoolSize = 0; // XXX: Intended private, used in code.
    public idBaseUrl: string;
    public baseUrl: string;

    // Note: these are all `protected` to let downstream consumers make mistakes if they want to.
    // We don't technically support this usage, but have reasons to do this.

    protected canSupportVoip = false;
    protected peekSync: SyncApi = null;
    protected isGuestAccount = false;
    protected ongoingScrollbacks: {[roomId: string]: {promise?: Promise<Room>, errorTs?: number}} = {};
    protected notifTimelineSet: EventTimelineSet = null;
    protected cryptoStore: CryptoStore;
    protected verificationMethods: VerificationMethod[];
    protected fallbackICEServerAllowed = false;
    protected roomList: RoomList;
    protected syncApi: SyncApi;
    protected websocketApi: WebSocketApi;
    public pushRules: IPushRules;
    protected syncLeftRoomsPromise: Promise<Room[]>;
    protected syncedLeftRooms = false;
    protected clientOpts: IStoredClientOpts;
    protected clientWellKnownIntervalID: number;
    protected canResetTimelineCallback: ResetTimelineCallback;

    // The pushprocessor caches useful things, so keep one and re-use it
    protected pushProcessor = new PushProcessor(this);

    // Promise to a response of the server's /versions response
    // TODO: This should expire: https://github.com/matrix-org/matrix-js-sdk/issues/1020
    protected serverVersionsPromise: Promise<IServerVersions>;

    protected cachedCapabilities: {
        capabilities: ICapabilities;
        expiration: number;
    };
    protected clientWellKnown: IClientWellKnown;
    protected clientWellKnownPromise: Promise<IClientWellKnown>;
    protected turnServers: ITurnServer[] = [];
    protected turnServersExpiry = 0;
    protected checkTurnServersIntervalID: number;
    protected exportedOlmDeviceToImport: IOlmDevice;
    protected txnCtr = 0;
    protected mediaHandler = new MediaHandler();
    protected pendingEventEncryption = new Map<string, Promise<void>>();

    constructor(opts: IMatrixClientCreateOpts) {
        super();

        if (typeof opts.useWebSockets === "undefined") opts.useWebSockets = true;
        this.useWebSockets = Boolean(opts.useWebSockets);
        opts.baseUrl = utils.ensureNoTrailingSlash(opts.baseUrl);
        opts.idBaseUrl = utils.ensureNoTrailingSlash(opts.idBaseUrl);

        this.baseUrl = opts.baseUrl;
        this.idBaseUrl = opts.idBaseUrl;

        this.usingExternalCrypto = opts.usingExternalCrypto;
        this.store = opts.store || new StubStore();
        this.deviceId = opts.deviceId || null;

        const userId = opts.userId || null;
        this.credentials = { userId };

        this.http = new MatrixHttpApi(this, {
            baseUrl: opts.baseUrl,
            idBaseUrl: opts.idBaseUrl,
            accessToken: opts.accessToken,
            request: opts.request,
            prefix: PREFIX_R0,
            onlyData: true,
            extraParams: opts.queryParams,
            localTimeoutMs: opts.localTimeoutMs,
            useAuthorizationHeader: opts.useAuthorizationHeader,
        });

        if (opts.deviceToImport) {
            if (this.deviceId) {
                logger.warn(
                    'not importing device because device ID is provided to ' +
                    'constructor independently of exported data',
                );
            } else if (this.credentials.userId) {
                logger.warn(
                    'not importing device because user ID is provided to ' +
                    'constructor independently of exported data',
                );
            } else if (!opts.deviceToImport.deviceId) {
                logger.warn('not importing device because no device ID in exported data');
            } else {
                this.deviceId = opts.deviceToImport.deviceId;
                this.credentials.userId = opts.deviceToImport.userId;
                // will be used during async initialization of the crypto
                this.exportedOlmDeviceToImport = opts.deviceToImport.olmDevice;
            }
        } else if (opts.pickleKey) {
            this.pickleKey = opts.pickleKey;
        }

        this.scheduler = opts.scheduler;
        if (this.scheduler) {
            this.scheduler.setProcessFunction(async (eventToSend: MatrixEvent) => {
                const room = this.getRoom(eventToSend.getRoomId());
                if (eventToSend.status !== EventStatus.SENDING) {
                    this.updatePendingEventStatus(room, eventToSend, EventStatus.SENDING);
                }
                const res = await this.sendEventHttpRequest(eventToSend);
                if (room) {
                    // ensure we update pending event before the next scheduler run so that any listeners to event id
                    // updates on the synchronous event emitter get a chance to run first.
                    room.updatePendingEvent(eventToSend, EventStatus.SENT, res.event_id);
                }
                return res;
            });
        }

        // try constructing a MatrixCall to see if we are running in an environment
        // which has WebRTC. If we are, listen for and handle m.call.* events.
        const call = createNewMatrixCall(this, undefined, undefined);
        if (call) {
            this.callEventHandler = new CallEventHandler(this);
            this.canSupportVoip = true;
            // Start listening for calls after the initial sync is done
            // We do not need to backfill the call event buffer
            // with encrypted events that might never get decrypted
            this.on("sync", this.startCallEventHandler);
        }

        this.websocketApi = null;
        this.timelineSupport = Boolean(opts.timelineSupport);
        this.unstableClientRelationAggregation = !!opts.unstableClientRelationAggregation;

        this.cryptoStore = opts.cryptoStore;
        this.sessionStore = opts.sessionStore;
        this.verificationMethods = opts.verificationMethods;
        this.cryptoCallbacks = opts.cryptoCallbacks || {};

        this.forceTURN = opts.forceTURN || false;
        this.iceCandidatePoolSize = opts.iceCandidatePoolSize === undefined ? 0 : opts.iceCandidatePoolSize;
        this.supportsCallTransfer = opts.supportsCallTransfer || false;
        this.fallbackICEServerAllowed = opts.fallbackICEServerAllowed || false;

        // List of which rooms have encryption enabled: separate from crypto because
        // we still want to know which rooms are encrypted even if crypto is disabled:
        // we don't want to start sending unencrypted events to them.
        this.roomList = new RoomList(this.cryptoStore);

        // The SDK doesn't really provide a clean way for events to recalculate the push
        // actions for themselves, so we have to kinda help them out when they are encrypted.
        // We do this so that push rules are correctly executed on events in their decrypted
        // state, such as highlights when the user's name is mentioned.
        this.on("Event.decrypted", (event) => {
            const oldActions = event.getPushActions();
            const actions = this.getPushActionsForEvent(event, true);

            const room = this.getRoom(event.getRoomId());
            if (!room) return;

            const currentCount = room.getUnreadNotificationCount(NotificationCountType.Highlight);

            // Ensure the unread counts are kept up to date if the event is encrypted
            // We also want to make sure that the notification count goes up if we already
            // have encrypted events to avoid other code from resetting 'highlight' to zero.
            const oldHighlight = !!oldActions?.tweaks?.highlight;
            const newHighlight = !!actions?.tweaks?.highlight;
            if (oldHighlight !== newHighlight || currentCount > 0) {
                // TODO: Handle mentions received while the client is offline
                // See also https://github.com/vector-im/element-web/issues/9069
                if (!room.hasUserReadEvent(this.getUserId(), event.getId())) {
                    let newCount = currentCount;
                    if (newHighlight && !oldHighlight) newCount++;
                    if (!newHighlight && oldHighlight) newCount--;
                    room.setUnreadNotificationCount(NotificationCountType.Highlight, newCount);

                    // Fix 'Mentions Only' rooms from not having the right badge count
                    const totalCount = room.getUnreadNotificationCount(NotificationCountType.Total);
                    if (totalCount < newCount) {
                        room.setUnreadNotificationCount(NotificationCountType.Total, newCount);
                    }
                }
            }
        });

        // Like above, we have to listen for read receipts from ourselves in order to
        // correctly handle notification counts on encrypted rooms.
        // This fixes https://github.com/vector-im/element-web/issues/9421
        this.on("Room.receipt", (event, room) => {
            if (room && this.isRoomEncrypted(room.roomId)) {
                // Figure out if we've read something or if it's just informational
                const content = event.getContent();
                const isSelf = Object.keys(content).filter(eid => {
                    return Object.keys(content[eid]['m.read']).includes(this.getUserId());
                }).length > 0;

                if (!isSelf) return;

                // Work backwards to determine how many events are unread. We also set
                // a limit for how back we'll look to avoid spinning CPU for too long.
                // If we hit the limit, we assume the count is unchanged.
                const maxHistory = 20;
                const events = room.getLiveTimeline().getEvents();

                let highlightCount = 0;

                for (let i = events.length - 1; i >= 0; i--) {
                    if (i === events.length - maxHistory) return; // limit reached

                    const event = events[i];

                    if (room.hasUserReadEvent(this.getUserId(), event.getId())) {
                        // If the user has read the event, then the counting is done.
                        break;
                    }

                    const pushActions = this.getPushActionsForEvent(event);
                    highlightCount += pushActions.tweaks &&
                    pushActions.tweaks.highlight ? 1 : 0;
                }

                // Note: we don't need to handle 'total' notifications because the counts
                // will come from the server.
                room.setUnreadNotificationCount("highlight", highlightCount);
            }
        });
    }

    /**
     * High level helper method to begin syncing and poll for new events. To listen for these
     * events, add a listener for {@link module:client~MatrixClient#event:"event"}
     * via {@link module:client~MatrixClient#on}. Alternatively, listen for specific
     * state change events.
     * @param {Object=} opts Options to apply when syncing.
     */
    public async startClient(opts: IStartClientOpts): Promise<void> {
        if (this.clientRunning) {
            // client is already running.
            return;
        }
        this.clientRunning = true;
        // backwards compat for when 'opts' was 'historyLen'.
        if (typeof opts === "number") {
            opts = {
                initialSyncLimit: opts,
            };
        }

        // Create our own user object artificially (instead of waiting for sync)
        // so it's always available, even if the user is not in any rooms etc.
        const userId = this.getUserId();
        if (userId) {
            this.store.storeUser(new User(userId));
        }

        if (this.crypto) {
            this.crypto.uploadDeviceKeys();
            this.crypto.start();
        }

        // periodically poll for turn servers if we support voip
        if (this.canSupportVoip) {
            this.checkTurnServersIntervalID = setInterval(() => {
                this.checkTurnServers();
            }, TURN_CHECK_INTERVAL);
            // noinspection ES6MissingAwait
            this.checkTurnServers();
        }

        if (this.syncApi) {
            // This shouldn't happen since we thought the client was not running
            logger.error("Still have sync object whilst not running: stopping old one");
            this.syncApi.stop();
        }
<<<<<<< HEAD
        if (this.websocketApi) {
            logger.error("Still have websocket object whilst not running: stopping old one");
            this.websocketApi.stop();
            this.websocketApi = null;
        }
=======

        if (!this.isGuest()) {
            await this.getCapabilities(true);
        }

>>>>>>> 6fc58659
        // shallow-copy the opts dict before modifying and storing it
        this.clientOpts = Object.assign({}, opts) as IStoredClientOpts;
        this.clientOpts.crypto = this.crypto;
        this.clientOpts.canResetEntireTimeline = (roomId) => {
            if (!this.canResetTimelineCallback) {
                return false;
            }
            return this.canResetTimelineCallback(roomId);
        };
        this.syncApi = new SyncApi(this, this.clientOpts);

        // WebsocketAPI uses some of SyncApi-functions - so need to be created before
        // TODO check if methods can be made static or moved to another class
        if (this.useWebSockets) {
            this.websocketApi = new WebSocketApi(this, opts);
            this.websocketApi.start();

            const self = this;
            this.scheduler.setProcessFunction((eventToSend) => {
                const room = self.getRoom(eventToSend.getRoomId());
                if (eventToSend.status !== EventStatus.SENDING) {
                    this.updatePendingEventStatus(room, eventToSend,
                                            EventStatus.SENDING);
                }
                return this.websocketApi.sendEvent(eventToSend);
            });
        } else {
            this.syncApi.sync();
        }

        if (this.clientOpts.clientWellKnownPollPeriod !== undefined) {
            this.clientWellKnownIntervalID = setInterval(() => {
                this.fetchClientWellKnown();
            }, 1000 * this.clientOpts.clientWellKnownPollPeriod);
            this.fetchClientWellKnown();
        }
    }

    /**
     * High level helper method to stop the client from polling and allow a
     * clean shutdown.
     */
    public stopClient() {
        logger.log('stopping MatrixClient');

        this.clientRunning = false;

        if (this.syncApi) {
            this.syncApi.stop();
            this.syncApi = null;
        }
        if (this.websocketApi) {
            this.websocketApi.stop();
            this.websocketApi = null;
        }
        this.crypto?.stop();
        this.peekSync?.stopPeeking();

        this.callEventHandler?.stop();
        this.callEventHandler = null;

        global.clearInterval(this.checkTurnServersIntervalID);
        if (this.clientWellKnownIntervalID !== undefined) {
            global.clearInterval(this.clientWellKnownIntervalID);
        }
    }

    /**
     * Called by WebSocketApi to fallback to Longpolling (SyncAPI)
     * @param {Object} opts The same Object as defined for SyncApi or WebSocketApi (to init)
     * @param {Object} syncOptions Parameter to start syncApi.sync() with to
     * not beeing forced to run initialization of the client again
     * TODO: Find a not so hacky way to implement this
     */
    public connectionFallback(opts: Object, syncOptions: Object) {
        this.useWebSockets = false;
        console.log("Do Fallback to SyncAPI");
        if (!this.syncApi) {
            this.syncApi = new SyncApi(this, opts);
        }
        const sync = this.syncApi;
        // @ts-ignore
        sync.running = true;
        if (global.document) {
            // @ts-ignore
            sync.onOnlineBound = sync.onOnline.bind(sync);
            // @ts-ignore
            global.document.addEventListener("online", sync.onOnlineBound, false);
        }

        // @ts-ignore
        sync.opts = syncOptions;
        sync.sync();
        this.websocketApi.stop();
        this.websocketApi = null;

        const self = this;
        this.scheduler.setProcessFunction(function(eventToSend) {
            const room = self.getRoom(eventToSend.getRoomId());
            if (eventToSend.status !== EventStatus.SENDING) {
                this.updatePendingEventStatus(room, eventToSend,
                                            EventStatus.SENDING);
            }
            return this.sendEventHttpRequest(self, eventToSend);
        });
    };
    /**
     * Try to rehydrate a device if available.  The client must have been
     * initialized with a `cryptoCallback.getDehydrationKey` option, and this
     * function must be called before initCrypto and startClient are called.
     *
     * @return {Promise<string>} Resolves to undefined if a device could not be dehydrated, or
     *     to the new device ID if the dehydration was successful.
     * @return {module:http-api.MatrixError} Rejects: with an error response.
     */
    public async rehydrateDevice(): Promise<string> {
        if (this.crypto) {
            throw new Error("Cannot rehydrate device after crypto is initialized");
        }

        if (!this.cryptoCallbacks.getDehydrationKey) {
            return;
        }

        const getDeviceResult = await this.getDehydratedDevice();
        if (!getDeviceResult) {
            return;
        }

        if (!getDeviceResult.device_data || !getDeviceResult.device_id) {
            logger.info("no dehydrated device found");
            return;
        }

        const account = new global.Olm.Account();
        try {
            const deviceData = getDeviceResult.device_data;
            if (deviceData.algorithm !== DEHYDRATION_ALGORITHM) {
                logger.warn("Wrong algorithm for dehydrated device");
                return;
            }
            logger.log("unpickling dehydrated device");
            const key = await this.cryptoCallbacks.getDehydrationKey(
                deviceData,
                (k) => {
                    // copy the key so that it doesn't get clobbered
                    account.unpickle(new Uint8Array(k), deviceData.account);
                },
            );
            account.unpickle(key, deviceData.account);
            logger.log("unpickled device");

            const rehydrateResult = await this.http.authedRequest<{ success: boolean }>(
                undefined,
                Method.Post,
                "/dehydrated_device/claim",
                undefined,
                {
                    device_id: getDeviceResult.device_id,
                },
                {
                    prefix: "/_matrix/client/unstable/org.matrix.msc2697.v2",
                },
            );

            if (rehydrateResult.success === true) {
                this.deviceId = getDeviceResult.device_id;
                logger.info("using dehydrated device");
                const pickleKey = this.pickleKey || "DEFAULT_KEY";
                this.exportedOlmDeviceToImport = {
                    pickledAccount: account.pickle(pickleKey),
                    sessions: [],
                    pickleKey: pickleKey,
                };
                account.free();
                return this.deviceId;
            } else {
                account.free();
                logger.info("not using dehydrated device");
                return;
            }
        } catch (e) {
            account.free();
            logger.warn("could not unpickle", e);
        }
    }

    /**
     * Get the current dehydrated device, if any
     * @return {Promise} A promise of an object containing the dehydrated device
     */
    public async getDehydratedDevice(): Promise<IDehydratedDevice> {
        try {
            return await this.http.authedRequest<IDehydratedDevice>(
                undefined,
                Method.Get,
                "/dehydrated_device",
                undefined, undefined,
                {
                    prefix: "/_matrix/client/unstable/org.matrix.msc2697.v2",
                },
            );
        } catch (e) {
            logger.info("could not get dehydrated device", e.toString());
            return;
        }
    }

    /**
     * Set the dehydration key.  This will also periodically dehydrate devices to
     * the server.
     *
     * @param {Uint8Array} key the dehydration key
     * @param {IDehydratedDeviceKeyInfo} [keyInfo] Information about the key.  Primarily for
     *     information about how to generate the key from a passphrase.
     * @param {string} [deviceDisplayName] The device display name for the
     *     dehydrated device.
     * @return {Promise} A promise that resolves when the dehydrated device is stored.
     */
    public async setDehydrationKey(
        key: Uint8Array,
        keyInfo: IDehydratedDeviceKeyInfo,
        deviceDisplayName?: string,
    ): Promise<void> {
        if (!this.crypto) {
            logger.warn('not dehydrating device if crypto is not enabled');
            return;
        }
        return await this.crypto.dehydrationManager.setKeyAndQueueDehydration(key, keyInfo, deviceDisplayName);
    }

    /**
     * Creates a new dehydrated device (without queuing periodic dehydration)
     * @param {Uint8Array} key the dehydration key
     * @param {IDehydratedDeviceKeyInfo} [keyInfo] Information about the key.  Primarily for
     *     information about how to generate the key from a passphrase.
     * @param {string} [deviceDisplayName] The device display name for the
     *     dehydrated device.
     * @return {Promise<String>} the device id of the newly created dehydrated device
     */
    public async createDehydratedDevice(
        key: Uint8Array,
        keyInfo: IDehydratedDeviceKeyInfo,
        deviceDisplayName?: string,
    ): Promise<string> {
        if (!this.crypto) {
            logger.warn('not dehydrating device if crypto is not enabled');
            return;
        }
        await this.crypto.dehydrationManager.setKey(
            key, keyInfo, deviceDisplayName,
        );
        // XXX: Private member access.
        return await this.crypto.dehydrationManager.dehydrateDevice();
    }

    public async exportDevice(): Promise<IExportedDevice> {
        if (!this.crypto) {
            logger.warn('not exporting device if crypto is not enabled');
            return;
        }
        return {
            userId: this.credentials.userId,
            deviceId: this.deviceId,
            // XXX: Private member access.
            olmDevice: await this.crypto.olmDevice.export(),
        };
    }

    /**
     * Clear any data out of the persistent stores used by the client.
     *
     * @returns {Promise} Promise which resolves when the stores have been cleared.
     */
    public clearStores(): Promise<void> {
        if (this.clientRunning) {
            throw new Error("Cannot clear stores while client is running");
        }

        const promises = [];

        promises.push(this.store.deleteAllData());
        if (this.cryptoStore) {
            promises.push(this.cryptoStore.deleteAllData());
        }
        return Promise.all(promises).then(); // .then to fix types
    }

    /**
     * Get the user-id of the logged-in user
     *
     * @return {?string} MXID for the logged-in user, or null if not logged in
     */
    public getUserId(): string {
        if (this.credentials && this.credentials.userId) {
            return this.credentials.userId;
        }
        return null;
    }

    /**
     * Get the domain for this client's MXID
     * @return {?string} Domain of this MXID
     */
    public getDomain(): string {
        if (this.credentials && this.credentials.userId) {
            return this.credentials.userId.replace(/^.*?:/, '');
        }
        return null;
    }

    /**
     * Get the local part of the current user ID e.g. "foo" in "@foo:bar".
     * @return {?string} The user ID localpart or null.
     */
    public getUserIdLocalpart(): string {
        if (this.credentials && this.credentials.userId) {
            return this.credentials.userId.split(":")[0].substring(1);
        }
        return null;
    }

    /**
     * Get the device ID of this client
     * @return {?string} device ID
     */
    public getDeviceId(): string {
        return this.deviceId;
    }

    /**
     * Check if the runtime environment supports VoIP calling.
     * @return {boolean} True if VoIP is supported.
     */
    public supportsVoip(): boolean {
        return this.canSupportVoip;
    }

    /**
     * @returns {MediaHandler}
     */
    public getMediaHandler(): MediaHandler {
        return this.mediaHandler;
    }

    /**
     * Set whether VoIP calls are forced to use only TURN
     * candidates. This is the same as the forceTURN option
     * when creating the client.
     * @param {boolean} force True to force use of TURN servers
     */
    public setForceTURN(force: boolean) {
        this.forceTURN = force;
    }

    /**
     * Set whether to advertise transfer support to other parties on Matrix calls.
     * @param {boolean} support True to advertise the 'm.call.transferee' capability
     */
    public setSupportsCallTransfer(support: boolean) {
        this.supportsCallTransfer = support;
    }

    /**
     * Creates a new call.
     * The place*Call methods on the returned call can be used to actually place a call
     *
     * @param {string} roomId The room the call is to be placed in.
     * @return {MatrixCall} the call or null if the browser doesn't support calling.
     */
    public createCall(roomId: string): MatrixCall {
        return createNewMatrixCall(this, roomId);
    }

    /**
     * Get the current sync state.
     * @return {?SyncState} the sync state, which may be null.
     * @see module:client~MatrixClient#event:"sync"
     */
    public getSyncState(): SyncState {
        if (this.useWebSockets && this.websocketApi) {
            return this.websocketApi.getSyncState();
        }
        if (!this.syncApi) {
            return null;
        }
        return this.syncApi.getSyncState();
    }

    /**
     * Returns the additional data object associated with
     * the current sync state, or null if there is no
     * such data.
     * Sync errors, if available, are put in the 'error' key of
     * this object.
     * @return {?Object}
     */
    public getSyncStateData(): ISyncStateData | null {
        if (!this.syncApi) {
            return null;
        }
        return this.syncApi.getSyncStateData();
    }

    /**
     * Whether the initial sync has completed.
     * @return {boolean} True if at least one sync has happened.
     */
    public isInitialSyncComplete(): boolean {
        const state = this.getSyncState();
        if (!state) {
            return false;
        }
        return state === SyncState.Prepared || state === SyncState.Syncing;
    }

    /**
     * Return whether the client is configured for a guest account.
     * @return {boolean} True if this is a guest access_token (or no token is supplied).
     */
    public isGuest(): boolean {
        return this.isGuestAccount;
    }

    /**
     * Set whether this client is a guest account. <b>This method is experimental
     * and may change without warning.</b>
     * @param {boolean} guest True if this is a guest account.
     */
    public setGuest(guest: boolean) {
        // EXPERIMENTAL:
        // If the token is a macaroon, it should be encoded in it that it is a 'guest'
        // access token, which means that the SDK can determine this entirely without
        // the dev manually flipping this flag.
        this.isGuestAccount = guest;
    }

    /**
     * Return the provided scheduler, if any.
     * @return {?module:scheduler~MatrixScheduler} The scheduler or null
     */
    public getScheduler(): MatrixScheduler {
        return this.scheduler;
    }

    /**
     * Retry a backed off syncing request immediately. This should only be used when
     * the user <b>explicitly</b> attempts to retry their lost connection.
     * @return {boolean} True if this resulted in a request being retried.
     */
    public retryImmediately(): boolean {
        if (this.websocketApi) {
            return this.websocketApi.reconnectNow();
        }
        return this.syncApi.retryImmediately();
    }

    /**
     * Return the global notification EventTimelineSet, if any
     *
     * @return {EventTimelineSet} the globl notification EventTimelineSet
     */
    public getNotifTimelineSet(): EventTimelineSet {
        return this.notifTimelineSet;
    }

    /**
     * Set the global notification EventTimelineSet
     *
     * @param {EventTimelineSet} set
     */
    public setNotifTimelineSet(set: EventTimelineSet) {
        this.notifTimelineSet = set;
    }

    /**
     * Gets the capabilities of the homeserver. Always returns an object of
     * capability keys and their options, which may be empty.
     * @param {boolean} fresh True to ignore any cached values.
     * @return {Promise} Resolves to the capabilities of the homeserver
     * @return {module:http-api.MatrixError} Rejects: with an error response.
     */
    public getCapabilities(fresh = false): Promise<ICapabilities> {
        const now = new Date().getTime();

        if (this.cachedCapabilities && !fresh) {
            if (now < this.cachedCapabilities.expiration) {
                logger.log("Returning cached capabilities");
                return Promise.resolve(this.cachedCapabilities.capabilities);
            }
        }

        return this.http.authedRequest(
            undefined, Method.Get, "/capabilities",
        ).catch((e: Error): void => {
            // We swallow errors because we need a default object anyhow
            logger.error(e);
        }).then((r: { capabilities?: ICapabilities } = {}) => {
            const capabilities: ICapabilities = r["capabilities"] || {};

            // If the capabilities missed the cache, cache it for a shorter amount
            // of time to try and refresh them later.
            const cacheMs = Object.keys(capabilities).length
                ? CAPABILITIES_CACHE_MS
                : 60000 + (Math.random() * 5000);

            this.cachedCapabilities = {
                capabilities,
                expiration: now + cacheMs,
            };

            logger.log("Caching capabilities: ", capabilities);
            return capabilities;
        });
    }

    /**
     * Initialise support for end-to-end encryption in this client
     *
     * You should call this method after creating the matrixclient, but *before*
     * calling `startClient`, if you want to support end-to-end encryption.
     *
     * It will return a Promise which will resolve when the crypto layer has been
     * successfully initialised.
     */
    public async initCrypto(): Promise<void> {
        if (!isCryptoAvailable()) {
            throw new Error(
                `End-to-end encryption not supported in this js-sdk build: did ` +
                `you remember to load the olm library?`,
            );
        }

        if (this.crypto) {
            logger.warn("Attempt to re-initialise e2e encryption on MatrixClient");
            return;
        }

        if (!this.sessionStore) {
            // this is temporary, the sessionstore is supposed to be going away
            throw new Error(`Cannot enable encryption: no sessionStore provided`);
        }
        if (!this.cryptoStore) {
            // the cryptostore is provided by sdk.createClient, so this shouldn't happen
            throw new Error(`Cannot enable encryption: no cryptoStore provided`);
        }

        logger.log("Crypto: Starting up crypto store...");
        await this.cryptoStore.startup();

        // initialise the list of encrypted rooms (whether or not crypto is enabled)
        logger.log("Crypto: initialising roomlist...");
        await this.roomList.init();

        const userId = this.getUserId();
        if (userId === null) {
            throw new Error(
                `Cannot enable encryption on MatrixClient with unknown userId: ` +
                `ensure userId is passed in createClient().`,
            );
        }
        if (this.deviceId === null) {
            throw new Error(
                `Cannot enable encryption on MatrixClient with unknown deviceId: ` +
                `ensure deviceId is passed in createClient().`,
            );
        }

        const crypto = new Crypto(
            this,
            this.sessionStore,
            userId, this.deviceId,
            this.store,
            this.cryptoStore,
            this.roomList,
            this.verificationMethods,
        );

        this.reEmitter.reEmit(crypto, [
            "crypto.keyBackupFailed",
            "crypto.keyBackupSessionsRemaining",
            "crypto.roomKeyRequest",
            "crypto.roomKeyRequestCancellation",
            "crypto.warning",
            "crypto.devicesUpdated",
            "crypto.willUpdateDevices",
            "deviceVerificationChanged",
            "userTrustStatusChanged",
            "crossSigning.keysChanged",
        ]);

        logger.log("Crypto: initialising crypto object...");
        await crypto.init({
            exportedOlmDevice: this.exportedOlmDeviceToImport,
            pickleKey: this.pickleKey,
        });
        delete this.exportedOlmDeviceToImport;

        this.olmVersion = Crypto.getOlmVersion();

        // if crypto initialisation was successful, tell it to attach its event
        // handlers.
        crypto.registerEventHandlers(this);
        this.crypto = crypto;
    }

    /**
     * Is end-to-end crypto enabled for this client.
     * @return {boolean} True if end-to-end is enabled.
     */
    public isCryptoEnabled(): boolean {
        return !!this.crypto;
    }

    /**
     * Get the Ed25519 key for this device
     *
     * @return {?string} base64-encoded ed25519 key. Null if crypto is
     *    disabled.
     */
    public getDeviceEd25519Key(): string {
        if (!this.crypto) return null;
        return this.crypto.getDeviceEd25519Key();
    }

    /**
     * Get the Curve25519 key for this device
     *
     * @return {?string} base64-encoded curve25519 key. Null if crypto is
     *    disabled.
     */
    public getDeviceCurve25519Key(): string {
        if (!this.crypto) return null;
        return this.crypto.getDeviceCurve25519Key();
    }

    /**
     * Upload the device keys to the homeserver.
     * @return {Promise<void>} A promise that will resolve when the keys are uploaded.
     */
    public async uploadKeys(): Promise<void> {
        if (!this.crypto) {
            throw new Error("End-to-end encryption disabled");
        }

        await this.crypto.uploadDeviceKeys();
    }

    /**
     * Download the keys for a list of users and stores the keys in the session
     * store.
     * @param {Array} userIds The users to fetch.
     * @param {boolean} forceDownload Always download the keys even if cached.
     *
     * @return {Promise} A promise which resolves to a map userId->deviceId->{@link
        * module:crypto~DeviceInfo|DeviceInfo}.
     */
    public downloadKeys(
        userIds: string[],
        forceDownload?: boolean,
    ): Promise<Record<string, Record<string, IDevice>>> {
        if (!this.crypto) {
            return Promise.reject(new Error("End-to-end encryption disabled"));
        }
        return this.crypto.downloadKeys(userIds, forceDownload);
    }

    /**
     * Get the stored device keys for a user id
     *
     * @param {string} userId the user to list keys for.
     *
     * @return {module:crypto/deviceinfo[]} list of devices
     */
    public getStoredDevicesForUser(userId: string): DeviceInfo[] {
        if (!this.crypto) {
            throw new Error("End-to-end encryption disabled");
        }
        return this.crypto.getStoredDevicesForUser(userId) || [];
    }

    /**
     * Get the stored device key for a user id and device id
     *
     * @param {string} userId the user to list keys for.
     * @param {string} deviceId unique identifier for the device
     *
     * @return {module:crypto/deviceinfo} device or null
     */
    public getStoredDevice(userId: string, deviceId: string): DeviceInfo {
        if (!this.crypto) {
            throw new Error("End-to-end encryption disabled");
        }
        return this.crypto.getStoredDevice(userId, deviceId) || null;
    }

    /**
     * Mark the given device as verified
     *
     * @param {string} userId owner of the device
     * @param {string} deviceId unique identifier for the device or user's
     * cross-signing public key ID.
     *
     * @param {boolean=} verified whether to mark the device as verified. defaults
     *   to 'true'.
     *
     * @returns {Promise}
     *
     * @fires module:client~event:MatrixClient"deviceVerificationChanged"
     */
    public setDeviceVerified(userId: string, deviceId: string, verified = true): Promise<void> {
        const prom = this.setDeviceVerification(userId, deviceId, verified, null, null);

        // if one of the user's own devices is being marked as verified / unverified,
        // check the key backup status, since whether or not we use this depends on
        // whether it has a signature from a verified device
        if (userId == this.credentials.userId) {
            this.checkKeyBackup();
        }
        return prom;
    }

    /**
     * Mark the given device as blocked/unblocked
     *
     * @param {string} userId owner of the device
     * @param {string} deviceId unique identifier for the device or user's
     * cross-signing public key ID.
     *
     * @param {boolean=} blocked whether to mark the device as blocked. defaults
     *   to 'true'.
     *
     * @returns {Promise}
     *
     * @fires module:client~event:MatrixClient"deviceVerificationChanged"
     */
    public setDeviceBlocked(userId: string, deviceId: string, blocked = true): Promise<void> {
        return this.setDeviceVerification(userId, deviceId, null, blocked, null);
    }

    /**
     * Mark the given device as known/unknown
     *
     * @param {string} userId owner of the device
     * @param {string} deviceId unique identifier for the device or user's
     * cross-signing public key ID.
     *
     * @param {boolean=} known whether to mark the device as known. defaults
     *   to 'true'.
     *
     * @returns {Promise}
     *
     * @fires module:client~event:MatrixClient"deviceVerificationChanged"
     */
    public setDeviceKnown(userId: string, deviceId: string, known = true): Promise<void> {
        return this.setDeviceVerification(userId, deviceId, null, null, known);
    }

    private async setDeviceVerification(
        userId: string,
        deviceId: string,
        verified: boolean,
        blocked: boolean,
        known: boolean,
    ): Promise<void> {
        if (!this.crypto) {
            throw new Error("End-to-end encryption disabled");
        }
        await this.crypto.setDeviceVerification(userId, deviceId, verified, blocked, known);
    }

    /**
     * Request a key verification from another user, using a DM.
     *
     * @param {string} userId the user to request verification with
     * @param {string} roomId the room to use for verification
     *
     * @returns {Promise<module:crypto/verification/request/VerificationRequest>} resolves to a VerificationRequest
     *    when the request has been sent to the other party.
     */
    public requestVerificationDM(userId: string, roomId: string): Promise<VerificationRequest> {
        if (!this.crypto) {
            throw new Error("End-to-end encryption disabled");
        }
        return this.crypto.requestVerificationDM(userId, roomId);
    }

    /**
     * Finds a DM verification request that is already in progress for the given room id
     *
     * @param {string} roomId the room to use for verification
     *
     * @returns {module:crypto/verification/request/VerificationRequest?} the VerificationRequest that is in progress, if any
     */
    public findVerificationRequestDMInProgress(roomId: string): VerificationRequest {
        if (!this.crypto) {
            throw new Error("End-to-end encryption disabled");
        }
        return this.crypto.findVerificationRequestDMInProgress(roomId);
    }

    /**
     * Returns all to-device verification requests that are already in progress for the given user id
     *
     * @param {string} userId the ID of the user to query
     *
     * @returns {module:crypto/verification/request/VerificationRequest[]} the VerificationRequests that are in progress
     */
    public getVerificationRequestsToDeviceInProgress(userId: string): VerificationRequest[] {
        if (!this.crypto) {
            throw new Error("End-to-end encryption disabled");
        }
        return this.crypto.getVerificationRequestsToDeviceInProgress(userId);
    }

    /**
     * Request a key verification from another user.
     *
     * @param {string} userId the user to request verification with
     * @param {Array} devices array of device IDs to send requests to.  Defaults to
     *    all devices owned by the user
     *
     * @returns {Promise<module:crypto/verification/request/VerificationRequest>} resolves to a VerificationRequest
     *    when the request has been sent to the other party.
     */
    public requestVerification(userId: string, devices?: string[]): Promise<VerificationRequest> {
        if (!this.crypto) {
            throw new Error("End-to-end encryption disabled");
        }
        return this.crypto.requestVerification(userId, devices);
    }

    /**
     * Begin a key verification.
     *
     * @param {string} method the verification method to use
     * @param {string} userId the user to verify keys with
     * @param {string} deviceId the device to verify
     *
     * @returns {Verification} a verification object
     * @deprecated Use `requestVerification` instead.
     */
    public beginKeyVerification(method: string, userId: string, deviceId: string): Verification {
        if (!this.crypto) {
            throw new Error("End-to-end encryption disabled");
        }
        return this.crypto.beginKeyVerification(method, userId, deviceId);
    }

    public checkSecretStorageKey(key: Uint8Array, info: ISecretStorageKeyInfo): Promise<boolean> {
        if (!this.crypto) {
            throw new Error("End-to-end encryption disabled");
        }
        return this.crypto.checkSecretStorageKey(key, info);
    }

    /**
     * Set the global override for whether the client should ever send encrypted
     * messages to unverified devices.  This provides the default for rooms which
     * do not specify a value.
     *
     * @param {boolean} value whether to blacklist all unverified devices by default
     */
    public setGlobalBlacklistUnverifiedDevices(value: boolean) {
        if (!this.crypto) {
            throw new Error("End-to-end encryption disabled");
        }
        return this.crypto.setGlobalBlacklistUnverifiedDevices(value);
    }

    /**
     * @return {boolean} whether to blacklist all unverified devices by default
     */
    public getGlobalBlacklistUnverifiedDevices(): boolean {
        if (!this.crypto) {
            throw new Error("End-to-end encryption disabled");
        }
        return this.crypto.getGlobalBlacklistUnverifiedDevices();
    }

    /**
     * Set whether sendMessage in a room with unknown and unverified devices
     * should throw an error and not send them message. This has 'Global' for
     * symmetry with setGlobalBlacklistUnverifiedDevices but there is currently
     * no room-level equivalent for this setting.
     *
     * This API is currently UNSTABLE and may change or be removed without notice.
     *
     * @param {boolean} value whether error on unknown devices
     */
    public setGlobalErrorOnUnknownDevices(value: boolean) {
        if (!this.crypto) {
            throw new Error("End-to-end encryption disabled");
        }
        return this.crypto.setGlobalErrorOnUnknownDevices(value);
    }

    /**
     * @return {boolean} whether to error on unknown devices
     *
     * This API is currently UNSTABLE and may change or be removed without notice.
     */
    public getGlobalErrorOnUnknownDevices(): boolean {
        if (!this.crypto) {
            throw new Error("End-to-end encryption disabled");
        }
        return this.crypto.getGlobalErrorOnUnknownDevices();
    }

    /**
     * Get the user's cross-signing key ID.
     *
     * The cross-signing API is currently UNSTABLE and may change without notice.
     *
     * @param {CrossSigningKey} [type=master] The type of key to get the ID of.  One of
     *     "master", "self_signing", or "user_signing".  Defaults to "master".
     *
     * @returns {string} the key ID
     */
    public getCrossSigningId(type: CrossSigningKey | string = CrossSigningKey.Master): string {
        if (!this.crypto) {
            throw new Error("End-to-end encryption disabled");
        }
        return this.crypto.getCrossSigningId(type);
    }

    /**
     * Get the cross signing information for a given user.
     *
     * The cross-signing API is currently UNSTABLE and may change without notice.
     *
     * @param {string} userId the user ID to get the cross-signing info for.
     *
     * @returns {CrossSigningInfo} the cross signing information for the user.
     */
    public getStoredCrossSigningForUser(userId: string): CrossSigningInfo {
        if (!this.crypto) {
            throw new Error("End-to-end encryption disabled");
        }
        return this.crypto.getStoredCrossSigningForUser(userId);
    }

    /**
     * Check whether a given user is trusted.
     *
     * The cross-signing API is currently UNSTABLE and may change without notice.
     *
     * @param {string} userId The ID of the user to check.
     *
     * @returns {UserTrustLevel}
     */
    public checkUserTrust(userId: string): UserTrustLevel {
        if (!this.crypto) {
            throw new Error("End-to-end encryption disabled");
        }
        return this.crypto.checkUserTrust(userId);
    }

    /**
     * Check whether a given device is trusted.
     *
     * The cross-signing API is currently UNSTABLE and may change without notice.
     *
     * @function module:client~MatrixClient#checkDeviceTrust
     * @param {string} userId The ID of the user whose devices is to be checked.
     * @param {string} deviceId The ID of the device to check
     *
     * @returns {DeviceTrustLevel}
     */
    public checkDeviceTrust(userId: string, deviceId: string): DeviceTrustLevel {
        if (!this.crypto) {
            throw new Error("End-to-end encryption disabled");
        }
        return this.crypto.checkDeviceTrust(userId, deviceId);
    }

    /**
     * Check the copy of our cross-signing key that we have in the device list and
     * see if we can get the private key. If so, mark it as trusted.
     * @param {Object} opts ICheckOwnCrossSigningTrustOpts object
     */
    public checkOwnCrossSigningTrust(opts?: ICheckOwnCrossSigningTrustOpts): Promise<void> {
        if (!this.crypto) {
            throw new Error("End-to-end encryption disabled");
        }
        return this.crypto.checkOwnCrossSigningTrust(opts);
    }

    /**
     * Checks that a given cross-signing private key matches a given public key.
     * This can be used by the getCrossSigningKey callback to verify that the
     * private key it is about to supply is the one that was requested.
     * @param {Uint8Array} privateKey The private key
     * @param {string} expectedPublicKey The public key
     * @returns {boolean} true if the key matches, otherwise false
     */
    public checkCrossSigningPrivateKey(privateKey: Uint8Array, expectedPublicKey: string): boolean {
        if (!this.crypto) {
            throw new Error("End-to-end encryption disabled");
        }
        return this.crypto.checkCrossSigningPrivateKey(privateKey, expectedPublicKey);
    }

    // deprecated: use requestVerification instead
    public legacyDeviceVerification(
        userId: string,
        deviceId: string,
        method: VerificationMethod,
    ): Promise<VerificationRequest> {
        if (!this.crypto) {
            throw new Error("End-to-end encryption disabled");
        }
        return this.crypto.legacyDeviceVerification(userId, deviceId, method);
    }

    /**
     * Perform any background tasks that can be done before a message is ready to
     * send, in order to speed up sending of the message.
     * @param {module:models/room} room the room the event is in
     */
    public prepareToEncrypt(room: Room) {
        if (!this.crypto) {
            throw new Error("End-to-end encryption disabled");
        }
        return this.crypto.prepareToEncrypt(room);
    }

    /**
     * Checks whether cross signing:
     * - is enabled on this account and trusted by this device
     * - has private keys either cached locally or stored in secret storage
     *
     * If this function returns false, bootstrapCrossSigning() can be used
     * to fix things such that it returns true. That is to say, after
     * bootstrapCrossSigning() completes successfully, this function should
     * return true.
     * @return {boolean} True if cross-signing is ready to be used on this device
     */
    public isCrossSigningReady(): Promise<boolean> {
        if (!this.crypto) {
            throw new Error("End-to-end encryption disabled");
        }
        return this.crypto.isCrossSigningReady();
    }

    /**
     * Bootstrap cross-signing by creating keys if needed. If everything is already
     * set up, then no changes are made, so this is safe to run to ensure
     * cross-signing is ready for use.
     *
     * This function:
     * - creates new cross-signing keys if they are not found locally cached nor in
     *   secret storage (if it has been setup)
     *
     * The cross-signing API is currently UNSTABLE and may change without notice.
     *
     * @param {function} opts.authUploadDeviceSigningKeys Function
     * called to await an interactive auth flow when uploading device signing keys.
     * @param {boolean} [opts.setupNewCrossSigning] Optional. Reset even if keys
     * already exist.
     * Args:
     *     {function} A function that makes the request requiring auth. Receives the
     *     auth data as an object. Can be called multiple times, first with an empty
     *     authDict, to obtain the flows.
     */
    public bootstrapCrossSigning(opts: IBootstrapCrossSigningOpts) {
        if (!this.crypto) {
            throw new Error("End-to-end encryption disabled");
        }
        return this.crypto.bootstrapCrossSigning(opts);
    }

    /**
     * Whether to trust a others users signatures of their devices.
     * If false, devices will only be considered 'verified' if we have
     * verified that device individually (effectively disabling cross-signing).
     *
     * Default: true
     *
     * @return {boolean} True if trusting cross-signed devices
     */
    public getCryptoTrustCrossSignedDevices(): boolean {
        if (!this.crypto) {
            throw new Error("End-to-end encryption disabled");
        }
        return this.crypto.getCryptoTrustCrossSignedDevices();
    }

    /**
     * See getCryptoTrustCrossSignedDevices

     * This may be set before initCrypto() is called to ensure no races occur.
     *
     * @param {boolean} val True to trust cross-signed devices
     */
    public setCryptoTrustCrossSignedDevices(val: boolean) {
        if (!this.crypto) {
            throw new Error("End-to-end encryption disabled");
        }
        return this.crypto.setCryptoTrustCrossSignedDevices(val);
    }

    /**
     * Counts the number of end to end session keys that are waiting to be backed up
     * @returns {Promise<int>} Resolves to the number of sessions requiring backup
     */
    public countSessionsNeedingBackup(): Promise<number> {
        if (!this.crypto) {
            throw new Error("End-to-end encryption disabled");
        }
        return this.crypto.countSessionsNeedingBackup();
    }

    /**
     * Get information about the encryption of an event
     *
     * @param {module:models/event.MatrixEvent} event event to be checked
     * @returns {IEncryptedEventInfo} The event information.
     */
    public getEventEncryptionInfo(event: MatrixEvent): IEncryptedEventInfo {
        if (!this.crypto) {
            throw new Error("End-to-end encryption disabled");
        }
        return this.crypto.getEventEncryptionInfo(event);
    }

    /**
     * Create a recovery key from a user-supplied passphrase.
     *
     * The Secure Secret Storage API is currently UNSTABLE and may change without notice.
     *
     * @param {string} password Passphrase string that can be entered by the user
     *     when restoring the backup as an alternative to entering the recovery key.
     *     Optional.
     * @returns {Promise<Object>} Object with public key metadata, encoded private
     *     recovery key which should be disposed of after displaying to the user,
     *     and raw private key to avoid round tripping if needed.
     */
    public createRecoveryKeyFromPassphrase(password?: string): Promise<IRecoveryKey> {
        if (!this.crypto) {
            throw new Error("End-to-end encryption disabled");
        }
        return this.crypto.createRecoveryKeyFromPassphrase(password);
    }

    /**
     * Checks whether secret storage:
     * - is enabled on this account
     * - is storing cross-signing private keys
     * - is storing session backup key (if enabled)
     *
     * If this function returns false, bootstrapSecretStorage() can be used
     * to fix things such that it returns true. That is to say, after
     * bootstrapSecretStorage() completes successfully, this function should
     * return true.
     *
     * The Secure Secret Storage API is currently UNSTABLE and may change without notice.
     *
     * @return {boolean} True if secret storage is ready to be used on this device
     */
    public isSecretStorageReady(): Promise<boolean> {
        if (!this.crypto) {
            throw new Error("End-to-end encryption disabled");
        }
        return this.crypto.isSecretStorageReady();
    }

    /**
     * Bootstrap Secure Secret Storage if needed by creating a default key. If everything is
     * already set up, then no changes are made, so this is safe to run to ensure secret
     * storage is ready for use.
     *
     * This function
     * - creates a new Secure Secret Storage key if no default key exists
     *   - if a key backup exists, it is migrated to store the key in the Secret
     *     Storage
     * - creates a backup if none exists, and one is requested
     * - migrates Secure Secret Storage to use the latest algorithm, if an outdated
     *   algorithm is found
     *
     * @param opts
     */
    public bootstrapSecretStorage(opts: ICreateSecretStorageOpts): Promise<void> {
        if (!this.crypto) {
            throw new Error("End-to-end encryption disabled");
        }
        return this.crypto.bootstrapSecretStorage(opts);
    }

    /**
     * Add a key for encrypting secrets.
     *
     * The Secure Secret Storage API is currently UNSTABLE and may change without notice.
     *
     * @param {string} algorithm the algorithm used by the key
     * @param {object} opts the options for the algorithm.  The properties used
     *     depend on the algorithm given.
     * @param {string} [keyName] the name of the key.  If not given, a random name will be generated.
     *
     * @return {object} An object with:
     *     keyId: {string} the ID of the key
     *     keyInfo: {object} details about the key (iv, mac, passphrase)
     */
    public addSecretStorageKey(
        algorithm: string,
        opts: IAddSecretStorageKeyOpts,
        keyName?: string,
    ): Promise<{keyId: string, keyInfo: ISecretStorageKeyInfo}> {
        if (!this.crypto) {
            throw new Error("End-to-end encryption disabled");
        }
        return this.crypto.addSecretStorageKey(algorithm, opts, keyName);
    }

    /**
     * Check whether we have a key with a given ID.
     *
     * The Secure Secret Storage API is currently UNSTABLE and may change without notice.
     *
     * @param {string} [keyId = default key's ID] The ID of the key to check
     *     for. Defaults to the default key ID if not provided.
     * @return {boolean} Whether we have the key.
     */
    public hasSecretStorageKey(keyId?: string): Promise<boolean> {
        if (!this.crypto) {
            throw new Error("End-to-end encryption disabled");
        }
        return this.crypto.hasSecretStorageKey(keyId);
    }

    /**
     * Store an encrypted secret on the server.
     *
     * The Secure Secret Storage API is currently UNSTABLE and may change without notice.
     *
     * @param {string} name The name of the secret
     * @param {string} secret The secret contents.
     * @param {Array} keys The IDs of the keys to use to encrypt the secret or null/undefined
     *     to use the default (will throw if no default key is set).
     */
    public storeSecret(name: string, secret: string, keys?: string[]) {
        if (!this.crypto) {
            throw new Error("End-to-end encryption disabled");
        }
        return this.crypto.storeSecret(name, secret, keys);
    }

    /**
     * Get a secret from storage.
     *
     * The Secure Secret Storage API is currently UNSTABLE and may change without notice.
     *
     * @param {string} name the name of the secret
     *
     * @return {string} the contents of the secret
     */
    public getSecret(name: string): Promise<string> {
        if (!this.crypto) {
            throw new Error("End-to-end encryption disabled");
        }
        return this.crypto.getSecret(name);
    }

    /**
     * Check if a secret is stored on the server.
     *
     * The Secure Secret Storage API is currently UNSTABLE and may change without notice.
     *
     * @param {string} name the name of the secret
     * @param {boolean} checkKey check if the secret is encrypted by a trusted
     *     key
     *
     * @return {object?} map of key name to key info the secret is encrypted
     *     with, or null if it is not present or not encrypted with a trusted
     *     key
     */
    public isSecretStored(name: string, checkKey: boolean): Promise<Record<string, ISecretStorageKeyInfo> | null> {
        if (!this.crypto) {
            throw new Error("End-to-end encryption disabled");
        }
        return this.crypto.isSecretStored(name, checkKey);
    }

    /**
     * Request a secret from another device.
     *
     * The Secure Secret Storage API is currently UNSTABLE and may change without notice.
     *
     * @param {string} name the name of the secret to request
     * @param {string[]} devices the devices to request the secret from
     *
     * @return {ISecretRequest} the secret request object
     */
    public requestSecret(name: string, devices: string[]): ISecretRequest {
        if (!this.crypto) {
            throw new Error("End-to-end encryption disabled");
        }
        return this.crypto.requestSecret(name, devices);
    }

    /**
     * Get the current default key ID for encrypting secrets.
     *
     * The Secure Secret Storage API is currently UNSTABLE and may change without notice.
     *
     * @return {string} The default key ID or null if no default key ID is set
     */
    public getDefaultSecretStorageKeyId(): Promise<string | null> {
        if (!this.crypto) {
            throw new Error("End-to-end encryption disabled");
        }
        return this.crypto.getDefaultSecretStorageKeyId();
    }

    /**
     * Set the current default key ID for encrypting secrets.
     *
     * The Secure Secret Storage API is currently UNSTABLE and may change without notice.
     *
     * @param {string} keyId The new default key ID
     */
    public setDefaultSecretStorageKeyId(keyId: string) {
        if (!this.crypto) {
            throw new Error("End-to-end encryption disabled");
        }
        return this.crypto.setDefaultSecretStorageKeyId(keyId);
    }

    /**
     * Checks that a given secret storage private key matches a given public key.
     * This can be used by the getSecretStorageKey callback to verify that the
     * private key it is about to supply is the one that was requested.
     *
     * The Secure Secret Storage API is currently UNSTABLE and may change without notice.
     *
     * @param {Uint8Array} privateKey The private key
     * @param {string} expectedPublicKey The public key
     * @returns {boolean} true if the key matches, otherwise false
     */
    public checkSecretStoragePrivateKey(privateKey: Uint8Array, expectedPublicKey: string): boolean {
        if (!this.crypto) {
            throw new Error("End-to-end encryption disabled");
        }
        return this.crypto.checkSecretStoragePrivateKey(privateKey, expectedPublicKey);
    }

    /**
     * Get e2e information on the device that sent an event
     *
     * @param {MatrixEvent} event event to be checked
     *
     * @return {Promise<module:crypto/deviceinfo?>}
     */
    public async getEventSenderDeviceInfo(event: MatrixEvent): Promise<DeviceInfo> {
        if (!this.crypto) {
            return null;
        }
        return this.crypto.getEventSenderDeviceInfo(event);
    }

    /**
     * Check if the sender of an event is verified
     *
     * @param {MatrixEvent} event event to be checked
     *
     * @return {boolean} true if the sender of this event has been verified using
     * {@link module:client~MatrixClient#setDeviceVerified|setDeviceVerified}.
     */
    public async isEventSenderVerified(event: MatrixEvent): Promise<boolean> {
        const device = await this.getEventSenderDeviceInfo(event);
        if (!device) {
            return false;
        }
        return device.isVerified();
    }

    /**
     * Cancel a room key request for this event if one is ongoing and resend the
     * request.
     * @param  {MatrixEvent} event event of which to cancel and resend the room
     *                            key request.
     * @return {Promise} A promise that will resolve when the key request is queued
     */
    public cancelAndResendEventRoomKeyRequest(event: MatrixEvent): Promise<void> {
        return event.cancelAndResendKeyRequest(this.crypto, this.getUserId());
    }

    /**
     * Enable end-to-end encryption for a room. This does not modify room state.
     * Any messages sent before the returned promise resolves will be sent unencrypted.
     * @param {string} roomId The room ID to enable encryption in.
     * @param {object} config The encryption config for the room.
     * @return {Promise} A promise that will resolve when encryption is set up.
     */
    public setRoomEncryption(roomId: string, config: IRoomEncryption): Promise<void> {
        if (!this.crypto) {
            throw new Error("End-to-End encryption disabled");
        }
        return this.crypto.setRoomEncryption(roomId, config);
    }

    /**
     * Whether encryption is enabled for a room.
     * @param {string} roomId the room id to query.
     * @return {boolean} whether encryption is enabled.
     */
    public isRoomEncrypted(roomId: string): boolean {
        const room = this.getRoom(roomId);
        if (!room) {
            // we don't know about this room, so can't determine if it should be
            // encrypted. Let's assume not.
            return false;
        }

        // if there is an 'm.room.encryption' event in this room, it should be
        // encrypted (independently of whether we actually support encryption)
        const ev = room.currentState.getStateEvents(EventType.RoomEncryption, "");
        if (ev) {
            return true;
        }

        // we don't have an m.room.encrypted event, but that might be because
        // the server is hiding it from us. Check the store to see if it was
        // previously encrypted.
        return this.roomList.isRoomEncrypted(roomId);
    }

    /**
     * Forces the current outbound group session to be discarded such
     * that another one will be created next time an event is sent.
     *
     * @param {string} roomId The ID of the room to discard the session for
     *
     * This should not normally be necessary.
     */
    public forceDiscardSession(roomId: string) {
        if (!this.crypto) {
            throw new Error("End-to-End encryption disabled");
        }
        this.crypto.forceDiscardSession(roomId);
    }

    /**
     * Get a list containing all of the room keys
     *
     * This should be encrypted before returning it to the user.
     *
     * @return {Promise} a promise which resolves to a list of
     *    session export objects
     */
    public exportRoomKeys(): Promise<IMegolmSessionData[]> {
        if (!this.crypto) {
            return Promise.reject(new Error("End-to-end encryption disabled"));
        }
        return this.crypto.exportRoomKeys();
    }

    /**
     * Import a list of room keys previously exported by exportRoomKeys
     *
     * @param {Object[]} keys a list of session export objects
     * @param {Object} opts
     * @param {Function} opts.progressCallback called with an object that has a "stage" param
     *
     * @return {Promise} a promise which resolves when the keys
     *    have been imported
     */
    public importRoomKeys(keys: IMegolmSessionData[], opts?: IImportRoomKeysOpts): Promise<void> {
        if (!this.crypto) {
            throw new Error("End-to-end encryption disabled");
        }
        return this.crypto.importRoomKeys(keys, opts);
    }

    /**
     * Force a re-check of the local key backup status against
     * what's on the server.
     *
     * @returns {Object} Object with backup info (as returned by
     *     getKeyBackupVersion) in backupInfo and
     *     trust information (as returned by isKeyBackupTrusted)
     *     in trustInfo.
     */
    public checkKeyBackup(): Promise<IKeyBackupCheck> {
        return this.crypto.backupManager.checkKeyBackup();
    }

    /**
     * Get information about the current key backup.
     * @returns {Promise<IKeyBackupInfo | null>} Information object from API or null
     */
    public async getKeyBackupVersion(): Promise<IKeyBackupInfo | null> {
        let res;
        try {
            res = await this.http.authedRequest(
                undefined, Method.Get, "/room_keys/version", undefined, undefined,
                { prefix: PREFIX_UNSTABLE },
            );
        } catch (e) {
            if (e.errcode === 'M_NOT_FOUND') {
                return null;
            } else {
                throw e;
            }
        }
        try {
            BackupManager.checkBackupVersion(res);
        } catch (e) {
            throw e;
        }
        return res;
    }

    /**
     * @param {object} info key backup info dict from getKeyBackupVersion()
     * @return {object} {
     *     usable: [bool], // is the backup trusted, true iff there is a sig that is valid & from a trusted device
     *     sigs: [
     *         valid: [bool],
     *         device: [DeviceInfo],
     *     ]
     * }
     */
    public isKeyBackupTrusted(info: IKeyBackupInfo): Promise<TrustInfo> {
        return this.crypto.backupManager.isKeyBackupTrusted(info);
    }

    /**
     * @returns {boolean} true if the client is configured to back up keys to
     *     the server, otherwise false. If we haven't completed a successful check
     *     of key backup status yet, returns null.
     */
    public getKeyBackupEnabled(): boolean {
        if (!this.crypto) {
            throw new Error("End-to-end encryption disabled");
        }
        return this.crypto.backupManager.getKeyBackupEnabled();
    }

    /**
     * Enable backing up of keys, using data previously returned from
     * getKeyBackupVersion.
     *
     * @param {object} info Backup information object as returned by getKeyBackupVersion
     * @returns {Promise<void>} Resolves when complete.
     */
    public enableKeyBackup(info: IKeyBackupInfo): Promise<void> {
        if (!this.crypto) {
            throw new Error("End-to-end encryption disabled");
        }

        return this.crypto.backupManager.enableKeyBackup(info);
    }

    /**
     * Disable backing up of keys.
     */
    public disableKeyBackup() {
        if (!this.crypto) {
            throw new Error("End-to-end encryption disabled");
        }

        this.crypto.backupManager.disableKeyBackup();
    }

    /**
     * Set up the data required to create a new backup version.  The backup version
     * will not be created and enabled until createKeyBackupVersion is called.
     *
     * @param {string} password Passphrase string that can be entered by the user
     *     when restoring the backup as an alternative to entering the recovery key.
     *     Optional.
     * @param {boolean} [opts.secureSecretStorage = false] Whether to use Secure
     *     Secret Storage to store the key encrypting key backups.
     *     Optional, defaults to false.
     *
     * @returns {Promise<object>} Object that can be passed to createKeyBackupVersion and
     *     additionally has a 'recovery_key' member with the user-facing recovery key string.
     */
    // TODO: Verify types
    public async prepareKeyBackupVersion(
        password?: string,
        opts: IKeyBackupPrepareOpts = { secureSecretStorage: false },
    ): Promise<Pick<IPreparedKeyBackupVersion, "algorithm" | "auth_data" | "recovery_key">> {
        if (!this.crypto) {
            throw new Error("End-to-end encryption disabled");
        }

        // eslint-disable-next-line camelcase
        const { algorithm, auth_data, recovery_key, privateKey } =
            await this.crypto.backupManager.prepareKeyBackupVersion(password);

        if (opts.secureSecretStorage) {
            await this.storeSecret("m.megolm_backup.v1", encodeBase64(privateKey));
            logger.info("Key backup private key stored in secret storage");
        }

        return {
            algorithm,
            auth_data,
            recovery_key,
        };
    }

    /**
     * Check whether the key backup private key is stored in secret storage.
     * @return {Promise<object?>} map of key name to key info the secret is
     *     encrypted with, or null if it is not present or not encrypted with a
     *     trusted key
     */
    public isKeyBackupKeyStored(): Promise<Record<string, ISecretStorageKeyInfo> | null> {
        return Promise.resolve(this.isSecretStored("m.megolm_backup.v1", false /* checkKey */));
    }

    /**
     * Create a new key backup version and enable it, using the information return
     * from prepareKeyBackupVersion.
     *
     * @param {object} info Info object from prepareKeyBackupVersion
     * @returns {Promise<object>} Object with 'version' param indicating the version created
     */
    public async createKeyBackupVersion(info: IKeyBackupInfo): Promise<IKeyBackupInfo> {
        if (!this.crypto) {
            throw new Error("End-to-end encryption disabled");
        }

        await this.crypto.backupManager.createKeyBackupVersion(info);

        const data = {
            algorithm: info.algorithm,
            auth_data: info.auth_data,
        };

        // Sign the backup auth data with the device key for backwards compat with
        // older devices with cross-signing. This can probably go away very soon in
        // favour of just signing with the cross-singing master key.
        // XXX: Private member access
        await this.crypto.signObject(data.auth_data);

        if (
            this.cryptoCallbacks.getCrossSigningKey &&
            // XXX: Private member access
            this.crypto.crossSigningInfo.getId()
        ) {
            // now also sign the auth data with the cross-signing master key
            // we check for the callback explicitly here because we still want to be able
            // to create an un-cross-signed key backup if there is a cross-signing key but
            // no callback supplied.
            // XXX: Private member access
            await this.crypto.crossSigningInfo.signObject(data.auth_data, "master");
        }

        const res = await this.http.authedRequest<IKeyBackupInfo>(
            undefined, Method.Post, "/room_keys/version", undefined, data,
            { prefix: PREFIX_UNSTABLE },
        );

        // We could assume everything's okay and enable directly, but this ensures
        // we run the same signature verification that will be used for future
        // sessions.
        await this.checkKeyBackup();
        if (!this.getKeyBackupEnabled()) {
            logger.error("Key backup not usable even though we just created it");
        }

        return res;
    }

    public deleteKeyBackupVersion(version: string): Promise<void> {
        if (!this.crypto) {
            throw new Error("End-to-end encryption disabled");
        }

        // If we're currently backing up to this backup... stop.
        // (We start using it automatically in createKeyBackupVersion
        // so this is symmetrical).
        if (this.crypto.backupManager.version) {
            this.crypto.backupManager.disableKeyBackup();
        }

        const path = utils.encodeUri("/room_keys/version/$version", {
            $version: version,
        });

        return this.http.authedRequest(
            undefined, Method.Delete, path, undefined, undefined,
            { prefix: PREFIX_UNSTABLE },
        );
    }

    private makeKeyBackupPath(roomId: undefined, sessionId: undefined, version: string): IKeyBackupPath;
    private makeKeyBackupPath(roomId: string, sessionId: undefined, version: string): IKeyBackupPath;
    private makeKeyBackupPath(roomId: string, sessionId: string, version: string): IKeyBackupPath;
    private makeKeyBackupPath(
        roomId: string | undefined,
        sessionId: string | undefined,
        version: string,
    ): IKeyBackupPath {
        let path;
        if (sessionId !== undefined) {
            path = utils.encodeUri("/room_keys/keys/$roomId/$sessionId", {
                $roomId: roomId,
                $sessionId: sessionId,
            });
        } else if (roomId !== undefined) {
            path = utils.encodeUri("/room_keys/keys/$roomId", {
                $roomId: roomId,
            });
        } else {
            path = "/room_keys/keys";
        }
        const queryData = version === undefined ? undefined : { version };
        return { path, queryData };
    }

    /**
     * Back up session keys to the homeserver.
     * @param {string} roomId ID of the room that the keys are for Optional.
     * @param {string} sessionId ID of the session that the keys are for Optional.
     * @param {number} version backup version Optional.
     * @param {object} data Object keys to send
     * @return {Promise} a promise that will resolve when the keys
     * are uploaded
     */
    public sendKeyBackup(roomId: undefined, sessionId: undefined, version: string, data: IKeyBackup): Promise<void>;
    public sendKeyBackup(roomId: string, sessionId: undefined, version: string, data: IKeyBackup): Promise<void>;
    public sendKeyBackup(roomId: string, sessionId: string, version: string, data: IKeyBackup): Promise<void>;
    public sendKeyBackup(
        roomId: string,
        sessionId: string | undefined,
        version: string | undefined,
        data: IKeyBackup,
    ): Promise<void> {
        if (!this.crypto) {
            throw new Error("End-to-end encryption disabled");
        }

        const path = this.makeKeyBackupPath(roomId, sessionId, version);
        return this.http.authedRequest(
            undefined, Method.Put, path.path, path.queryData, data,
            { prefix: PREFIX_UNSTABLE },
        );
    }

    /**
     * Marks all group sessions as needing to be backed up and schedules them to
     * upload in the background as soon as possible.
     */
    public async scheduleAllGroupSessionsForBackup() {
        if (!this.crypto) {
            throw new Error("End-to-end encryption disabled");
        }

        await this.crypto.backupManager.scheduleAllGroupSessionsForBackup();
    }

    /**
     * Marks all group sessions as needing to be backed up without scheduling
     * them to upload in the background.
     * @returns {Promise<int>} Resolves to the number of sessions requiring a backup.
     */
    public flagAllGroupSessionsForBackup(): Promise<number> {
        if (!this.crypto) {
            throw new Error("End-to-end encryption disabled");
        }

        return this.crypto.backupManager.flagAllGroupSessionsForBackup();
    }

    public isValidRecoveryKey(recoveryKey: string): boolean {
        try {
            decodeRecoveryKey(recoveryKey);
            return true;
        } catch (e) {
            return false;
        }
    }

    /**
     * Get the raw key for a key backup from the password
     * Used when migrating key backups into SSSS
     *
     * The cross-signing API is currently UNSTABLE and may change without notice.
     *
     * @param {string} password Passphrase
     * @param {object} backupInfo Backup metadata from `checkKeyBackup`
     * @return {Promise<Uint8Array>} key backup key
     */
    public keyBackupKeyFromPassword(password: string, backupInfo: IKeyBackupInfo): Promise<Uint8Array> {
        return keyFromAuthData(backupInfo.auth_data, password);
    }

    /**
     * Get the raw key for a key backup from the recovery key
     * Used when migrating key backups into SSSS
     *
     * The cross-signing API is currently UNSTABLE and may change without notice.
     *
     * @param {string} recoveryKey The recovery key
     * @return {Uint8Array} key backup key
     */
    public keyBackupKeyFromRecoveryKey(recoveryKey: string): Uint8Array {
        return decodeRecoveryKey(recoveryKey);
    }

    /**
     * Restore from an existing key backup via a passphrase.
     *
     * @param {string} password Passphrase
     * @param {string} [targetRoomId] Room ID to target a specific room.
     * Restores all rooms if omitted.
     * @param {string} [targetSessionId] Session ID to target a specific session.
     * Restores all sessions if omitted.
     * @param {object} backupInfo Backup metadata from `checkKeyBackup`
     * @param {object} opts Optional params such as callbacks
     * @return {Promise<object>} Status of restoration with `total` and `imported`
     * key counts.
     */
    public async restoreKeyBackupWithPassword(
        password: string,
        targetRoomId: undefined,
        targetSessionId: undefined,
        backupInfo: IKeyBackupInfo,
        opts: IKeyBackupRestoreOpts,
    ): Promise<IKeyBackupRestoreResult>;
    public async restoreKeyBackupWithPassword(
        password: string,
        targetRoomId: string,
        targetSessionId: undefined,
        backupInfo: IKeyBackupInfo,
        opts: IKeyBackupRestoreOpts,
    ): Promise<IKeyBackupRestoreResult>;
    public async restoreKeyBackupWithPassword(
        password: string,
        targetRoomId: string,
        targetSessionId: string,
        backupInfo: IKeyBackupInfo,
        opts: IKeyBackupRestoreOpts,
    ): Promise<IKeyBackupRestoreResult>;
    public async restoreKeyBackupWithPassword(
        password: string,
        targetRoomId: string | undefined,
        targetSessionId: string | undefined,
        backupInfo: IKeyBackupInfo,
        opts: IKeyBackupRestoreOpts,
    ): Promise<IKeyBackupRestoreResult> {
        const privKey = await keyFromAuthData(backupInfo.auth_data, password);
        return this.restoreKeyBackup(
            privKey, targetRoomId, targetSessionId, backupInfo, opts,
        );
    }

    /**
     * Restore from an existing key backup via a private key stored in secret
     * storage.
     *
     * @param {object} backupInfo Backup metadata from `checkKeyBackup`
     * @param {string} [targetRoomId] Room ID to target a specific room.
     * Restores all rooms if omitted.
     * @param {string} [targetSessionId] Session ID to target a specific session.
     * Restores all sessions if omitted.
     * @param {object} opts Optional params such as callbacks
     * @return {Promise<object>} Status of restoration with `total` and `imported`
     * key counts.
     */
    public async restoreKeyBackupWithSecretStorage(
        backupInfo: IKeyBackupInfo,
        targetRoomId?: string,
        targetSessionId?: string,
        opts?: IKeyBackupRestoreOpts,
    ): Promise<IKeyBackupRestoreResult> {
        const storedKey = await this.getSecret("m.megolm_backup.v1");

        // ensure that the key is in the right format.  If not, fix the key and
        // store the fixed version
        const fixedKey = fixBackupKey(storedKey);
        if (fixedKey) {
            const [keyId] = await this.crypto.getSecretStorageKey();
            await this.storeSecret("m.megolm_backup.v1", fixedKey, [keyId]);
        }

        const privKey = decodeBase64(fixedKey || storedKey);
        return this.restoreKeyBackup(
            privKey, targetRoomId, targetSessionId, backupInfo, opts,
        );
    }

    /**
     * Restore from an existing key backup via an encoded recovery key.
     *
     * @param {string} recoveryKey Encoded recovery key
     * @param {string} [targetRoomId] Room ID to target a specific room.
     * Restores all rooms if omitted.
     * @param {string} [targetSessionId] Session ID to target a specific session.
     * Restores all sessions if omitted.
     * @param {object} backupInfo Backup metadata from `checkKeyBackup`
     * @param {object} opts Optional params such as callbacks

     * @return {Promise<object>} Status of restoration with `total` and `imported`
     * key counts.
     */
    public restoreKeyBackupWithRecoveryKey(
        recoveryKey: string,
        targetRoomId: undefined,
        targetSessionId: undefined,
        backupInfo: IKeyBackupInfo,
        opts: IKeyBackupRestoreOpts,
    ): Promise<IKeyBackupRestoreResult>;
    public restoreKeyBackupWithRecoveryKey(
        recoveryKey: string,
        targetRoomId: string,
        targetSessionId: undefined,
        backupInfo: IKeyBackupInfo,
        opts: IKeyBackupRestoreOpts,
    ): Promise<IKeyBackupRestoreResult>;
    public restoreKeyBackupWithRecoveryKey(
        recoveryKey: string,
        targetRoomId: string,
        targetSessionId: string,
        backupInfo: IKeyBackupInfo,
        opts: IKeyBackupRestoreOpts,
    ): Promise<IKeyBackupRestoreResult>;
    public restoreKeyBackupWithRecoveryKey(
        recoveryKey: string,
        targetRoomId: string | undefined,
        targetSessionId: string | undefined,
        backupInfo: IKeyBackupInfo,
        opts: IKeyBackupRestoreOpts,
    ): Promise<IKeyBackupRestoreResult> {
        const privKey = decodeRecoveryKey(recoveryKey);
        return this.restoreKeyBackup(privKey, targetRoomId, targetSessionId, backupInfo, opts);
    }

    public async restoreKeyBackupWithCache(
        targetRoomId: undefined,
        targetSessionId: undefined,
        backupInfo: IKeyBackupInfo,
        opts?: IKeyBackupRestoreOpts,
    ): Promise<IKeyBackupRestoreResult>;
    public async restoreKeyBackupWithCache(
        targetRoomId: string,
        targetSessionId: undefined,
        backupInfo: IKeyBackupInfo,
        opts?: IKeyBackupRestoreOpts,
    ): Promise<IKeyBackupRestoreResult>;
    public async restoreKeyBackupWithCache(
        targetRoomId: string,
        targetSessionId: string,
        backupInfo: IKeyBackupInfo,
        opts?: IKeyBackupRestoreOpts,
    ): Promise<IKeyBackupRestoreResult>;
    public async restoreKeyBackupWithCache(
        targetRoomId: string | undefined,
        targetSessionId: string | undefined,
        backupInfo: IKeyBackupInfo,
        opts?: IKeyBackupRestoreOpts,
    ): Promise<IKeyBackupRestoreResult> {
        const privKey = await this.crypto.getSessionBackupPrivateKey();
        if (!privKey) {
            throw new Error("Couldn't get key");
        }
        return this.restoreKeyBackup(privKey, targetRoomId, targetSessionId, backupInfo, opts);
    }

    private async restoreKeyBackup(
        privKey: ArrayLike<number>,
        targetRoomId: undefined,
        targetSessionId: undefined,
        backupInfo: IKeyBackupInfo,
        opts?: IKeyBackupRestoreOpts,
    ): Promise<IKeyBackupRestoreResult>;
    private async restoreKeyBackup(
        privKey: ArrayLike<number>,
        targetRoomId: string,
        targetSessionId: undefined,
        backupInfo: IKeyBackupInfo,
        opts?: IKeyBackupRestoreOpts,
    ): Promise<IKeyBackupRestoreResult>;
    private async restoreKeyBackup(
        privKey: ArrayLike<number>,
        targetRoomId: string,
        targetSessionId: string,
        backupInfo: IKeyBackupInfo,
        opts?: IKeyBackupRestoreOpts,
    ): Promise<IKeyBackupRestoreResult>;
    private async restoreKeyBackup(
        privKey: ArrayLike<number>,
        targetRoomId: string | undefined,
        targetSessionId: string | undefined,
        backupInfo: IKeyBackupInfo,
        opts?: IKeyBackupRestoreOpts,
    ): Promise<IKeyBackupRestoreResult> {
        const cacheCompleteCallback = opts?.cacheCompleteCallback;
        const progressCallback = opts?.progressCallback;

        if (!this.crypto) {
            throw new Error("End-to-end encryption disabled");
        }

        let totalKeyCount = 0;
        let keys: IMegolmSessionData[] = [];

        const path = this.makeKeyBackupPath(targetRoomId, targetSessionId, backupInfo.version);

        const algorithm = await BackupManager.makeAlgorithm(backupInfo, async () => { return privKey; });

        const untrusted = algorithm.untrusted;

        try {
            // If the pubkey computed from the private data we've been given
            // doesn't match the one in the auth_data, the user has entered
            // a different recovery key / the wrong passphrase.
            if (!await algorithm.keyMatches(privKey)) {
                return Promise.reject(new MatrixError({ errcode: MatrixClient.RESTORE_BACKUP_ERROR_BAD_KEY }));
            }

            // Cache the key, if possible.
            // This is async.
            this.crypto.storeSessionBackupPrivateKey(privKey)
                .catch((e) => {
                    logger.warn("Error caching session backup key:", e);
                }).then(cacheCompleteCallback);

            if (progressCallback) {
                progressCallback({
                    stage: "fetch",
                });
            }

            const res = await this.http.authedRequest(
                undefined, Method.Get, path.path, path.queryData, undefined,
                { prefix: PREFIX_UNSTABLE },
            ) as IRoomsKeysResponse | IRoomKeysResponse | IKeyBackupSession;

            if ((res as IRoomsKeysResponse).rooms) {
                const rooms = (res as IRoomsKeysResponse).rooms;
                for (const [roomId, roomData] of Object.entries(rooms)) {
                    if (!roomData.sessions) continue;

                    totalKeyCount += Object.keys(roomData.sessions).length;
                    const roomKeys = await algorithm.decryptSessions(roomData.sessions);
                    for (const k of roomKeys) {
                        k.room_id = roomId;
                        keys.push(k);
                    }
                }
            } else if ((res as IRoomKeysResponse).sessions) {
                const sessions = (res as IRoomKeysResponse).sessions;
                totalKeyCount = Object.keys(sessions).length;
                keys = await algorithm.decryptSessions(sessions);
                for (const k of keys) {
                    k.room_id = targetRoomId;
                }
            } else {
                totalKeyCount = 1;
                try {
                    const [key] = await algorithm.decryptSessions({
                        [targetSessionId]: res as IKeyBackupSession,
                    });
                    key.room_id = targetRoomId;
                    key.session_id = targetSessionId;
                    keys.push(key);
                } catch (e) {
                    logger.log("Failed to decrypt megolm session from backup", e);
                }
            }
        } finally {
            algorithm.free();
        }

        await this.importRoomKeys(keys, {
            progressCallback,
            untrusted,
            source: "backup",
        });

        await this.checkKeyBackup();

        return { total: totalKeyCount, imported: keys.length };
    }

    public deleteKeysFromBackup(roomId: undefined, sessionId: undefined, version: string): Promise<void>;
    public deleteKeysFromBackup(roomId: string, sessionId: undefined, version: string): Promise<void>;
    public deleteKeysFromBackup(roomId: string, sessionId: string, version: string): Promise<void>;
    public deleteKeysFromBackup(
        roomId: string | undefined,
        sessionId: string | undefined,
        version: string,
    ): Promise<void> {
        if (!this.crypto) {
            throw new Error("End-to-end encryption disabled");
        }

        const path = this.makeKeyBackupPath(roomId, sessionId, version);
        return this.http.authedRequest(
            undefined, Method.Delete, path.path, path.queryData, undefined,
            { prefix: PREFIX_UNSTABLE },
        );
    }

    /**
     * Share shared-history decryption keys with the given users.
     *
     * @param {string} roomId the room for which keys should be shared.
     * @param {array} userIds a list of users to share with.  The keys will be sent to
     *     all of the user's current devices.
     */
    public async sendSharedHistoryKeys(roomId: string, userIds: string[]) {
        if (!this.crypto) {
            throw new Error("End-to-end encryption disabled");
        }

        const roomEncryption = this.roomList.getRoomEncryption(roomId);
        if (!roomEncryption) {
            // unknown room, or unencrypted room
            logger.error("Unknown room.  Not sharing decryption keys");
            return;
        }

        const deviceInfos = await this.crypto.downloadKeys(userIds);
        const devicesByUser = {};
        for (const [userId, devices] of Object.entries(deviceInfos)) {
            devicesByUser[userId] = Object.values(devices);
        }

        // XXX: Private member access
        const alg = this.crypto.getRoomDecryptor(roomId, roomEncryption.algorithm);
        if (alg.sendSharedHistoryInboundSessions) {
            await alg.sendSharedHistoryInboundSessions(devicesByUser);
        } else {
            logger.warn("Algorithm does not support sharing previous keys", roomEncryption.algorithm);
        }
    }

    /**
     * Get the group for the given group ID.
     * This function will return a valid group for any group for which a Group event
     * has been emitted.
     * @param {string} groupId The group ID
     * @return {Group} The Group or null if the group is not known or there is no data store.
     * @deprecated groups/communities never made it to the spec and support for them is being discontinued.
     */
    public getGroup(groupId: string): Group {
        return this.store.getGroup(groupId);
    }

    /**
     * Retrieve all known groups.
     * @return {Group[]} A list of groups, or an empty list if there is no data store.
     * @deprecated groups/communities never made it to the spec and support for them is being discontinued.
     */
    public getGroups(): Group[] {
        return this.store.getGroups();
    }

    /**
     * Get the config for the media repository.
     * @param {module:client.callback} callback Optional.
     * @return {Promise} Resolves with an object containing the config.
     */
    public getMediaConfig(callback?: Callback): Promise<IMediaConfig> {
        return this.http.authedRequest(
            callback, Method.Get, "/config", undefined, undefined, {
                prefix: PREFIX_MEDIA_R0,
            },
        );
    }

    /**
     * Get the room for the given room ID.
     * This function will return a valid room for any room for which a Room event
     * has been emitted. Note in particular that other events, eg. RoomState.members
     * will be emitted for a room before this function will return the given room.
     * @param {string} roomId The room ID
     * @return {Room} The Room or null if it doesn't exist or there is no data store.
     */
    public getRoom(roomId: string): Room {
        return this.store.getRoom(roomId);
    }

    /**
     * Retrieve all known rooms.
     * @return {Room[]} A list of rooms, or an empty list if there is no data store.
     */
    public getRooms(): Room[] {
        return this.store.getRooms();
    }

    /**
     * Retrieve all rooms that should be displayed to the user
     * This is essentially getRooms() with some rooms filtered out, eg. old versions
     * of rooms that have been replaced or (in future) other rooms that have been
     * marked at the protocol level as not to be displayed to the user.
     * @return {Room[]} A list of rooms, or an empty list if there is no data store.
     */
    public getVisibleRooms(): Room[] {
        const allRooms = this.store.getRooms();

        const replacedRooms = new Set();
        for (const r of allRooms) {
            const createEvent = r.currentState.getStateEvents(EventType.RoomCreate, '');
            // invites are included in this list and we don't know their create events yet
            if (createEvent) {
                const predecessor = createEvent.getContent()['predecessor'];
                if (predecessor && predecessor['room_id']) {
                    replacedRooms.add(predecessor['room_id']);
                }
            }
        }

        return allRooms.filter((r) => {
            const tombstone = r.currentState.getStateEvents(EventType.RoomTombstone, '');
            if (tombstone && replacedRooms.has(r.roomId)) {
                return false;
            }
            return true;
        });
    }

    /**
     * Retrieve a user.
     * @param {string} userId The user ID to retrieve.
     * @return {?User} A user or null if there is no data store or the user does
     * not exist.
     */
    public getUser(userId: string): User {
        return this.store.getUser(userId);
    }

    /**
     * Retrieve all known users.
     * @return {User[]} A list of users, or an empty list if there is no data store.
     */
    public getUsers(): User[] {
        return this.store.getUsers();
    }

    /**
     * Set account data event for the current user.
     * It will retry the request up to 5 times.
     * @param {string} eventType The event type
     * @param {Object} content the contents object for the event
     * @param {module:client.callback} callback Optional.
     * @return {Promise} Resolves: an empty object
     * @return {module:http-api.MatrixError} Rejects: with an error response.
     */
    public setAccountData(eventType: EventType | string, content: IContent, callback?: Callback): Promise<{}> {
        const path = utils.encodeUri("/user/$userId/account_data/$type", {
            $userId: this.credentials.userId,
            $type: eventType,
        });
        const promise = retryNetworkOperation(5, () => {
            return this.http.authedRequest(undefined, Method.Put, path, undefined, content);
        });
        if (callback) {
            promise.then(result => callback(null, result), callback);
        }
        return promise;
    }

    /**
     * Get account data event of given type for the current user.
     * @param {string} eventType The event type
     * @return {?object} The contents of the given account data event
     */
    public getAccountData(eventType: string): MatrixEvent {
        return this.store.getAccountData(eventType);
    }

    /**
     * Get account data event of given type for the current user. This variant
     * gets account data directly from the homeserver if the local store is not
     * ready, which can be useful very early in startup before the initial sync.
     * @param {string} eventType The event type
     * @return {Promise} Resolves: The contents of the given account
     * data event.
     * @return {module:http-api.MatrixError} Rejects: with an error response.
     */
    public async getAccountDataFromServer<T extends {[k: string]: any}>(eventType: string): Promise<T> {
        if (this.isInitialSyncComplete()) {
            const event = this.store.getAccountData(eventType);
            if (!event) {
                return null;
            }
            // The network version below returns just the content, so this branch
            // does the same to match.
            return event.getContent();
        }
        const path = utils.encodeUri("/user/$userId/account_data/$type", {
            $userId: this.credentials.userId,
            $type: eventType,
        });
        try {
            return await this.http.authedRequest(
                undefined, Method.Get, path, undefined,
            );
        } catch (e) {
            if (e.data && e.data.errcode === 'M_NOT_FOUND') {
                return null;
            }
            throw e;
        }
    }

    /**
     * Gets the users that are ignored by this client
     * @returns {string[]} The array of users that are ignored (empty if none)
     */
    public getIgnoredUsers(): string[] {
        const event = this.getAccountData("m.ignored_user_list");
        if (!event || !event.getContent() || !event.getContent()["ignored_users"]) return [];
        return Object.keys(event.getContent()["ignored_users"]);
    }

    /**
     * Sets the users that the current user should ignore.
     * @param {string[]} userIds the user IDs to ignore
     * @param {module:client.callback} [callback] Optional.
     * @return {Promise} Resolves: an empty object
     * @return {module:http-api.MatrixError} Rejects: with an error response.
     */
    public setIgnoredUsers(userIds: string[], callback?: Callback): Promise<{}> {
        const content = { ignored_users: {} };
        userIds.map((u) => content.ignored_users[u] = {});
        return this.setAccountData("m.ignored_user_list", content, callback);
    }

    /**
     * Gets whether or not a specific user is being ignored by this client.
     * @param {string} userId the user ID to check
     * @returns {boolean} true if the user is ignored, false otherwise
     */
    public isUserIgnored(userId: string): boolean {
        return this.getIgnoredUsers().includes(userId);
    }

    /**
     * Join a room. If you have already joined the room, this will no-op.
     * @param {string} roomIdOrAlias The room ID or room alias to join.
     * @param {Object} opts Options when joining the room.
     * @param {boolean} opts.syncRoom True to do a room initial sync on the resulting
     * room. If false, the <strong>returned Room object will have no current state.
     * </strong> Default: true.
     * @param {boolean} opts.inviteSignUrl If the caller has a keypair 3pid invite, the signing URL is passed in this parameter.
     * @param {string[]} opts.viaServers The server names to try and join through in addition to those that are automatically chosen.
     * @param {module:client.callback} callback Optional.
     * @return {Promise} Resolves: Room object.
     * @return {module:http-api.MatrixError} Rejects: with an error response.
     */
    public async joinRoom(roomIdOrAlias: string, opts?: IJoinRoomOpts, callback?: Callback): Promise<Room> {
        // to help people when upgrading..
        if (utils.isFunction(opts)) {
            throw new Error("Expected 'opts' object, got function.");
        }
        opts = opts || {};
        if (opts.syncRoom === undefined) {
            opts.syncRoom = true;
        }

        const room = this.getRoom(roomIdOrAlias);
        if (room && room.hasMembershipState(this.credentials.userId, "join")) {
            return Promise.resolve(room);
        }

        let signPromise: Promise<IThirdPartySigned | void> = Promise.resolve();

        if (opts.inviteSignUrl) {
            signPromise = this.http.requestOtherUrl(
                undefined, Method.Post,
                opts.inviteSignUrl, { mxid: this.credentials.userId },
            );
        }

        const queryString: Record<string, string | string[]> = {};
        if (opts.viaServers) {
            queryString["server_name"] = opts.viaServers;
        }

        const reqOpts = { qsStringifyOptions: { arrayFormat: 'repeat' } };

        try {
            const data: IJoinRequestBody = {};
            const signedInviteObj = await signPromise;
            if (signedInviteObj) {
                data.third_party_signed = signedInviteObj;
            }

            const path = utils.encodeUri("/join/$roomid", { $roomid: roomIdOrAlias });
            const res = await this.http.authedRequest(undefined, Method.Post, path, queryString, data, reqOpts);

            const roomId = res['room_id'];
            const syncApi = new SyncApi(this, this.clientOpts);
            const room = syncApi.createRoom(roomId);
            if (opts.syncRoom) {
                // v2 will do this for us
                // return syncApi.syncRoom(room);
            }
            callback?.(null, room);
            return room;
        } catch (e) {
            callback?.(e);
            throw e; // rethrow for reject
        }
    }

    /**
     * Resend an event.
     * @param {MatrixEvent} event The event to resend.
     * @param {Room} room Optional. The room the event is in. Will update the
     * timeline entry if provided.
     * @return {Promise} Resolves: to an ISendEventResponse object
     * @return {module:http-api.MatrixError} Rejects: with an error response.
     */
    public resendEvent(event: MatrixEvent, room: Room): Promise<ISendEventResponse> {
        this.updatePendingEventStatus(room, event, EventStatus.SENDING);
        return this.encryptAndSendEvent(room, event);
    }

    /**
     * Cancel a queued or unsent event.
     *
     * @param {MatrixEvent} event   Event to cancel
     * @throws Error if the event is not in QUEUED, NOT_SENT or ENCRYPTING state
     */
    public cancelPendingEvent(event: MatrixEvent) {
        if (![EventStatus.QUEUED, EventStatus.NOT_SENT, EventStatus.ENCRYPTING].includes(event.status)) {
            throw new Error("cannot cancel an event with status " + event.status);
        }

        // if the event is currently being encrypted then
        if (event.status === EventStatus.ENCRYPTING) {
            this.pendingEventEncryption.delete(event.getId());
        } else if (this.scheduler && event.status === EventStatus.QUEUED) {
            // tell the scheduler to forget about it, if it's queued
            this.scheduler.removeEventFromQueue(event);
        }

        // then tell the room about the change of state, which will remove it
        // from the room's list of pending events.
        const room = this.getRoom(event.getRoomId());
        this.updatePendingEventStatus(room, event, EventStatus.CANCELLED);
    }

    /**
     * @param {string} roomId
     * @param {string} name
     * @param {module:client.callback} callback Optional.
     * @return {Promise} Resolves: TODO
     * @return {module:http-api.MatrixError} Rejects: with an error response.
     */
    public setRoomName(roomId: string, name: string, callback?: Callback): Promise<ISendEventResponse> {
        return this.sendStateEvent(roomId, EventType.RoomName, { name: name }, undefined, callback);
    }

    /**
     * @param {string} roomId
     * @param {string} topic
     * @param {module:client.callback} callback Optional.
     * @return {Promise} Resolves: TODO
     * @return {module:http-api.MatrixError} Rejects: with an error response.
     */
    public setRoomTopic(roomId: string, topic: string, callback?: Callback): Promise<ISendEventResponse> {
        return this.sendStateEvent(roomId, EventType.RoomTopic, { topic: topic }, undefined, callback);
    }

    /**
     * @param {string} roomId
     * @param {module:client.callback} callback Optional.
     * @return {Promise} Resolves: TODO
     * @return {module:http-api.MatrixError} Rejects: with an error response.
     */
    public getRoomTags(roomId: string, callback?: Callback): Promise<unknown> { // TODO: Types
        const path = utils.encodeUri("/user/$userId/rooms/$roomId/tags/", {
            $userId: this.credentials.userId,
            $roomId: roomId,
        });
        return this.http.authedRequest(
            callback, Method.Get, path, undefined,
        );
    }

    /**
     * @param {string} roomId
     * @param {string} tagName name of room tag to be set
     * @param {object} metadata associated with that tag to be stored
     * @param {module:client.callback} callback Optional.
     * @return {Promise} Resolves: to an empty object
     * @return {module:http-api.MatrixError} Rejects: with an error response.
     */
    public setRoomTag(roomId: string, tagName: string, metadata: ITagMetadata, callback?: Callback): Promise<{}> {
        const path = utils.encodeUri("/user/$userId/rooms/$roomId/tags/$tag", {
            $userId: this.credentials.userId,
            $roomId: roomId,
            $tag: tagName,
        });
        return this.http.authedRequest(callback, Method.Put, path, undefined, metadata);
    }

    /**
     * @param {string} roomId
     * @param {string} tagName name of room tag to be removed
     * @param {module:client.callback} callback Optional.
     * @return {Promise} Resolves: TODO
     * @return {module:http-api.MatrixError} Rejects: with an error response.
     */
    public deleteRoomTag(roomId: string, tagName: string, callback?: Callback): Promise<void> {
        const path = utils.encodeUri("/user/$userId/rooms/$roomId/tags/$tag", {
            $userId: this.credentials.userId,
            $roomId: roomId,
            $tag: tagName,
        });
        return this.http.authedRequest(callback, Method.Delete, path, undefined, undefined);
    }

    /**
     * @param {string} roomId
     * @param {string} eventType event type to be set
     * @param {object} content event content
     * @param {module:client.callback} callback Optional.
     * @return {Promise} Resolves: to an empty object {}
     * @return {module:http-api.MatrixError} Rejects: with an error response.
     */
    public setRoomAccountData(
        roomId: string,
        eventType: string,
        content: Record<string, any>,
        callback?: Callback,
    ): Promise<{}> {
        const path = utils.encodeUri("/user/$userId/rooms/$roomId/account_data/$type", {
            $userId: this.credentials.userId,
            $roomId: roomId,
            $type: eventType,
        });
        return this.http.authedRequest(callback, Method.Put, path, undefined, content);
    }

    /**
     * Set a user's power level.
     * @param {string} roomId
     * @param {string} userId
     * @param {Number} powerLevel
     * @param {MatrixEvent} event
     * @param {module:client.callback} callback Optional.
     * @return {Promise} Resolves: to an ISendEventResponse object
     * @return {module:http-api.MatrixError} Rejects: with an error response.
     */
    public setPowerLevel(
        roomId: string,
        userId: string,
        powerLevel: number,
        event: MatrixEvent,
        callback?: Callback,
    ): Promise<ISendEventResponse> {
        let content = {
            users: {},
        };
        if (event?.getType() === EventType.RoomPowerLevels) {
            // take a copy of the content to ensure we don't corrupt
            // existing client state with a failed power level change
            content = utils.deepCopy(event.getContent()) as typeof content;
        }
        content.users[userId] = powerLevel;
        const path = utils.encodeUri("/rooms/$roomId/state/m.room.power_levels", {
            $roomId: roomId,
        });
        return this.http.authedRequest(callback, Method.Put, path, undefined, content);
    }

    /**
     * @param {string} roomId
     * @param {string} threadId
     * @param {string} eventType
     * @param {Object} content
     * @param {string} txnId Optional.
     * @param {module:client.callback} callback Optional. Deprecated
     * @return {Promise} Resolves: to an empty object {}
     * @return {module:http-api.MatrixError} Rejects: with an error response.
     */
    public sendEvent(
        roomId: string,
        eventType: string,
        content: IContent,
        txnId?: string,
        callback?: Callback,
    ): Promise<ISendEventResponse>;
    public sendEvent(
        roomId: string,
        threadId: string | null,
        eventType: string,
        content: IContent,
        txnId?: string,
        callback?: Callback,
    ): Promise<ISendEventResponse>;
    public sendEvent(
        roomId: string,
        threadId: string | null,
        eventType: string | IContent,
        content: IContent | string,
        txnId?: string | Callback,
        callback?: Callback,
    ): Promise<ISendEventResponse> {
        if (!threadId?.startsWith(EVENT_ID_PREFIX) && threadId !== null) {
            callback = txnId as Callback;
            txnId = content as string;
            content = eventType as IContent;
            eventType = threadId;
            threadId = null;
        }
        return this.sendCompleteEvent(roomId, threadId, { type: eventType, content }, txnId as string, callback);
    }

    /**
     * @param {string} roomId
     * @param {string} threadId
     * @param {object} eventObject An object with the partial structure of an event, to which event_id, user_id, room_id and origin_server_ts will be added.
     * @param {string} txnId Optional.
     * @param {module:client.callback} callback Optional. Deprecated
     * @return {Promise} Resolves: to an empty object {}
     * @return {module:http-api.MatrixError} Rejects: with an error response.
     */
    private sendCompleteEvent(
        roomId: string,
        threadId: string | null,
        eventObject: any,
        txnId?: string,
        callback?: Callback,
    ): Promise<ISendEventResponse> {
        if (utils.isFunction(txnId)) {
            callback = txnId as any as Callback; // convert for legacy
            txnId = undefined;
        }

        if (!txnId) {
            txnId = this.makeTxnId();
        }

        // we always construct a MatrixEvent when sending because the store and
        // scheduler use them. We'll extract the params back out if it turns out
        // the client has no scheduler or store.
        const localEvent = new MatrixEvent(Object.assign(eventObject, {
            event_id: "~" + roomId + ":" + txnId,
            user_id: this.credentials.userId,
            sender: this.credentials.userId,
            room_id: roomId,
            origin_server_ts: new Date().getTime(),
        }));

        const room = this.getRoom(roomId);
        const thread = room?.threads.get(threadId);
        if (thread) {
            localEvent.setThread(thread);
        }

        // if this is a relation or redaction of an event
        // that hasn't been sent yet (e.g. with a local id starting with a ~)
        // then listen for the remote echo of that event so that by the time
        // this event does get sent, we have the correct event_id
        const targetId = localEvent.getAssociatedId();
        if (targetId && targetId.startsWith("~")) {
            const target = room.getPendingEvents().find(e => e.getId() === targetId);
            target.once("Event.localEventIdReplaced", () => {
                localEvent.updateAssociatedId(target.getId());
            });
        }

        const type = localEvent.getType();
        logger.log(`sendEvent of type ${type} in ${roomId} with txnId ${txnId}`);

        localEvent.setTxnId(txnId as string);
        localEvent.setStatus(EventStatus.SENDING);

        // add this event immediately to the local store as 'sending'.
        if (room) {
            room.addPendingEvent(localEvent, txnId as string);
        }

        // addPendingEvent can change the state to NOT_SENT if it believes
        // that there's other events that have failed. We won't bother to
        // try sending the event if the state has changed as such.
        if (localEvent.status === EventStatus.NOT_SENT) {
            return Promise.reject(new Error("Event blocked by other events not yet sent"));
        }

        return this.encryptAndSendEvent(room, localEvent, callback);
    }

    /**
     * encrypts the event if necessary; adds the event to the queue, or sends it; marks the event as sent/unsent
     * @param room
     * @param event
     * @param callback
     * @returns {Promise} returns a promise which resolves with the result of the send request
     * @private
     */
    private encryptAndSendEvent(room: Room, event: MatrixEvent, callback?: Callback): Promise<ISendEventResponse> {
        let cancelled = false;
        // Add an extra Promise.resolve() to turn synchronous exceptions into promise rejections,
        // so that we can handle synchronous and asynchronous exceptions with the
        // same code path.
        return Promise.resolve().then(() => {
            const encryptionPromise = this.encryptEventIfNeeded(event, room);
            if (!encryptionPromise) return null; // doesn't need encryption

            this.pendingEventEncryption.set(event.getId(), encryptionPromise);
            this.updatePendingEventStatus(room, event, EventStatus.ENCRYPTING);
            return encryptionPromise.then(() => {
                if (!this.pendingEventEncryption.has(event.getId())) {
                    // cancelled via MatrixClient::cancelPendingEvent
                    cancelled = true;
                    return;
                }
                this.updatePendingEventStatus(room, event, EventStatus.SENDING);
            });
        }).then(() => {
            if (cancelled) return {} as ISendEventResponse;
            let promise: Promise<ISendEventResponse>;
            if (this.scheduler) {
                // if this returns a promise then the scheduler has control now and will
                // resolve/reject when it is done. Internally, the scheduler will invoke
                // processFn which is set to this._sendEventHttpRequest so the same code
                // path is executed regardless.
                promise = this.scheduler.queueEvent(event);
                if (promise && this.scheduler.getQueueForEvent(event).length > 1) {
                    // event is processed FIFO so if the length is 2 or more we know
                    // this event is stuck behind an earlier event.
                    this.updatePendingEventStatus(room, event, EventStatus.QUEUED);
                }
            }

            if (!promise) {
                if (this.useWebSockets && this.websocketApi) {
                    promise = this.websocketApi.sendEvent(event);
                } else {
                    promise = this.sendEventHttpRequest(event);
                }
                if (room) {
                    promise = promise.then(res => {
                        room.updatePendingEvent(event, EventStatus.SENT, res['event_id']);
                        return res;
                    });
                }
            }

            return promise;
        }).then(res => {
            callback?.(null, res);
            return res;
        }).catch(err => {
            logger.error("Error sending event", err.stack || err);
            try {
                // set the error on the event before we update the status:
                // updating the status emits the event, so the state should be
                // consistent at that point.
                event.error = err;
                this.updatePendingEventStatus(room, event, EventStatus.NOT_SENT);
                // also put the event object on the error: the caller will need this
                // to resend or cancel the event
                err.event = event;

                callback?.(err);
            } catch (e) {
                logger.error("Exception in error handler!", e.stack || err);
            }
            throw err;
        });
    }

    private encryptEventIfNeeded(event: MatrixEvent, room?: Room): Promise<void> | null {
        if (event.isEncrypted()) {
            // this event has already been encrypted; this happens if the
            // encryption step succeeded, but the send step failed on the first
            // attempt.
            return null;
        }

        if (event.isRedaction()) {
            // Redactions do not support encryption in the spec at this time,
            // whilst it mostly worked in some clients, it wasn't compliant.
            return null;
        }

        if (!this.isRoomEncrypted(event.getRoomId())) {
            return null;
        }

        if (!this.crypto && this.usingExternalCrypto) {
            // The client has opted to allow sending messages to encrypted
            // rooms even if the room is encrypted, and we haven't setup
            // crypto. This is useful for users of matrix-org/pantalaimon
            return null;
        }

        if (event.getType() === EventType.Reaction) {
            // For reactions, there is a very little gained by encrypting the entire
            // event, as relation data is already kept in the clear. Event
            // encryption for a reaction effectively only obscures the event type,
            // but the purpose is still obvious from the relation data, so nothing
            // is really gained. It also causes quite a few problems, such as:
            //   * triggers notifications via default push rules
            //   * prevents server-side bundling for reactions
            // The reaction key / content / emoji value does warrant encrypting, but
            // this will be handled separately by encrypting just this value.
            // See https://github.com/matrix-org/matrix-doc/pull/1849#pullrequestreview-248763642
            return null;
        }

        if (!this.crypto) {
            throw new Error(
                "This room is configured to use encryption, but your client does " +
                "not support encryption.",
            );
        }

        return this.crypto.encryptEvent(event, room);
    }

    /**
     * Returns the eventType that should be used taking encryption into account
     * for a given eventType.
     * @param {MatrixClient} client the client
     * @param {string} roomId the room for the events `eventType` relates to
     * @param {string} eventType the event type
     * @return {string} the event type taking encryption into account
     */
    private getEncryptedIfNeededEventType(roomId: string, eventType: string): string {
        if (eventType === EventType.Reaction) return eventType;
        return this.isRoomEncrypted(roomId) ? EventType.RoomMessageEncrypted : eventType;
    }

    private updatePendingEventStatus(room: Room | null, event: MatrixEvent, newStatus: EventStatus) {
        if (room) {
            room.updatePendingEvent(event, newStatus);
        } else {
            event.setStatus(newStatus);
        }
    }

    private sendEventHttpRequest(event: MatrixEvent): Promise<ISendEventResponse> {
        let txnId = event.getTxnId();
        if (!txnId) {
            txnId = this.makeTxnId();
            event.setTxnId(txnId);
        }

        const pathParams = {
            $roomId: event.getRoomId(),
            $eventType: event.getWireType(),
            $stateKey: event.getStateKey(),
            $txnId: txnId,
        };

        let path;

        if (event.isState()) {
            let pathTemplate = "/rooms/$roomId/state/$eventType";
            if (event.getStateKey() && event.getStateKey().length > 0) {
                pathTemplate = "/rooms/$roomId/state/$eventType/$stateKey";
            }
            path = utils.encodeUri(pathTemplate, pathParams);
        } else if (event.isRedaction()) {
            const pathTemplate = `/rooms/$roomId/redact/$redactsEventId/$txnId`;
            path = utils.encodeUri(pathTemplate, Object.assign({
                $redactsEventId: event.event.redacts,
            }, pathParams));
        } else {
            path = utils.encodeUri("/rooms/$roomId/send/$eventType/$txnId", pathParams);
        }

        return this.http.authedRequest<ISendEventResponse>(
            undefined, Method.Put, path, undefined, event.getWireContent(),
        ).then((res) => {
            logger.log(`Event sent to ${event.getRoomId()} with event id ${res.event_id}`);
            return res;
        });
    }

    /**
     * @param {string} roomId
     * @param {string} eventId
     * @param {string} [txnId]  transaction id. One will be made up if not
     *    supplied.
     * @param {object|module:client.callback} cbOrOpts
     *    Options to pass on, may contain `reason`.
     *    Can be callback for backwards compatibility. Deprecated
     * @return {Promise} Resolves: TODO
     * @return {module:http-api.MatrixError} Rejects: with an error response.
     */
    public redactEvent(
        roomId: string,
        eventId: string,
        txnId?: string | undefined,
        cbOrOpts?: Callback | IRedactOpts,
    ): Promise<ISendEventResponse>;
    public redactEvent(
        roomId: string,
        threadId: string | null,
        eventId: string,
        txnId?: string | undefined,
        cbOrOpts?: Callback | IRedactOpts,
    ): Promise<ISendEventResponse>;
    public redactEvent(
        roomId: string,
        threadId: string | null,
        eventId?: string,
        txnId?: string | Callback | IRedactOpts,
        cbOrOpts?: Callback | IRedactOpts,
    ): Promise<ISendEventResponse> {
        if (!eventId?.startsWith(EVENT_ID_PREFIX)) {
            cbOrOpts = txnId as (Callback | IRedactOpts);
            txnId = eventId;
            eventId = threadId;
            threadId = null;
        }
        const opts = typeof (cbOrOpts) === 'object' ? cbOrOpts : {};
        const reason = opts.reason;
        const callback = typeof (cbOrOpts) === 'function' ? cbOrOpts : undefined;
        return this.sendCompleteEvent(roomId, threadId, {
            type: EventType.RoomRedaction,
            content: { reason },
            redacts: eventId,
        }, txnId as string, callback);
    }

    /**
     * @param {string} roomId
     * @param {string} threadId
     * @param {Object} content
     * @param {string} txnId Optional.
     * @param {module:client.callback} callback Optional. Deprecated
     * @return {Promise} Resolves: to an ISendEventResponse object
     * @return {module:http-api.MatrixError} Rejects: with an error response.
     */
    public sendMessage(
        roomId: string,
        content: IContent,
        txnId?: string,
        callback?: Callback,
    ): Promise<ISendEventResponse>;
    public sendMessage(
        roomId: string,
        threadId: string | null,
        content: IContent,
        txnId?: string,
        callback?: Callback,
    ): Promise<ISendEventResponse>;
    public sendMessage(
        roomId: string,
        threadId: string | null | IContent,
        content: IContent | string,
        txnId?: string | Callback,
        callback?: Callback,
    ): Promise<ISendEventResponse> {
        if (typeof threadId !== "string" && threadId !== null) {
            callback = txnId as Callback;
            txnId = content as string;
            content = threadId as IContent;
            threadId = null;
        }
        if (utils.isFunction(txnId)) {
            callback = txnId as any as Callback; // for legacy
            txnId = undefined;
        }
        return this.sendEvent(
            roomId,
            threadId as (string | null),
            EventType.RoomMessage,
            content as IContent,
            txnId as string,
            callback,
        );
    }

    /**
     * @param {string} roomId
     * @param {string} threadId
     * @param {string} body
     * @param {string} txnId Optional.
     * @param {module:client.callback} callback Optional. Deprecated
     * @return {Promise} Resolves: to an empty object {}
     * @return {module:http-api.MatrixError} Rejects: with an error response.
     */
    public sendTextMessage(
        roomId: string,
        body: string,
        txnId?: string,
        callback?: Callback,
    ): Promise<ISendEventResponse>;
    public sendTextMessage(
        roomId: string,
        threadId: string | null,
        body: string,
        txnId?: string,
        callback?: Callback,
    ): Promise<ISendEventResponse>;
    public sendTextMessage(
        roomId: string,
        threadId: string | null,
        body: string,
        txnId?: string | Callback,
        callback?: Callback,
    ): Promise<ISendEventResponse> {
        if (!threadId?.startsWith(EVENT_ID_PREFIX) && threadId !== null) {
            callback = txnId as Callback;
            txnId = body;
            body = threadId;
            threadId = null;
        }
        const content = ContentHelpers.makeTextMessage(body);
        return this.sendMessage(roomId, threadId, content, txnId as string, callback);
    }

    /**
     * @param {string} roomId
     * @param {string} threadId
     * @param {string} body
     * @param {string} txnId Optional.
     * @param {module:client.callback} callback Optional. Deprecated
     * @return {Promise} Resolves: to a ISendEventResponse object
     * @return {module:http-api.MatrixError} Rejects: with an error response.
     */
    public sendNotice(
        roomId: string,
        body: string,
        txnId?: string,
        callback?: Callback,
    ): Promise<ISendEventResponse>;
    public sendNotice(
        roomId: string,
        threadId: string | null,
        body: string,
        txnId?: string,
        callback?: Callback,
    ): Promise<ISendEventResponse>;
    public sendNotice(
        roomId: string,
        threadId: string | null,
        body: string,
        txnId?: string | Callback,
        callback?: Callback,
    ): Promise<ISendEventResponse> {
        if (!threadId?.startsWith(EVENT_ID_PREFIX) && threadId !== null) {
            callback = txnId as Callback;
            txnId = body;
            body = threadId;
            threadId = null;
        }
        const content = ContentHelpers.makeNotice(body);
        return this.sendMessage(roomId, threadId, content, txnId as string, callback);
    }

    /**
     * @param {string} roomId
     * @param {string} threadId
     * @param {string} body
     * @param {string} txnId Optional.
     * @param {module:client.callback} callback Optional. Deprecated
     * @return {Promise} Resolves: to a ISendEventResponse object
     * @return {module:http-api.MatrixError} Rejects: with an error response.
     */
    public sendEmoteMessage(
        roomId: string,
        body: string,
        txnId?: string,
        callback?: Callback,
    ): Promise<ISendEventResponse>;
    public sendEmoteMessage(
        roomId: string,
        threadId: string | null,
        body: string,
        txnId?: string,
        callback?: Callback,
    ): Promise<ISendEventResponse>;
    public sendEmoteMessage(
        roomId: string,
        threadId: string | null,
        body: string,
        txnId?: string | Callback,
        callback?: Callback,
    ): Promise<ISendEventResponse> {
        if (!threadId?.startsWith(EVENT_ID_PREFIX) && threadId !== null) {
            callback = txnId as Callback;
            txnId = body;
            body = threadId;
            threadId = null;
        }
        const content = ContentHelpers.makeEmoteMessage(body);
        return this.sendMessage(roomId, threadId, content, txnId as string, callback);
    }

    /**
     * @param {string} roomId
     * @param {string} threadId
     * @param {string} url
     * @param {Object} info
     * @param {string} text
     * @param {module:client.callback} callback Optional. Deprecated
     * @return {Promise} Resolves: to a ISendEventResponse object
     * @return {module:http-api.MatrixError} Rejects: with an error response.
     */
    public sendImageMessage(
        roomId: string,
        url: string,
        info?: IImageInfo,
        text?: string,
        callback?: Callback,
    ): Promise<ISendEventResponse>;
    public sendImageMessage(
        roomId: string,
        threadId: string | null,
        url: string,
        info?: IImageInfo,
        text?: string,
        callback?: Callback,
    ): Promise<ISendEventResponse>;
    public sendImageMessage(
        roomId: string,
        threadId: string | null,
        url: string | IImageInfo,
        info?: IImageInfo | string,
        text: Callback | string = "Image",
        callback?: Callback,
    ): Promise<ISendEventResponse> {
        if (!threadId?.startsWith(EVENT_ID_PREFIX) && threadId !== null) {
            callback = text as Callback;
            text = info as string || "Image";
            info = url as IImageInfo;
            url = threadId as string;
            threadId = null;
        }
        if (utils.isFunction(text)) {
            callback = text as any as Callback; // legacy
            text = undefined;
        }
        const content = {
            msgtype: MsgType.Image,
            url: url,
            info: info,
            body: text,
        };
        return this.sendMessage(roomId, threadId, content, undefined, callback);
    }

    /**
     * @param {string} roomId
     * @param {string} threadId
     * @param {string} url
     * @param {Object} info
     * @param {string} text
     * @param {module:client.callback} callback Optional. Deprecated
     * @return {Promise} Resolves: to a ISendEventResponse object
     * @return {module:http-api.MatrixError} Rejects: with an error response.
     */
    public sendStickerMessage(
        roomId: string,
        url: string,
        info?: IImageInfo,
        text?: string,
        callback?: Callback,
    ): Promise<ISendEventResponse>;
    public sendStickerMessage(
        roomId: string,
        threadId: string | null,
        url: string,
        info?: IImageInfo,
        text?: string,
        callback?: Callback,
    ): Promise<ISendEventResponse>;
    public sendStickerMessage(
        roomId: string,
        threadId: string | null,
        url: string | IImageInfo,
        info?: IImageInfo | string,
        text: Callback | string = "Sticker",
        callback?: Callback,
    ): Promise<ISendEventResponse> {
        if (!threadId?.startsWith(EVENT_ID_PREFIX) && threadId !== null) {
            callback = text as Callback;
            text = info as string || "Sticker";
            info = url as IImageInfo;
            url = threadId as string;
            threadId = null;
        }
        if (utils.isFunction(text)) {
            callback = text as any as Callback; // legacy
            text = undefined;
        }
        const content = {
            url: url,
            info: info,
            body: text,
        };
        return this.sendEvent(roomId, threadId, EventType.Sticker, content, undefined, callback);
    }

    /**
     * @param {string} roomId
     * @param {string} threadId
     * @param {string} body
     * @param {string} htmlBody
     * @param {module:client.callback} callback Optional. Deprecated
     * @return {Promise} Resolves: to a ISendEventResponse object
     * @return {module:http-api.MatrixError} Rejects: with an error response.
     */
    public sendHtmlMessage(
        roomId: string,
        body: string,
        htmlBody: string,
        callback?: Callback,
    ): Promise<ISendEventResponse>;
    public sendHtmlMessage(
        roomId: string,
        threadId: string | null,
        body: string,
        htmlBody: string,
        callback?: Callback,
    ): Promise<ISendEventResponse>;
    public sendHtmlMessage(
        roomId: string,
        threadId: string | null,
        body: string,
        htmlBody: string | Callback,
        callback?: Callback,
    ): Promise<ISendEventResponse> {
        if (!threadId?.startsWith(EVENT_ID_PREFIX) && threadId !== null) {
            callback = htmlBody as Callback;
            htmlBody = body as string;
            body = threadId;
            threadId = null;
        }
        const content = ContentHelpers.makeHtmlMessage(body, htmlBody as string);
        return this.sendMessage(roomId, threadId, content, undefined, callback);
    }

    /**
     * @param {string} roomId
     * @param {string} body
     * @param {string} htmlBody
     * @param {module:client.callback} callback Optional. Deprecated
     * @return {Promise} Resolves: to a ISendEventResponse object
     * @return {module:http-api.MatrixError} Rejects: with an error response.
     */
    public sendHtmlNotice(
        roomId: string,
        body: string,
        htmlBody: string,
        callback?: Callback,
    ): Promise<ISendEventResponse>;
    public sendHtmlNotice(
        roomId: string,
        threadId: string | null,
        body: string,
        htmlBody: string,
        callback?: Callback,
    ): Promise<ISendEventResponse>;
    public sendHtmlNotice(
        roomId: string,
        threadId: string | null,
        body: string,
        htmlBody: string | Callback,
        callback?: Callback,
    ): Promise<ISendEventResponse> {
        if (!threadId?.startsWith(EVENT_ID_PREFIX) && threadId !== null) {
            callback = htmlBody as Callback;
            htmlBody = body as string;
            body = threadId;
            threadId = null;
        }
        const content = ContentHelpers.makeHtmlNotice(body, htmlBody as string);
        return this.sendMessage(roomId, threadId, content, undefined, callback);
    }

    /**
     * @param {string} roomId
     * @param {string} threadId
     * @param {string} body
     * @param {string} htmlBody
     * @param {module:client.callback} callback Optional. Deprecated
     * @return {Promise} Resolves: to a ISendEventResponse object
     * @return {module:http-api.MatrixError} Rejects: with an error response.
     */
    public sendHtmlEmote(
        roomId: string,
        body: string,
        htmlBody: string,
        callback?: Callback,
    ): Promise<ISendEventResponse>;
    public sendHtmlEmote(
        roomId: string,
        threadId: string | null,
        body: string,
        htmlBody: string,
        callback?: Callback,
    ): Promise<ISendEventResponse>;
    public sendHtmlEmote(
        roomId: string,
        threadId: string | null,
        body: string,
        htmlBody: string | Callback,
        callback?: Callback,
    ): Promise<ISendEventResponse> {
        if (!threadId?.startsWith(EVENT_ID_PREFIX) && threadId !== null) {
            callback = htmlBody as Callback;
            htmlBody = body as string;
            body = threadId;
            threadId = null;
        }
        const content = ContentHelpers.makeHtmlEmote(body, htmlBody as string);
        return this.sendMessage(roomId, threadId, content, undefined, callback);
    }

    /**
     * Send a receipt.
     * @param {Event} event The event being acknowledged
     * @param {string} receiptType The kind of receipt e.g. "m.read"
     * @param {object} body Additional content to send alongside the receipt.
     * @param {module:client.callback} callback Optional.
     * @return {Promise} Resolves: to an empty object {}
     * @return {module:http-api.MatrixError} Rejects: with an error response.
     */
    public sendReceipt(event: MatrixEvent, receiptType: string, body: any, callback?: Callback): Promise<{}> {
        if (typeof (body) === 'function') {
            callback = body as any as Callback; // legacy
            body = {};
        }

        if (this.isGuest()) {
            return Promise.resolve({}); // guests cannot send receipts so don't bother.
        }

        const path = utils.encodeUri("/rooms/$roomId/receipt/$receiptType/$eventId", {
            $roomId: event.getRoomId(),
            $receiptType: receiptType,
            $eventId: event.getId(),
        });
        const promise = this.http.authedRequest(callback, Method.Post, path, undefined, body || {});

        const room = this.getRoom(event.getRoomId());
        if (room) {
            room.addLocalEchoReceipt(this.credentials.userId, event, receiptType);
        }
        return promise;
    }

    /**
     * Send a read receipt.
     * @param {Event} event The event that has been read.
     * @param {object} opts The options for the read receipt.
     * @param {boolean} opts.hidden True to prevent the receipt from being sent to
     * other users and homeservers. Default false (send to everyone). <b>This
     * property is unstable and may change in the future.</b>
     * @param {module:client.callback} callback Optional.
     * @return {Promise} Resolves: to an empty object
     * @return {module:http-api.MatrixError} Rejects: with an error response.
     */
    public async sendReadReceipt(event: MatrixEvent, opts?: { hidden?: boolean }, callback?: Callback): Promise<{}> {
        if (typeof (opts) === 'function') {
            callback = opts as any as Callback; // legacy
            opts = {};
        }
        if (!opts) opts = {};

        const eventId = event.getId();
        const room = this.getRoom(event.getRoomId());
        if (room && room.hasPendingEvent(eventId)) {
            throw new Error(`Cannot set read receipt to a pending event (${eventId})`);
        }

        const addlContent = {
            "org.matrix.msc2285.hidden": Boolean(opts.hidden),
        };

        return this.sendReceipt(event, "m.read", addlContent, callback);
    }

    /**
     * Set a marker to indicate the point in a room before which the user has read every
     * event. This can be retrieved from room account data (the event type is `m.fully_read`)
     * and displayed as a horizontal line in the timeline that is visually distinct to the
     * position of the user's own read receipt.
     * @param {string} roomId ID of the room that has been read
     * @param {string} rmEventId ID of the event that has been read
     * @param {MatrixEvent} rrEvent the event tracked by the read receipt. This is here for
     * convenience because the RR and the RM are commonly updated at the same time as each
     * other. The local echo of this receipt will be done if set. Optional.
     * @param {object} opts Options for the read markers
     * @param {object} opts.hidden True to hide the receipt from other users and homeservers.
     * <b>This property is unstable and may change in the future.</b>
     * @return {Promise} Resolves: the empty object, {}.
     */
    public async setRoomReadMarkers(
        roomId: string,
        rmEventId: string,
        rrEvent: MatrixEvent,
        opts: { hidden?: boolean },
    ): Promise<{}> {
        const room = this.getRoom(roomId);
        if (room && room.hasPendingEvent(rmEventId)) {
            throw new Error(`Cannot set read marker to a pending event (${rmEventId})`);
        }

        // Add the optional RR update, do local echo like `sendReceipt`
        let rrEventId;
        if (rrEvent) {
            rrEventId = rrEvent.getId();
            if (room && room.hasPendingEvent(rrEventId)) {
                throw new Error(`Cannot set read receipt to a pending event (${rrEventId})`);
            }
            if (room) {
                room.addLocalEchoReceipt(this.credentials.userId, rrEvent, "m.read");
            }
        }
        if (this.useWebSockets && this.websocketApi) {
            return this.websocketApi.sendReadMarkers(roomId, rmEventId, rrEventId, opts);
        }
        return this.setRoomReadMarkersHttpRequest(roomId, rmEventId, rrEventId, opts);
    }

    /**
     * Get a preview of the given URL as of (roughly) the given point in time,
     * described as an object with OpenGraph keys and associated values.
     * Attributes may be synthesized where actual OG metadata is lacking.
     * Caches results to prevent hammering the server.
     * @param {string} url The URL to get preview data for
     * @param {Number} ts The preferred point in time that the preview should
     * describe (ms since epoch).  The preview returned will either be the most
     * recent one preceding this timestamp if available, or failing that the next
     * most recent available preview.
     * @param {module:client.callback} callback Optional.
     * @return {Promise} Resolves: Object of OG metadata.
     * @return {module:http-api.MatrixError} Rejects: with an error response.
     * May return synthesized attributes if the URL lacked OG meta.
     */
    public getUrlPreview(url: string, ts: number, callback?: Callback): Promise<IPreviewUrlResponse> {
        // bucket the timestamp to the nearest minute to prevent excessive spam to the server
        // Surely 60-second accuracy is enough for anyone.
        ts = Math.floor(ts / 60000) * 60000;

        const parsed = new URL(url);
        parsed.hash = ""; // strip the hash as it won't affect the preview
        url = parsed.toString();

        const key = ts + "_" + url;

        // If there's already a request in flight (or we've handled it), return that instead.
        const cachedPreview = this.urlPreviewCache[key];
        if (cachedPreview) {
            if (callback) {
                cachedPreview.then(callback).catch(callback);
            }
            return cachedPreview;
        }

        const resp = this.http.authedRequest(
            callback, Method.Get, "/preview_url", {
                url,
                ts: ts.toString(),
            }, undefined, {
                prefix: PREFIX_MEDIA_R0,
            },
        );
        // TODO: Expire the URL preview cache sometimes
        this.urlPreviewCache[key] = resp;
        return resp;
    }

    /**
     * @param {string} roomId
     * @param {boolean} isTyping
     * @param {Number} timeoutMs
     * @param {module:client.callback} callback Optional.
     * @return {Promise} Resolves: to an empty object {}
     * @return {module:http-api.MatrixError} Rejects: with an error response.
     */
    public sendTyping(roomId: string, isTyping: boolean, timeoutMs: number, callback?: Callback): Promise<{}> {
        if (this.isGuest()) {
            return Promise.resolve({}); // guests cannot send typing notifications so don't bother.
        }

        if (this.useWebSockets && this.websocketApi) {
            return this.websocketApi.sendTyping(roomId, isTyping, timeoutMs, callback);
        }
        const path = utils.encodeUri("/rooms/$roomId/typing/$userId", {
            $roomId: roomId,
            $userId: this.credentials.userId,
        });
        const data: any = {
            typing: isTyping,
        };
        if (isTyping) {
            data.timeout = timeoutMs ? timeoutMs : 20000;
        }
        return this.http.authedRequest(callback, Method.Put, path, undefined, data);
    }

    /**
     * Determines the history of room upgrades for a given room, as far as the
     * client can see. Returns an array of Rooms where the first entry is the
     * oldest and the last entry is the newest (likely current) room. If the
     * provided room is not found, this returns an empty list. This works in
     * both directions, looking for older and newer rooms of the given room.
     * @param {string} roomId The room ID to search from
     * @param {boolean} verifyLinks If true, the function will only return rooms
     * which can be proven to be linked. For example, rooms which have a create
     * event pointing to an old room which the client is not aware of or doesn't
     * have a matching tombstone would not be returned.
     * @return {Room[]} An array of rooms representing the upgrade
     * history.
     */
    public getRoomUpgradeHistory(roomId: string, verifyLinks = false): Room[] {
        let currentRoom = this.getRoom(roomId);
        if (!currentRoom) return [];

        const upgradeHistory = [currentRoom];

        // Work backwards first, looking at create events.
        let createEvent = currentRoom.currentState.getStateEvents(EventType.RoomCreate, "");
        while (createEvent) {
            const predecessor = createEvent.getContent()['predecessor'];
            if (predecessor && predecessor['room_id']) {
                const refRoom = this.getRoom(predecessor['room_id']);
                if (!refRoom) break; // end of the chain

                if (verifyLinks) {
                    const tombstone = refRoom.currentState.getStateEvents(EventType.RoomTombstone, "");

                    if (!tombstone
                        || tombstone.getContent()['replacement_room'] !== refRoom.roomId) {
                        break;
                    }
                }

                // Insert at the front because we're working backwards from the currentRoom
                upgradeHistory.splice(0, 0, refRoom);
                createEvent = refRoom.currentState.getStateEvents(EventType.RoomCreate, "");
            } else {
                // No further create events to look at
                break;
            }
        }

        // Work forwards next, looking at tombstone events
        let tombstoneEvent = currentRoom.currentState.getStateEvents(EventType.RoomTombstone, "");
        while (tombstoneEvent) {
            const refRoom = this.getRoom(tombstoneEvent.getContent()['replacement_room']);
            if (!refRoom) break; // end of the chain
            if (refRoom.roomId === currentRoom.roomId) break; // Tombstone is referencing it's own room

            if (verifyLinks) {
                createEvent = refRoom.currentState.getStateEvents(EventType.RoomCreate, "");
                if (!createEvent || !createEvent.getContent()['predecessor']) break;

                const predecessor = createEvent.getContent()['predecessor'];
                if (predecessor['room_id'] !== currentRoom.roomId) break;
            }

            // Push to the end because we're looking forwards
            upgradeHistory.push(refRoom);
            const roomIds = new Set(upgradeHistory.map((ref) => ref.roomId));
            if (roomIds.size < upgradeHistory.length) {
                // The last room added to the list introduced a previous roomId
                // To avoid recursion, return the last rooms - 1
                return upgradeHistory.slice(0, upgradeHistory.length - 1);
            }

            // Set the current room to the reference room so we know where we're at
            currentRoom = refRoom;
            tombstoneEvent = currentRoom.currentState.getStateEvents(EventType.RoomTombstone, "");
        }

        return upgradeHistory;
    }

    /**
     * @param {string} roomId
     * @param {string} userId
     * @param {module:client.callback} callback Optional.
     * @param {string} reason Optional.
     * @return {Promise} Resolves: {} an empty object.
     * @return {module:http-api.MatrixError} Rejects: with an error response.
     */
    public invite(roomId: string, userId: string, callback?: Callback, reason?: string): Promise<{}> {
        return this.membershipChange(roomId, userId, "invite", reason, callback);
    }

    /**
     * Invite a user to a room based on their email address.
     * @param {string} roomId The room to invite the user to.
     * @param {string} email The email address to invite.
     * @param {module:client.callback} callback Optional.
     * @return {Promise} Resolves: {} an empty object.
     * @return {module:http-api.MatrixError} Rejects: with an error response.
     */
    public inviteByEmail(roomId: string, email: string, callback?: Callback): Promise<{}> {
        return this.inviteByThreePid(roomId, "email", email, callback);
    }

    /**
     * Invite a user to a room based on a third-party identifier.
     * @param {string} roomId The room to invite the user to.
     * @param {string} medium The medium to invite the user e.g. "email".
     * @param {string} address The address for the specified medium.
     * @param {module:client.callback} callback Optional.
     * @return {Promise} Resolves: {} an empty object.
     * @return {module:http-api.MatrixError} Rejects: with an error response.
     */
    public async inviteByThreePid(roomId: string, medium: string, address: string, callback?: Callback): Promise<{}> {
        const path = utils.encodeUri(
            "/rooms/$roomId/invite",
            { $roomId: roomId },
        );

        const identityServerUrl = this.getIdentityServerUrl(true);
        if (!identityServerUrl) {
            return Promise.reject(new MatrixError({
                error: "No supplied identity server URL",
                errcode: "ORG.MATRIX.JSSDK_MISSING_PARAM",
            }));
        }
        const params: Record<string, string> = {
            id_server: identityServerUrl,
            medium: medium,
            address: address,
        };

        if (
            this.identityServer &&
            this.identityServer.getAccessToken &&
            await this.doesServerAcceptIdentityAccessToken()
        ) {
            const identityAccessToken = await this.identityServer.getAccessToken();
            if (identityAccessToken) {
                params['id_access_token'] = identityAccessToken;
            }
        }

        return this.http.authedRequest(callback, Method.Post, path, undefined, params);
    }

    /**
     * @param {string} roomId
     * @param {module:client.callback} callback Optional.
     * @return {Promise} Resolves: {} an empty object.
     * @return {module:http-api.MatrixError} Rejects: with an error response.
     */
    public leave(roomId: string, callback?: Callback): Promise<{}> {
        return this.membershipChange(roomId, undefined, "leave", undefined, callback);
    }

    /**
     * Leaves all rooms in the chain of room upgrades based on the given room. By
     * default, this will leave all the previous and upgraded rooms, including the
     * given room. To only leave the given room and any previous rooms, keeping the
     * upgraded (modern) rooms untouched supply `false` to `includeFuture`.
     * @param {string} roomId The room ID to start leaving at
     * @param {boolean} includeFuture If true, the whole chain (past and future) of
     * upgraded rooms will be left.
     * @return {Promise} Resolves when completed with an object keyed
     * by room ID and value of the error encountered when leaving or null.
     */
    public leaveRoomChain(
        roomId: string,
        includeFuture = true,
    ): Promise<{ [roomId: string]: Error | MatrixError | null }> {
        const upgradeHistory = this.getRoomUpgradeHistory(roomId);

        let eligibleToLeave = upgradeHistory;
        if (!includeFuture) {
            eligibleToLeave = [];
            for (const room of upgradeHistory) {
                eligibleToLeave.push(room);
                if (room.roomId === roomId) {
                    break;
                }
            }
        }

        const populationResults: Record<string, Error> = {}; // {roomId: Error}
        const promises = [];

        const doLeave = (roomId: string) => {
            return this.leave(roomId).then(() => {
                populationResults[roomId] = null;
            }).catch((err) => {
                populationResults[roomId] = err;
                return null; // suppress error
            });
        };

        for (const room of eligibleToLeave) {
            promises.push(doLeave(room.roomId));
        }

        return Promise.all(promises).then(() => populationResults);
    }

    /**
     * @param {string} roomId
     * @param {string} userId
     * @param {string} reason Optional.
     * @param {module:client.callback} callback Optional.
     * @return {Promise} Resolves: TODO
     * @return {module:http-api.MatrixError} Rejects: with an error response.
     */
    public ban(roomId: string, userId: string, reason?: string, callback?: Callback) {
        return this.membershipChange(roomId, userId, "ban", reason, callback);
    }

    /**
     * @param {string} roomId
     * @param {boolean} deleteRoom True to delete the room from the store on success.
     * Default: true.
     * @param {module:client.callback} callback Optional.
     * @return {Promise} Resolves: {} an empty object.
     * @return {module:http-api.MatrixError} Rejects: with an error response.
     */
    public forget(roomId: string, deleteRoom?: boolean, callback?: Callback): Promise<{}> {
        if (deleteRoom === undefined) {
            deleteRoom = true;
        }
        const promise = this.membershipChange(roomId, undefined, "forget", undefined,
            callback);
        if (!deleteRoom) {
            return promise;
        }
        return promise.then((response) => {
            this.store.removeRoom(roomId);
            this.emit("deleteRoom", roomId);
            return response;
        });
    }

    /**
     * @param {string} roomId
     * @param {string} userId
     * @param {module:client.callback} callback Optional.
     * @return {Promise} Resolves: Object (currently empty)
     * @return {module:http-api.MatrixError} Rejects: with an error response.
     */
    public unban(roomId: string, userId: string, callback?: Callback): Promise<void> {
        // unbanning != set their state to leave: this used to be
        // the case, but was then changed so that leaving was always
        // a revoking of privilege, otherwise two people racing to
        // kick / ban someone could end up banning and then un-banning
        // them.
        const path = utils.encodeUri("/rooms/$roomId/unban", {
            $roomId: roomId,
        });
        const data = {
            user_id: userId,
        };
        return this.http.authedRequest(
            callback, Method.Post, path, undefined, data,
        );
    }

    /**
     * @param {string} roomId
     * @param {string} userId
     * @param {string} reason Optional.
     * @param {module:client.callback} callback Optional.
     * @return {Promise} Resolves: {} an empty object.
     * @return {module:http-api.MatrixError} Rejects: with an error response.
     */
    public kick(roomId: string, userId: string, reason?: string, callback?: Callback): Promise<{}> {
        const path = utils.encodeUri("/rooms/$roomId/kick", {
            $roomId: roomId,
        });
        const data = {
            user_id: userId,
            reason: reason,
        };
        return this.http.authedRequest(
            callback, Method.Post, path, undefined, data,
        );
    }

    /**
     * This is an internal method.
     * @param {MatrixClient} client
     * @param {string} roomId
     * @param {string} userId
     * @param {string} membershipValue
     * @param {string} reason
     * @param {module:client.callback} callback Optional.
     * @return {Promise} Resolves: TODO
     * @return {module:http-api.MatrixError} Rejects: with an error response.
     */
    private setMembershipState(
        roomId: string,
        userId: string,
        membershipValue: string,
        reason?: string,
        callback?: Callback,
    ) {
        if (utils.isFunction(reason)) {
            callback = reason as any as Callback; // legacy
            reason = undefined;
        }

        const path = utils.encodeUri(
            "/rooms/$roomId/state/m.room.member/$userId",
            { $roomId: roomId, $userId: userId },
        );

        return this.http.authedRequest(callback, Method.Put, path, undefined, {
            membership: membershipValue,
            reason: reason,
        });
    }

    private membershipChange(
        roomId: string,
        userId: string,
        membership: string,
        reason?: string,
        callback?: Callback,
    ): Promise<{}> {
        if (utils.isFunction(reason)) {
            callback = reason as any as Callback; // legacy
            reason = undefined;
        }

        const path = utils.encodeUri("/rooms/$room_id/$membership", {
            $room_id: roomId,
            $membership: membership,
        });
        return this.http.authedRequest(
            callback, Method.Post, path, undefined, {
                user_id: userId,  // may be undefined e.g. on leave
                reason: reason,
            },
        );
    }

    /**
     * Obtain a dict of actions which should be performed for this event according
     * to the push rules for this user.  Caches the dict on the event.
     * @param {MatrixEvent} event The event to get push actions for.
     * @param {boolean} forceRecalculate forces to recalculate actions for an event
     * Useful when an event just got decrypted
     * @return {module:pushprocessor~PushAction} A dict of actions to perform.
     */
    public getPushActionsForEvent(event: MatrixEvent, forceRecalculate = false): IActionsObject {
        if (!event.getPushActions() || forceRecalculate) {
            event.setPushActions(this.pushProcessor.actionsForEvent(event));
        }
        return event.getPushActions();
    }

    /**
     * @param {string} info The kind of info to set (e.g. 'avatar_url')
     * @param {Object} data The JSON object to set.
     * @param {module:client.callback} callback Optional.
     * @return {Promise} Resolves: to an empty object {}
     * @return {module:http-api.MatrixError} Rejects: with an error response.
     */
    // eslint-disable-next-line camelcase
    public setProfileInfo(info: "avatar_url", data: { avatar_url: string }, callback?: Callback): Promise<{}>;
    public setProfileInfo(info: "displayname", data: { displayname: string }, callback?: Callback): Promise<{}>;
    public setProfileInfo(info: "avatar_url" | "displayname", data: object, callback?: Callback): Promise<{}> {
        const path = utils.encodeUri("/profile/$userId/$info", {
            $userId: this.credentials.userId,
            $info: info,
        });
        return this.http.authedRequest(callback, Method.Put, path, undefined, data);
    }

    /**
     * @param {string} name
     * @param {module:client.callback} callback Optional.
     * @return {Promise} Resolves: {} an empty object.
     * @return {module:http-api.MatrixError} Rejects: with an error response.
     */
    public async setDisplayName(name: string, callback?: Callback): Promise<{}> {
        const prom = await this.setProfileInfo("displayname", { displayname: name }, callback);
        // XXX: synthesise a profile update for ourselves because Synapse is broken and won't
        const user = this.getUser(this.getUserId());
        if (user) {
            user.displayName = name;
            user.emit("User.displayName", user.events.presence, user);
        }
        return prom;
    }

    /**
     * @param {string} url
     * @param {module:client.callback} callback Optional.
     * @return {Promise} Resolves: {} an empty object.
     * @return {module:http-api.MatrixError} Rejects: with an error response.
     */
    public async setAvatarUrl(url: string, callback?: Callback): Promise<{}> {
        const prom = await this.setProfileInfo("avatar_url", { avatar_url: url }, callback);
        // XXX: synthesise a profile update for ourselves because Synapse is broken and won't
        const user = this.getUser(this.getUserId());
        if (user) {
            user.avatarUrl = url;
            user.emit("User.avatarUrl", user.events.presence, user);
        }
        return prom;
    }

    /**
     * Turn an MXC URL into an HTTP one. <strong>This method is experimental and
     * may change.</strong>
     * @param {string} mxcUrl The MXC URL
     * @param {Number} width The desired width of the thumbnail.
     * @param {Number} height The desired height of the thumbnail.
     * @param {string} resizeMethod The thumbnail resize method to use, either
     * "crop" or "scale".
     * @param {Boolean} allowDirectLinks If true, return any non-mxc URLs
     * directly. Fetching such URLs will leak information about the user to
     * anyone they share a room with. If false, will return null for such URLs.
     * @return {?string} the avatar URL or null.
     */
    public mxcUrlToHttp(
        mxcUrl: string,
        width?: number,
        height?: number,
        resizeMethod?: string,
        allowDirectLinks?: boolean,
    ): string | null {
        return getHttpUriForMxc(this.baseUrl, mxcUrl, width, height, resizeMethod, allowDirectLinks);
    }

    /**
     * Sets a new status message for the user. The message may be null/falsey
     * to clear the message.
     * @param {string} newMessage The new message to set.
     * @return {Promise} Resolves: to nothing
     * @return {module:http-api.MatrixError} Rejects: with an error response.
     */
    public _unstable_setStatusMessage(newMessage: string): Promise<void> { // eslint-disable-line
        const type = "im.vector.user_status";
        return Promise.all(this.getRooms().map(async (room) => {
            const isJoined = room.getMyMembership() === "join";
            const looksLikeDm = room.getInvitedAndJoinedMemberCount() === 2;
            if (!isJoined || !looksLikeDm) return;
            // Check power level separately as it's a bit more expensive.
            const maySend = room.currentState.mayClientSendStateEvent(type, this);
            if (!maySend) return;
            await this.sendStateEvent(room.roomId, type, { status: newMessage }, this.getUserId());
        })).then(); // .then to fix return type
    }

    /**
     * @param {Object} opts Options to apply
     * @param {string} opts.presence One of "online", "offline" or "unavailable"
     * @param {string} opts.status_msg The status message to attach.
     * @param {module:client.callback} callback Optional.
     * @return {Promise} Resolves: TODO
     * @return {module:http-api.MatrixError} Rejects: with an error response.
     * @throws If 'presence' isn't a valid presence enum value.
     */
    public setPresence(opts: IPresenceOpts, callback?: Callback): Promise<void> {
        const path = utils.encodeUri("/presence/$userId/status", {
            $userId: this.credentials.userId,
        });

        if (typeof opts === "string") {
            opts = { presence: opts }; // legacy
        }

        const validStates = ["offline", "online", "unavailable"];
        if (validStates.indexOf(opts.presence) === -1) {
            throw new Error("Bad presence value: " + opts.presence);
        }
        if (this.useWebSockets && this.websocketApi) {
            return this.websocketApi.sendPresence(opts);
        }
        return this.http.authedRequest(
            callback, Method.Put, path, undefined, opts,
        );
    }

    /**
     * @param {string} userId The user to get presence for
     * @param {module:client.callback} callback Optional.
     * @return {Promise} Resolves: The presence state for this user.
     * @return {module:http-api.MatrixError} Rejects: with an error response.
     */
    public getPresence(userId: string, callback?: Callback): Promise<unknown> { // TODO: Types
        const path = utils.encodeUri("/presence/$userId/status", {
            $userId: userId,
        });

        return this.http.authedRequest(callback, Method.Get, path, undefined, undefined);
    }

    /**
     * Retrieve older messages from the given room and put them in the timeline.
     *
     * If this is called multiple times whilst a request is ongoing, the <i>same</i>
     * Promise will be returned. If there was a problem requesting scrollback, there
     * will be a small delay before another request can be made (to prevent tight-looping
     * when there is no connection).
     *
     * @param {Room} room The room to get older messages in.
     * @param {Integer} limit Optional. The maximum number of previous events to
     * pull in. Default: 30.
     * @param {module:client.callback} callback Optional.
     * @return {Promise} Resolves: Room. If you are at the beginning
     * of the timeline, <code>Room.oldState.paginationToken</code> will be
     * <code>null</code>.
     * @return {module:http-api.MatrixError} Rejects: with an error response.
     */
    public scrollback(room: Room, limit = 30, callback?: Callback): Promise<Room> {
        if (utils.isFunction(limit)) {
            callback = limit as any as Callback; // legacy
            limit = undefined;
        }
        let timeToWaitMs = 0;

        let info = this.ongoingScrollbacks[room.roomId] || {};
        if (info.promise) {
            return info.promise;
        } else if (info.errorTs) {
            const timeWaitedMs = Date.now() - info.errorTs;
            timeToWaitMs = Math.max(SCROLLBACK_DELAY_MS - timeWaitedMs, 0);
        }

        if (room.oldState.paginationToken === null) {
            return Promise.resolve(room); // already at the start.
        }
        // attempt to grab more events from the store first
        const numAdded = this.store.scrollback(room, limit).length;
        if (numAdded === limit) {
            // store contained everything we needed.
            return Promise.resolve(room);
        }
        // reduce the required number of events appropriately
        limit = limit - numAdded;

        const prom = new Promise<Room>((resolve, reject) => {
            // wait for a time before doing this request
            // (which may be 0 in order not to special case the code paths)
            sleep(timeToWaitMs).then(() => {
                return this.createMessagesRequest(
                    room.roomId,
                    room.oldState.paginationToken,
                    limit,
                    Direction.Backward,
                );
            }).then((res: IMessagesResponse) => {
                const matrixEvents = res.chunk.map(this.getEventMapper());
                if (res.state) {
                    const stateEvents = res.state.map(this.getEventMapper());
                    room.currentState.setUnknownStateEvents(stateEvents);
                }

                const [timelineEvents, threadedEvents] = this.partitionThreadedEvents(matrixEvents);

                room.addEventsToTimeline(timelineEvents, true, room.getLiveTimeline());
                this.processThreadEvents(room, threadedEvents);

                room.oldState.paginationToken = res.end;
                if (res.chunk.length === 0) {
                    room.oldState.paginationToken = null;
                }
                this.store.storeEvents(room, matrixEvents, res.end, true);
                this.ongoingScrollbacks[room.roomId] = null;
                callback?.(null, room);
                resolve(room);
            }).catch((err) => {
                this.ongoingScrollbacks[room.roomId] = {
                    errorTs: Date.now(),
                };
                callback?.(err);
                reject(err);
            });
        });

        info = {
            promise: prom,
            errorTs: null,
        };

        this.ongoingScrollbacks[room.roomId] = info;
        return prom;
    }

    /**
     * @param {object} [options]
     * @param {boolean} options.preventReEmit don't re-emit events emitted on an event mapped by this mapper on the client
     * @param {boolean} options.decrypt decrypt event proactively
     * @return {Function}
     */
    public getEventMapper(options?: MapperOpts): EventMapper {
        return eventMapperFor(this, options || {});
    }

    /**
     * Get an EventTimeline for the given event
     *
     * <p>If the EventTimelineSet object already has the given event in its store, the
     * corresponding timeline will be returned. Otherwise, a /context request is
     * made, and used to construct an EventTimeline.
     *
     * @param {EventTimelineSet} timelineSet  The timelineSet to look for the event in
     * @param {string} eventId  The ID of the event to look for
     *
     * @return {Promise} Resolves:
     *    {@link module:models/event-timeline~EventTimeline} including the given
     *    event
     */
    public getEventTimeline(timelineSet: EventTimelineSet, eventId: string): Promise<EventTimeline> {
        // don't allow any timeline support unless it's been enabled.
        if (!this.timelineSupport) {
            throw new Error("timeline support is disabled. Set the 'timelineSupport'" +
                " parameter to true when creating MatrixClient to enable" +
                " it.");
        }

        if (timelineSet.getTimelineForEvent(eventId)) {
            return Promise.resolve(timelineSet.getTimelineForEvent(eventId));
        }

        const path = utils.encodeUri(
            "/rooms/$roomId/context/$eventId", {
                $roomId: timelineSet.room.roomId,
                $eventId: eventId,
            },
        );

        let params = undefined;
        if (this.clientOpts.lazyLoadMembers) {
            params = { filter: JSON.stringify(Filter.LAZY_LOADING_MESSAGES_FILTER) };
        }

        // TODO: we should implement a backoff (as per scrollback()) to deal more
        // nicely with HTTP errors.
        const promise = this.http.authedRequest<any>(undefined, Method.Get, path, params).then((res) => { // TODO types
            if (!res.event) {
                throw new Error("'event' not in '/context' result - homeserver too old?");
            }

            // by the time the request completes, the event might have ended up in
            // the timeline.
            if (timelineSet.getTimelineForEvent(eventId)) {
                return timelineSet.getTimelineForEvent(eventId);
            }

            // we start with the last event, since that's the point at which we
            // have known state.
            // events_after is already backwards; events_before is forwards.
            res.events_after.reverse();
            const events = res.events_after
                .concat([res.event])
                .concat(res.events_before);
            const matrixEvents = events.map(this.getEventMapper());

            let timeline = timelineSet.getTimelineForEvent(matrixEvents[0].getId());
            if (!timeline) {
                timeline = timelineSet.addTimeline();
                timeline.initialiseState(res.state.map(this.getEventMapper()));
                timeline.getState(EventTimeline.FORWARDS).paginationToken = res.end;
            } else {
                const stateEvents = res.state.map(this.getEventMapper());
                timeline.getState(EventTimeline.BACKWARDS).setUnknownStateEvents(stateEvents);
            }

            const [timelineEvents, threadedEvents] = this.partitionThreadedEvents(matrixEvents);

            timelineSet.addEventsToTimeline(timelineEvents, true, timeline, res.start);
            this.processThreadEvents(timelineSet.room, threadedEvents);

            // there is no guarantee that the event ended up in "timeline" (we
            // might have switched to a neighbouring timeline) - so check the
            // room's index again. On the other hand, there's no guarantee the
            // event ended up anywhere, if it was later redacted, so we just
            // return the timeline we first thought of.
            return timelineSet.getTimelineForEvent(eventId) || timeline;
        });
        return promise;
    }

    /**
     * Makes a request to /messages with the appropriate lazy loading filter set.
     * XXX: if we do get rid of scrollback (as it's not used at the moment),
     * we could inline this method again in paginateEventTimeline as that would
     * then be the only call-site
     * @param {string} roomId
     * @param {string} fromToken
     * @param {number} limit the maximum amount of events the retrieve
     * @param {string} dir 'f' or 'b'
     * @param {Filter} timelineFilter the timeline filter to pass
     * @return {Promise}
     */
    // XXX: Intended private, used in code.
    public createMessagesRequest(
        roomId: string,
        fromToken: string | null,
        limit = 30,
        dir: Direction,
        timelineFilter?: Filter,
    ): Promise<IMessagesResponse> {
        const path = utils.encodeUri("/rooms/$roomId/messages", { $roomId: roomId });

        const params: Record<string, string> = {
            limit: limit.toString(),
            dir: dir,
        };

        if (fromToken) {
            params.from = fromToken;
        }

        let filter = null;
        if (this.clientOpts.lazyLoadMembers) {
            // create a shallow copy of LAZY_LOADING_MESSAGES_FILTER,
            // so the timelineFilter doesn't get written into it below
            filter = Object.assign({}, Filter.LAZY_LOADING_MESSAGES_FILTER);
        }
        if (timelineFilter) {
            // XXX: it's horrific that /messages' filter parameter doesn't match
            // /sync's one - see https://matrix.org/jira/browse/SPEC-451
            filter = filter || {};
            Object.assign(filter, timelineFilter.getRoomTimelineFilterComponent()?.toJSON());
        }
        if (filter) {
            params.filter = JSON.stringify(filter);
        }
        return this.http.authedRequest(undefined, Method.Get, path, params);
    }

    /**
     * Take an EventTimeline, and back/forward-fill results.
     *
     * @param {module:models/event-timeline~EventTimeline} eventTimeline timeline
     *    object to be updated
     * @param {Object}   [opts]
     * @param {boolean}     [opts.backwards = false]  true to fill backwards,
     *    false to go forwards
     * @param {number}   [opts.limit = 30]         number of events to request
     *
     * @return {Promise} Resolves to a boolean: false if there are no
     *    events and we reached either end of the timeline; else true.
     */
    public paginateEventTimeline(eventTimeline: EventTimeline, opts: IPaginateOpts): Promise<boolean> {
        const isNotifTimeline = (eventTimeline.getTimelineSet() === this.notifTimelineSet);

        // TODO: we should implement a backoff (as per scrollback()) to deal more
        // nicely with HTTP errors.
        opts = opts || {};
        const backwards = opts.backwards || false;

        if (isNotifTimeline) {
            if (!backwards) {
                throw new Error("paginateNotifTimeline can only paginate backwards");
            }
        }

        const dir = backwards ? EventTimeline.BACKWARDS : EventTimeline.FORWARDS;

        const token = eventTimeline.getPaginationToken(dir);
        const pendingRequest = eventTimeline.paginationRequests[dir];

        if (pendingRequest) {
            // already a request in progress - return the existing promise
            return pendingRequest;
        }

        let path: string;
        let params: Record<string, string>;
        let promise: Promise<boolean>;

        if (isNotifTimeline) {
            path = "/notifications";
            params = {
                limit: (opts.limit ?? 30).toString(),
                only: 'highlight',
            };

            if (token && token !== "end") {
                params.from = token;
            }

            promise = this.http.authedRequest<any>( // TODO types
                undefined, Method.Get, path, params, undefined,
            ).then((res) => {
                const token = res.next_token;
                const matrixEvents = [];

                for (let i = 0; i < res.notifications.length; i++) {
                    const notification = res.notifications[i];
                    const event = this.getEventMapper()(notification.event);
                    event.setPushActions(
                        PushProcessor.actionListToActionsObject(notification.actions),
                    );
                    event.event.room_id = notification.room_id; // XXX: gutwrenching
                    matrixEvents[i] = event;
                }

                const [timelineEvents, threadedEvents] = this.partitionThreadedEvents(matrixEvents);

                const timelineSet = eventTimeline.getTimelineSet();
                timelineSet.addEventsToTimeline(timelineEvents, backwards, eventTimeline, token);
                this.processThreadEvents(timelineSet.room, threadedEvents);

                // if we've hit the end of the timeline, we need to stop trying to
                // paginate. We need to keep the 'forwards' token though, to make sure
                // we can recover from gappy syncs.
                if (backwards && !res.next_token) {
                    eventTimeline.setPaginationToken(null, dir);
                }
                return res.next_token ? true : false;
            }).finally(() => {
                eventTimeline.paginationRequests[dir] = null;
            });
            eventTimeline.paginationRequests[dir] = promise;
        } else {
            const room = this.getRoom(eventTimeline.getRoomId());
            if (!room) {
                throw new Error("Unknown room " + eventTimeline.getRoomId());
            }

            promise = this.createMessagesRequest(
                eventTimeline.getRoomId(),
                token,
                opts.limit,
                dir,
                eventTimeline.getFilter(),
            ).then((res) => {
                if (res.state) {
                    const roomState = eventTimeline.getState(dir);
                    const stateEvents = res.state.map(this.getEventMapper());
                    roomState.setUnknownStateEvents(stateEvents);
                }
                const token = res.end;
                const matrixEvents = res.chunk.map(this.getEventMapper());

                const [timelineEvents, threadedEvents] = this.partitionThreadedEvents(matrixEvents);

                eventTimeline.getTimelineSet()
                    .addEventsToTimeline(timelineEvents, backwards, eventTimeline, token);
                this.processThreadEvents(room, threadedEvents);

                // if we've hit the end of the timeline, we need to stop trying to
                // paginate. We need to keep the 'forwards' token though, to make sure
                // we can recover from gappy syncs.
                if (backwards && res.end == res.start) {
                    eventTimeline.setPaginationToken(null, dir);
                }
                return res.end != res.start;
            }).finally(() => {
                eventTimeline.paginationRequests[dir] = null;
            });
            eventTimeline.paginationRequests[dir] = promise;
        }

        return promise;
    }

    /**
     * Reset the notifTimelineSet entirely, paginating in some historical notifs as
     * a starting point for subsequent pagination.
     */
    public resetNotifTimelineSet() {
        if (!this.notifTimelineSet) {
            return;
        }

        // FIXME: This thing is a total hack, and results in duplicate events being
        // added to the timeline both from /sync and /notifications, and lots of
        // slow and wasteful processing and pagination.  The correct solution is to
        // extend /messages or /search or something to filter on notifications.

        // use the fictitious token 'end'. in practice we would ideally give it
        // the oldest backwards pagination token from /sync, but /sync doesn't
        // know about /notifications, so we have no choice but to start paginating
        // from the current point in time.  This may well overlap with historical
        // notifs which are then inserted into the timeline by /sync responses.
        this.notifTimelineSet.resetLiveTimeline('end', null);

        // we could try to paginate a single event at this point in order to get
        // a more valid pagination token, but it just ends up with an out of order
        // timeline. given what a mess this is and given we're going to have duplicate
        // events anyway, just leave it with the dummy token for now.
        /*
        this.paginateNotifTimeline(this._notifTimelineSet.getLiveTimeline(), {
            backwards: true,
            limit: 1
        });
        */
    }

    /**
     * Peek into a room and receive updates about the room. This only works if the
     * history visibility for the room is world_readable.
     * @param {String} roomId The room to attempt to peek into.
     * @return {Promise} Resolves: Room object
     * @return {module:http-api.MatrixError} Rejects: with an error response.
     * TODO: Propose/Implement usage of WebSocketApi (maybe separate for requesting /events)
     */
    public peekInRoom(roomId: string): Promise<Room> {
        if (this.peekSync) {
            this.peekSync.stopPeeking();
        }
        this.peekSync = new SyncApi(this, this.clientOpts);
        return this.peekSync.peek(roomId);
    }

    /**
     * Stop any ongoing room peeking.
     */
    public stopPeeking() {
        if (this.peekSync) {
            this.peekSync.stopPeeking();
            this.peekSync = null;
        }
    }

    /**
     * Set r/w flags for guest access in a room.
     * @param {string} roomId The room to configure guest access in.
     * @param {Object} opts Options
     * @param {boolean} opts.allowJoin True to allow guests to join this room. This
     * implicitly gives guests write access. If false or not given, guests are
     * explicitly forbidden from joining the room.
     * @param {boolean} opts.allowRead True to set history visibility to
     * be world_readable. This gives guests read access *from this point forward*.
     * If false or not given, history visibility is not modified.
     * @return {Promise} Resolves: TODO
     * @return {module:http-api.MatrixError} Rejects: with an error response.
     */
    public setGuestAccess(roomId: string, opts: IGuestAccessOpts): Promise<void> {
        const writePromise = this.sendStateEvent(roomId, EventType.RoomGuestAccess, {
            guest_access: opts.allowJoin ? "can_join" : "forbidden",
        }, "");

        let readPromise: Promise<any> = Promise.resolve<any>(undefined);
        if (opts.allowRead) {
            readPromise = this.sendStateEvent(roomId, EventType.RoomHistoryVisibility, {
                history_visibility: "world_readable",
            }, "");
        }

        return Promise.all([readPromise, writePromise]).then(); // .then() to hide results for contract
    }

    /**
     * Requests an email verification token for the purposes of registration.
     * This API requests a token from the homeserver.
     * The doesServerRequireIdServerParam() method can be used to determine if
     * the server requires the id_server parameter to be provided.
     *
     * Parameters and return value are as for requestEmailToken

     * @param {string} email As requestEmailToken
     * @param {string} clientSecret As requestEmailToken
     * @param {number} sendAttempt As requestEmailToken
     * @param {string} nextLink As requestEmailToken
     * @return {Promise} Resolves: As requestEmailToken
     */
    public requestRegisterEmailToken(
        email: string,
        clientSecret: string,
        sendAttempt: number,
        nextLink?: string,
    ): Promise<IRequestTokenResponse> {
        return this.requestTokenFromEndpoint(
            "/register/email/requestToken",
            {
                email: email,
                client_secret: clientSecret,
                send_attempt: sendAttempt,
                next_link: nextLink,
            },
        );
    }

    /**
     * Requests a text message verification token for the purposes of registration.
     * This API requests a token from the homeserver.
     * The doesServerRequireIdServerParam() method can be used to determine if
     * the server requires the id_server parameter to be provided.
     *
     * @param {string} phoneCountry The ISO 3166-1 alpha-2 code for the country in which
     *    phoneNumber should be parsed relative to.
     * @param {string} phoneNumber The phone number, in national or international format
     * @param {string} clientSecret As requestEmailToken
     * @param {number} sendAttempt As requestEmailToken
     * @param {string} nextLink As requestEmailToken
     * @return {Promise} Resolves: As requestEmailToken
     */
    public requestRegisterMsisdnToken(
        phoneCountry: string,
        phoneNumber: string,
        clientSecret: string,
        sendAttempt: number,
        nextLink?: string,
    ): Promise<IRequestMsisdnTokenResponse> {
        return this.requestTokenFromEndpoint(
            "/register/msisdn/requestToken",
            {
                country: phoneCountry,
                phone_number: phoneNumber,
                client_secret: clientSecret,
                send_attempt: sendAttempt,
                next_link: nextLink,
            },
        );
    }

    /**
     * Requests an email verification token for the purposes of adding a
     * third party identifier to an account.
     * This API requests a token from the homeserver.
     * The doesServerRequireIdServerParam() method can be used to determine if
     * the server requires the id_server parameter to be provided.
     * If an account with the given email address already exists and is
     * associated with an account other than the one the user is authed as,
     * it will either send an email to the address informing them of this
     * or return M_THREEPID_IN_USE (which one is up to the homeserver).
     *
     * @param {string} email As requestEmailToken
     * @param {string} clientSecret As requestEmailToken
     * @param {number} sendAttempt As requestEmailToken
     * @param {string} nextLink As requestEmailToken
     * @return {Promise} Resolves: As requestEmailToken
     */
    public requestAdd3pidEmailToken(
        email: string,
        clientSecret: string,
        sendAttempt: number,
        nextLink?: string,
    ): Promise<IRequestTokenResponse> {
        return this.requestTokenFromEndpoint(
            "/account/3pid/email/requestToken",
            {
                email: email,
                client_secret: clientSecret,
                send_attempt: sendAttempt,
                next_link: nextLink,
            },
        );
    }

    /**
     * Requests a text message verification token for the purposes of adding a
     * third party identifier to an account.
     * This API proxies the identity server /validate/email/requestToken API,
     * adding specific behaviour for the addition of phone numbers to an
     * account, as requestAdd3pidEmailToken.
     *
     * @param {string} phoneCountry As requestRegisterMsisdnToken
     * @param {string} phoneNumber As requestRegisterMsisdnToken
     * @param {string} clientSecret As requestEmailToken
     * @param {number} sendAttempt As requestEmailToken
     * @param {string} nextLink As requestEmailToken
     * @return {Promise} Resolves: As requestEmailToken
     */
    public requestAdd3pidMsisdnToken(
        phoneCountry: string,
        phoneNumber: string,
        clientSecret: string,
        sendAttempt: number,
        nextLink?: string,
    ): Promise<IRequestMsisdnTokenResponse> {
        return this.requestTokenFromEndpoint(
            "/account/3pid/msisdn/requestToken",
            {
                country: phoneCountry,
                phone_number: phoneNumber,
                client_secret: clientSecret,
                send_attempt: sendAttempt,
                next_link: nextLink,
            },
        );
    }

    /**
     * Requests an email verification token for the purposes of resetting
     * the password on an account.
     * This API proxies the identity server /validate/email/requestToken API,
     * adding specific behaviour for the password resetting. Specifically,
     * if no account with the given email address exists, it may either
     * return M_THREEPID_NOT_FOUND or send an email
     * to the address informing them of this (which one is up to the homeserver).
     *
     * requestEmailToken calls the equivalent API directly on the identity server,
     * therefore bypassing the password reset specific logic.
     *
     * @param {string} email As requestEmailToken
     * @param {string} clientSecret As requestEmailToken
     * @param {number} sendAttempt As requestEmailToken
     * @param {string} nextLink As requestEmailToken
     * @param {module:client.callback} callback Optional. As requestEmailToken
     * @return {Promise} Resolves: As requestEmailToken
     */
    public requestPasswordEmailToken(
        email: string,
        clientSecret: string,
        sendAttempt: number,
        nextLink?: string,
    ): Promise<IRequestTokenResponse> {
        return this.requestTokenFromEndpoint(
            "/account/password/email/requestToken",
            {
                email: email,
                client_secret: clientSecret,
                send_attempt: sendAttempt,
                next_link: nextLink,
            },
        );
    }

    /**
     * Requests a text message verification token for the purposes of resetting
     * the password on an account.
     * This API proxies the identity server /validate/email/requestToken API,
     * adding specific behaviour for the password resetting, as requestPasswordEmailToken.
     *
     * @param {string} phoneCountry As requestRegisterMsisdnToken
     * @param {string} phoneNumber As requestRegisterMsisdnToken
     * @param {string} clientSecret As requestEmailToken
     * @param {number} sendAttempt As requestEmailToken
     * @param {string} nextLink As requestEmailToken
     * @return {Promise} Resolves: As requestEmailToken
     */
    public requestPasswordMsisdnToken(
        phoneCountry: string,
        phoneNumber: string,
        clientSecret: string,
        sendAttempt: number,
        nextLink: string,
    ): Promise<IRequestMsisdnTokenResponse> {
        return this.requestTokenFromEndpoint(
            "/account/password/msisdn/requestToken",
            {
                country: phoneCountry,
                phone_number: phoneNumber,
                client_secret: clientSecret,
                send_attempt: sendAttempt,
                next_link: nextLink,
            },
        );
    }

    /**
     * Internal utility function for requesting validation tokens from usage-specific
     * requestToken endpoints.
     *
     * @param {string} endpoint The endpoint to send the request to
     * @param {object} params Parameters for the POST request
     * @return {Promise} Resolves: As requestEmailToken
     */
    private async requestTokenFromEndpoint<T extends IRequestTokenResponse>(
        endpoint: string,
        params: Record<string, any>,
    ): Promise<T> {
        const postParams = Object.assign({}, params);

        // If the HS supports separate add and bind, then requestToken endpoints
        // don't need an IS as they are all validated by the HS directly.
        if (!await this.doesServerSupportSeparateAddAndBind() && this.idBaseUrl) {
            const idServerUrl = new URL(this.idBaseUrl);
            postParams.id_server = idServerUrl.host;

            if (
                this.identityServer &&
                this.identityServer.getAccessToken &&
                await this.doesServerAcceptIdentityAccessToken()
            ) {
                const identityAccessToken = await this.identityServer.getAccessToken();
                if (identityAccessToken) {
                    postParams.id_access_token = identityAccessToken;
                }
            }
        }

        return this.http.request(undefined, Method.Post, endpoint, undefined, postParams);
    }

    /**
     * Get the room-kind push rule associated with a room.
     * @param {string} scope "global" or device-specific.
     * @param {string} roomId the id of the room.
     * @return {object} the rule or undefined.
     */
    public getRoomPushRule(scope: string, roomId: string): any { // TODO: Types
        // There can be only room-kind push rule per room
        // and its id is the room id.
        if (this.pushRules) {
            for (let i = 0; i < this.pushRules[scope].room.length; i++) {
                const rule = this.pushRules[scope].room[i];
                if (rule.rule_id === roomId) {
                    return rule;
                }
            }
        } else {
            throw new Error(
                //TODO or WebSocket has to be initialized
                "SyncApi.sync() must be done before accessing to push rules.",
            );
        }
    }

    /**
     * Set a room-kind muting push rule in a room.
     * The operation also updates MatrixClient.pushRules at the end.
     * @param {string} scope "global" or device-specific.
     * @param {string} roomId the id of the room.
     * @param {boolean} mute the mute state.
     * @return {Promise} Resolves: result object
     * @return {module:http-api.MatrixError} Rejects: with an error response.
     */
    public setRoomMutePushRule(scope: string, roomId: string, mute: boolean): Promise<void> | void {
        let promise: Promise<void>;
        let hasDontNotifyRule;

        // Get the existing room-kind push rule if any
        const roomPushRule = this.getRoomPushRule(scope, roomId);
        if (roomPushRule) {
            if (0 <= roomPushRule.actions.indexOf("dont_notify")) {
                hasDontNotifyRule = true;
            }
        }

        if (!mute) {
            // Remove the rule only if it is a muting rule
            if (hasDontNotifyRule) {
                promise = this.deletePushRule(scope, PushRuleKind.RoomSpecific, roomPushRule.rule_id);
            }
        } else {
            if (!roomPushRule) {
                promise = this.addPushRule(scope, PushRuleKind.RoomSpecific, roomId, {
                    actions: ["dont_notify"],
                });
            } else if (!hasDontNotifyRule) {
                // Remove the existing one before setting the mute push rule
                // This is a workaround to SYN-590 (Push rule update fails)
                const deferred = utils.defer();
                this.deletePushRule(scope, PushRuleKind.RoomSpecific, roomPushRule.rule_id)
                    .then(() => {
                        this.addPushRule(scope, PushRuleKind.RoomSpecific, roomId, {
                            actions: ["dont_notify"],
                        }).then(() => {
                            deferred.resolve();
                        }).catch((err) => {
                            deferred.reject(err);
                        });
                    }).catch((err) => {
                        deferred.reject(err);
                    });

                promise = deferred.promise;
            }
        }

        if (promise) {
            return new Promise<void>((resolve, reject) => {
                // Update this.pushRules when the operation completes
                promise.then(() => {
                    this.getPushRules().then((result) => {
                        this.pushRules = result;
                        resolve();
                    }).catch((err) => {
                        reject(err);
                    });
                }).catch((err: Error) => {
                    // Update it even if the previous operation fails. This can help the
                    // app to recover when push settings has been modifed from another client
                    this.getPushRules().then((result) => {
                        this.pushRules = result;
                        reject(err);
                    }).catch((err2) => {
                        reject(err);
                    });
                });
            });
        }
    }

    public searchMessageText(opts: ISearchOpts, callback?: Callback): Promise<ISearchResponse> {
        const roomEvents: ISearchRequestBody["search_categories"]["room_events"] = {
            search_term: opts.query,
        };

        if ('keys' in opts) {
            roomEvents.keys = opts.keys;
        }

        return this.search({
            body: {
                search_categories: {
                    room_events: roomEvents,
                },
            },
        }, callback);
    }

    /**
     * Perform a server-side search for room events.
     *
     * The returned promise resolves to an object containing the fields:
     *
     *  * {number}  count:       estimate of the number of results
     *  * {string}  next_batch:  token for back-pagination; if undefined, there are
     *                           no more results
     *  * {Array}   highlights:  a list of words to highlight from the stemming
     *                           algorithm
     *  * {Array}   results:     a list of results
     *
     * Each entry in the results list is a {module:models/search-result.SearchResult}.
     *
     * @param {Object} opts
     * @param {string} opts.term     the term to search for
     * @param {Object} opts.filter   a JSON filter object to pass in the request
     * @return {Promise} Resolves: result object
     * @return {module:http-api.MatrixError} Rejects: with an error response.
     */
    public searchRoomEvents(opts: IEventSearchOpts): Promise<ISearchResults> {
        // TODO: support groups

        const body = {
            search_categories: {
                room_events: {
                    search_term: opts.term,
                    filter: opts.filter,
                    order_by: SearchOrderBy.Recent,
                    event_context: {
                        before_limit: 1,
                        after_limit: 1,
                        include_profile: true,
                    },
                },
            },
        };

        const searchResults: ISearchResults = {
            _query: body,
            results: [],
            highlights: [],
        };

        return this.search({ body: body }).then(res => this.processRoomEventsSearch(searchResults, res));
    }

    /**
     * Take a result from an earlier searchRoomEvents call, and backfill results.
     *
     * @param  {object} searchResults  the results object to be updated
     * @return {Promise} Resolves: updated result object
     * @return {Error} Rejects: with an error response.
     */
    public backPaginateRoomEventsSearch<T extends ISearchResults>(searchResults: T): Promise<T> {
        // TODO: we should implement a backoff (as per scrollback()) to deal more
        // nicely with HTTP errors.

        if (!searchResults.next_batch) {
            return Promise.reject(new Error("Cannot backpaginate event search any further"));
        }

        if (searchResults.pendingRequest) {
            // already a request in progress - return the existing promise
            return searchResults.pendingRequest as Promise<T>;
        }

        const searchOpts = {
            body: searchResults._query,
            next_batch: searchResults.next_batch,
        };

        const promise = this.search(searchOpts)
            .then(res => this.processRoomEventsSearch(searchResults, res))
            .finally(() => {
                searchResults.pendingRequest = null;
            });
        searchResults.pendingRequest = promise;

        return promise;
    }

    /**
     * helper for searchRoomEvents and backPaginateRoomEventsSearch. Processes the
     * response from the API call and updates the searchResults
     *
     * @param {Object} searchResults
     * @param {Object} response
     * @return {Object} searchResults
     * @private
     */
    // XXX: Intended private, used in code
    public processRoomEventsSearch<T extends ISearchResults>(searchResults: T, response: ISearchResponse): T {
        const roomEvents = response.search_categories.room_events;

        searchResults.count = roomEvents.count;
        searchResults.next_batch = roomEvents.next_batch;

        // combine the highlight list with our existing list;
        const highlights = new Set<string>(roomEvents.highlights);
        searchResults.highlights.forEach((hl) => {
            highlights.add(hl);
        });

        // turn it back into a list.
        searchResults.highlights = Array.from(highlights);

        // append the new results to our existing results
        const resultsLength = roomEvents.results ? roomEvents.results.length : 0;
        for (let i = 0; i < resultsLength; i++) {
            const sr = SearchResult.fromJson(roomEvents.results[i], this.getEventMapper());
            const room = this.getRoom(sr.context.getEvent().getRoomId());
            if (room) {
                // Copy over a known event sender if we can
                for (const ev of sr.context.getTimeline()) {
                    const sender = room.getMember(ev.getSender());
                    if (!ev.sender && sender) ev.sender = sender;
                }
            }
            searchResults.results.push(sr);
        }
        return searchResults;
    }

    /**
     * Populate the store with rooms the user has left.
     * @return {Promise} Resolves: TODO - Resolved when the rooms have
     * been added to the data store.
     * @return {module:http-api.MatrixError} Rejects: with an error response.
     */
    public syncLeftRooms(): Promise<Room[]> {
        // Guard against multiple calls whilst ongoing and multiple calls post success
        if (this.syncedLeftRooms) {
            return Promise.resolve([]); // don't call syncRooms again if it succeeded.
        }
        if (this.syncLeftRoomsPromise) {
            return this.syncLeftRoomsPromise; // return the ongoing request
        }
        const syncApi = new SyncApi(this, this.clientOpts);
        this.syncLeftRoomsPromise = syncApi.syncLeftRooms();

        // cleanup locks
        this.syncLeftRoomsPromise.then((res) => {
            logger.log("Marking success of sync left room request");
            this.syncedLeftRooms = true; // flip the bit on success
        }).finally(() => {
            this.syncLeftRoomsPromise = null; // cleanup ongoing request state
        });

        return this.syncLeftRoomsPromise;
    }

    /**
     * Create a new filter.
     * @param {Object} content The HTTP body for the request
     * @return {Filter} Resolves to a Filter object.
     * @return {module:http-api.MatrixError} Rejects: with an error response.
     */
    public createFilter(content: IFilterDefinition): Promise<Filter> {
        const path = utils.encodeUri("/user/$userId/filter", {
            $userId: this.credentials.userId,
        });
        // TODO types
        return this.http.authedRequest<any>(undefined, Method.Post, path, undefined, content).then((response) => {
            // persist the filter
            const filter = Filter.fromJson(
                this.credentials.userId, response.filter_id, content,
            );
            this.store.storeFilter(filter);
            return filter;
        });
    }

    /**
     * Retrieve a filter.
     * @param {string} userId The user ID of the filter owner
     * @param {string} filterId The filter ID to retrieve
     * @param {boolean} allowCached True to allow cached filters to be returned.
     * Default: True.
     * @return {Promise} Resolves: a Filter object
     * @return {module:http-api.MatrixError} Rejects: with an error response.
     */
    public getFilter(userId: string, filterId: string, allowCached: boolean): Promise<Filter> {
        if (allowCached) {
            const filter = this.store.getFilter(userId, filterId);
            if (filter) {
                return Promise.resolve(filter);
            }
        }

        const path = utils.encodeUri("/user/$userId/filter/$filterId", {
            $userId: userId,
            $filterId: filterId,
        });

        return this.http.authedRequest<IFilterDefinition>(
            undefined, Method.Get, path, undefined, undefined,
        ).then((response) => {
            // persist the filter
            const filter = Filter.fromJson(userId, filterId, response);
            this.store.storeFilter(filter);
            return filter;
        });
    }

    /**
     * @param {string} filterName
     * @param {Filter} filter
     * @return {Promise<String>} Filter ID
     */
    public async getOrCreateFilter(filterName: string, filter: Filter): Promise<string> {
        const filterId = this.store.getFilterIdByName(filterName);
        let existingId = undefined;

        if (filterId) {
            // check that the existing filter matches our expectations
            try {
                const existingFilter =
                    await this.getFilter(this.credentials.userId, filterId, true);
                if (existingFilter) {
                    const oldDef = existingFilter.getDefinition();
                    const newDef = filter.getDefinition();

                    if (utils.deepCompare(oldDef, newDef)) {
                        // super, just use that.
                        // debuglog("Using existing filter ID %s: %s", filterId,
                        //          JSON.stringify(oldDef));
                        existingId = filterId;
                    }
                }
            } catch (error) {
                // Synapse currently returns the following when the filter cannot be found:
                // {
                //     errcode: "M_UNKNOWN",
                //     name: "M_UNKNOWN",
                //     message: "No row found",
                // }
                if (error.errcode !== "M_UNKNOWN" && error.errcode !== "M_NOT_FOUND") {
                    throw error;
                }
            }
            // if the filter doesn't exist anymore on the server, remove from store
            if (!existingId) {
                this.store.setFilterIdByName(filterName, undefined);
            }
        }

        if (existingId) {
            return existingId;
        }

        // create a new filter
        const createdFilter = await this.createFilter(filter.getDefinition());

        // debuglog("Created new filter ID %s: %s", createdFilter.filterId,
        //          JSON.stringify(createdFilter.getDefinition()));
        this.store.setFilterIdByName(filterName, createdFilter.filterId);
        return createdFilter.filterId;
    }

    /**
     * Gets a bearer token from the homeserver that the user can
     * present to a third party in order to prove their ownership
     * of the Matrix account they are logged into.
     * @return {Promise} Resolves: Token object
     * @return {module:http-api.MatrixError} Rejects: with an error response.
     */
    public getOpenIdToken(): Promise<IOpenIDToken> {
        const path = utils.encodeUri("/user/$userId/openid/request_token", {
            $userId: this.credentials.userId,
        });

        return this.http.authedRequest(
            undefined, Method.Post, path, undefined, {},
        );
    }

    private startCallEventHandler = (): void => {
        if (this.isInitialSyncComplete()) {
            this.callEventHandler.start();
            this.off("sync", this.startCallEventHandler);
        }
    };

    /**
     * @param {module:client.callback} callback Optional.
     * @return {Promise} Resolves: ITurnServerResponse object
     * @return {module:http-api.MatrixError} Rejects: with an error response.
     */
    public turnServer(callback?: Callback): Promise<ITurnServerResponse> {
        return this.http.authedRequest(callback, Method.Get, "/voip/turnServer");
    }

    /**
     * Get the TURN servers for this homeserver.
     * @return {Array<Object>} The servers or an empty list.
     */
    public getTurnServers(): ITurnServer[] {
        return this.turnServers || [];
    }

    /**
     * Get the unix timestamp (in seconds) at which the current
     * TURN credentials (from getTurnServers) expire
     * @return {number} The expiry timestamp, in seconds, or null if no credentials
     */
    public getTurnServersExpiry(): number | null {
        return this.turnServersExpiry;
    }

    // XXX: Intended private, used in code.
    public async checkTurnServers(): Promise<boolean> {
        if (!this.canSupportVoip) {
            return;
        }

        let credentialsGood = false;
        const remainingTime = this.turnServersExpiry - Date.now();
        if (remainingTime > TURN_CHECK_INTERVAL) {
            logger.debug("TURN creds are valid for another " + remainingTime + " ms: not fetching new ones.");
            credentialsGood = true;
        } else {
            logger.debug("Fetching new TURN credentials");
            try {
                const res = await this.turnServer();
                if (res.uris) {
                    logger.log("Got TURN URIs: " + res.uris + " refresh in " + res.ttl + " secs");
                    // map the response to a format that can be fed to RTCPeerConnection
                    const servers: ITurnServer = {
                        urls: res.uris,
                        username: res.username,
                        credential: res.password,
                    };
                    this.turnServers = [servers];
                    // The TTL is in seconds but we work in ms
                    this.turnServersExpiry = Date.now() + (res.ttl * 1000);
                    credentialsGood = true;
                }
            } catch (err) {
                logger.error("Failed to get TURN URIs", err);
                // If we get a 403, there's no point in looping forever.
                if (err.httpStatus === 403) {
                    logger.info("TURN access unavailable for this account: stopping credentials checks");
                    if (this.checkTurnServersIntervalID !== null) global.clearInterval(this.checkTurnServersIntervalID);
                    this.checkTurnServersIntervalID = null;
                }
            }
            // otherwise, if we failed for whatever reason, try again the next time we're called.
        }

        return credentialsGood;
    }

    /**
     * Set whether to allow a fallback ICE server should be used for negotiating a
     * WebRTC connection if the homeserver doesn't provide any servers. Defaults to
     * false.
     *
     * @param {boolean} allow
     */
    public setFallbackICEServerAllowed(allow: boolean) {
        this.fallbackICEServerAllowed = allow;
    }

    /**
     * Get whether to allow a fallback ICE server should be used for negotiating a
     * WebRTC connection if the homeserver doesn't provide any servers. Defaults to
     * false.
     *
     * @returns {boolean}
     */
    public isFallbackICEServerAllowed(): boolean {
        return this.fallbackICEServerAllowed;
    }

    /**
     * Determines if the current user is an administrator of the Synapse homeserver.
     * Returns false if untrue or the homeserver does not appear to be a Synapse
     * homeserver. <strong>This function is implementation specific and may change
     * as a result.</strong>
     * @return {boolean} true if the user appears to be a Synapse administrator.
     */
    public isSynapseAdministrator(): Promise<boolean> {
        const path = utils.encodeUri(
            "/_synapse/admin/v1/users/$userId/admin",
            { $userId: this.getUserId() },
        );
        return this.http.authedRequest(
            undefined, Method.Get, path, undefined, undefined, { prefix: '' },
        ).then(r => r['admin']); // pull out the specific boolean we want
    }

    /**
     * Performs a whois lookup on a user using Synapse's administrator API.
     * <strong>This function is implementation specific and may change as a
     * result.</strong>
     * @param {string} userId the User ID to look up.
     * @return {object} the whois response - see Synapse docs for information.
     */
    public whoisSynapseUser(userId: string): Promise<ISynapseAdminWhoisResponse> {
        const path = utils.encodeUri(
            "/_synapse/admin/v1/whois/$userId",
            { $userId: userId },
        );
        return this.http.authedRequest(undefined, Method.Get, path, undefined, undefined, { prefix: '' });
    }

    /**
     * Deactivates a user using Synapse's administrator API. <strong>This
     * function is implementation specific and may change as a result.</strong>
     * @param {string} userId the User ID to deactivate.
     * @return {object} the deactivate response - see Synapse docs for information.
     */
    public deactivateSynapseUser(userId: string): Promise<ISynapseAdminDeactivateResponse> {
        const path = utils.encodeUri(
            "/_synapse/admin/v1/deactivate/$userId",
            { $userId: userId },
        );
        return this.http.authedRequest(
            undefined, Method.Post, path, undefined, undefined, { prefix: '' },
        );
    }

    private async fetchClientWellKnown(): Promise<void> {
        // `getRawClientConfig` does not throw or reject on network errors, instead
        // it absorbs errors and returns `{}`.
        this.clientWellKnownPromise = AutoDiscovery.getRawClientConfig(this.getDomain());
        this.clientWellKnown = await this.clientWellKnownPromise;
        this.emit("WellKnown.client", this.clientWellKnown);
    }

    public getClientWellKnown(): IClientWellKnown {
        return this.clientWellKnown;
    }

    public waitForClientWellKnown(): Promise<IClientWellKnown> {
        return this.clientWellKnownPromise;
    }

    /**
     * store client options with boolean/string/numeric values
     * to know in the next session what flags the sync data was
     * created with (e.g. lazy loading)
     * @param {object} opts the complete set of client options
     * @return {Promise} for store operation
     */
    public storeClientOptions(): Promise<void> { // XXX: Intended private, used in code
        const primTypes = ["boolean", "string", "number"];
        const serializableOpts = Object.entries(this.clientOpts)
            .filter(([key, value]) => {
                return primTypes.includes(typeof value);
            })
            .reduce((obj, [key, value]) => {
                obj[key] = value;
                return obj;
            }, {});
        return this.store.storeClientOptions(serializableOpts);
    }

    /**
     * Gets a set of room IDs in common with another user
     * @param {string} userId The userId to check.
     * @return {Promise<string[]>} Resolves to a set of rooms
     * @return {module:http-api.MatrixError} Rejects: with an error response.
     */
    public async _unstable_getSharedRooms(userId: string): Promise<string[]> { // eslint-disable-line
        if (!(await this.doesServerSupportUnstableFeature("uk.half-shot.msc2666"))) {
            throw Error('Server does not support shared_rooms API');
        }
        const path = utils.encodeUri("/uk.half-shot.msc2666/user/shared_rooms/$userId", {
            $userId: userId,
        });
        const res = await this.http.authedRequest<{ joined: string[] }>(
            undefined, Method.Get, path, undefined, undefined,
            { prefix: PREFIX_UNSTABLE },
        );
        return res.joined;
    }

    /**
     * Get the API versions supported by the server, along with any
     * unstable APIs it supports
     * @return {Promise<object>} The server /versions response
     */
    public getVersions(): Promise<IServerVersions> {
        if (this.serverVersionsPromise) {
            return this.serverVersionsPromise;
        }

        this.serverVersionsPromise = this.http.request<IServerVersions>(
            undefined, // callback
            Method.Get, "/_matrix/client/versions",
            undefined, // queryParams
            undefined, // data
            {
                prefix: '',
            },
        ).catch((e: Error) => {
            // Need to unset this if it fails, otherwise we'll never retry
            this.serverVersionsPromise = null;
            // but rethrow the exception to anything that was waiting
            throw e;
        });

        return this.serverVersionsPromise;
    }

    /**
     * Check if a particular spec version is supported by the server.
     * @param {string} version The spec version (such as "r0.5.0") to check for.
     * @return {Promise<boolean>} Whether it is supported
     */
    public async isVersionSupported(version: string): Promise<boolean> {
        const { versions } = await this.getVersions();
        return versions && versions.includes(version);
    }

    /**
     * Query the server to see if it supports members lazy loading
     * @return {Promise<boolean>} true if server supports lazy loading
     */
    public async doesServerSupportLazyLoading(): Promise<boolean> {
        const response = await this.getVersions();
        if (!response) return false;

        const versions = response["versions"];
        const unstableFeatures = response["unstable_features"];

        return (versions && versions.includes("r0.5.0"))
            || (unstableFeatures && unstableFeatures["m.lazy_load_members"]);
    }

    /**
     * Query the server to see if the `id_server` parameter is required
     * when registering with an 3pid, adding a 3pid or resetting password.
     * @return {Promise<boolean>} true if id_server parameter is required
     */
    public async doesServerRequireIdServerParam(): Promise<boolean> {
        const response = await this.getVersions();
        if (!response) return true;

        const versions = response["versions"];

        // Supporting r0.6.0 is the same as having the flag set to false
        if (versions && versions.includes("r0.6.0")) {
            return false;
        }

        const unstableFeatures = response["unstable_features"];
        if (!unstableFeatures) return true;
        if (unstableFeatures["m.require_identity_server"] === undefined) {
            return true;
        } else {
            return unstableFeatures["m.require_identity_server"];
        }
    }

    /**
     * Query the server to see if the `id_access_token` parameter can be safely
     * passed to the homeserver. Some homeservers may trigger errors if they are not
     * prepared for the new parameter.
     * @return {Promise<boolean>} true if id_access_token can be sent
     */
    public async doesServerAcceptIdentityAccessToken(): Promise<boolean> {
        const response = await this.getVersions();
        if (!response) return false;

        const versions = response["versions"];
        const unstableFeatures = response["unstable_features"];
        return (versions && versions.includes("r0.6.0"))
            || (unstableFeatures && unstableFeatures["m.id_access_token"]);
    }

    /**
     * Query the server to see if it supports separate 3PID add and bind functions.
     * This affects the sequence of API calls clients should use for these operations,
     * so it's helpful to be able to check for support.
     * @return {Promise<boolean>} true if separate functions are supported
     */
    public async doesServerSupportSeparateAddAndBind(): Promise<boolean> {
        const response = await this.getVersions();
        if (!response) return false;

        const versions = response["versions"];
        const unstableFeatures = response["unstable_features"];

        return (versions && versions.includes("r0.6.0"))
            || (unstableFeatures && unstableFeatures["m.separate_add_and_bind"]);
    }

    /**
     * Query the server to see if it lists support for an unstable feature
     * in the /versions response
     * @param {string} feature the feature name
     * @return {Promise<boolean>} true if the feature is supported
     */
    public async doesServerSupportUnstableFeature(feature: string): Promise<boolean> {
        const response = await this.getVersions();
        if (!response) return false;
        const unstableFeatures = response["unstable_features"];
        return unstableFeatures && !!unstableFeatures[feature];
    }

    /**
     * Query the server to see if it is forcing encryption to be enabled for
     * a given room preset, based on the /versions response.
     * @param {Preset} presetName The name of the preset to check.
     * @returns {Promise<boolean>} true if the server is forcing encryption
     * for the preset.
     */
    public async doesServerForceEncryptionForPreset(presetName: Preset): Promise<boolean> {
        const response = await this.getVersions();
        if (!response) return false;
        const unstableFeatures = response["unstable_features"];

        // The preset name in the versions response will be without the _chat suffix.
        const versionsPresetName = presetName.includes("_chat")
            ? presetName.substring(0, presetName.indexOf("_chat"))
            : presetName;

        return unstableFeatures && !!unstableFeatures[`io.element.e2ee_forced.${versionsPresetName}`];
    }

    /**
     * Get if lazy loading members is being used.
     * @return {boolean} Whether or not members are lazy loaded by this client
     */
    public hasLazyLoadMembersEnabled(): boolean {
        return !!this.clientOpts.lazyLoadMembers;
    }

    /**
     * Set a function which is called when /sync returns a 'limited' response.
     * It is called with a room ID and returns a boolean. It should return 'true' if the SDK
     * can SAFELY remove events from this room. It may not be safe to remove events if there
     * are other references to the timelines for this room, e.g because the client is
     * actively viewing events in this room.
     * Default: returns false.
     * @param {Function} cb The callback which will be invoked.
     */
    public setCanResetTimelineCallback(cb: ResetTimelineCallback) {
        this.canResetTimelineCallback = cb;
    }

    /**
     * Get the callback set via `setCanResetTimelineCallback`.
     * @return {?Function} The callback or null
     */
    public getCanResetTimelineCallback(): ResetTimelineCallback {
        return this.canResetTimelineCallback;
    }

    /**
     * Returns relations for a given event. Handles encryption transparently,
     * with the caveat that the amount of events returned might be 0, even though you get a nextBatch.
     * When the returned promise resolves, all messages should have finished trying to decrypt.
     * @param {string} roomId the room of the event
     * @param {string} eventId the id of the event
     * @param {string} relationType the rel_type of the relations requested
     * @param {string} eventType the event type of the relations requested
     * @param {Object} opts options with optional values for the request.
     * @return {Object} an object with `events` as `MatrixEvent[]` and optionally `nextBatch` if more relations are available.
     */
    public async relations(
        roomId: string,
        eventId: string,
        relationType: RelationType | string | null,
        eventType: EventType | string | null,
        opts: IRelationsRequestOpts = {},
    ): Promise<{
        originalEvent: MatrixEvent;
        events: MatrixEvent[];
        nextBatch?: string;
        prevBatch?: string;
    }> {
        const fetchedEventType = this.getEncryptedIfNeededEventType(roomId, eventType);
        const result = await this.fetchRelations(
            roomId,
            eventId,
            relationType,
            fetchedEventType,
            opts);
        const mapper = this.getEventMapper();
        let originalEvent: MatrixEvent;
        if (result.original_event) {
            originalEvent = mapper(result.original_event);
        }
        let events = result.chunk.map(mapper);
        if (fetchedEventType === EventType.RoomMessageEncrypted) {
            const allEvents = originalEvent ? events.concat(originalEvent) : events;
            await Promise.all(allEvents.map(e => {
                if (e.isEncrypted()) {
                    return new Promise(resolve => e.once("Event.decrypted", resolve));
                }
            }));
            events = events.filter(e => e.getType() === eventType);
        }
        if (originalEvent && relationType === RelationType.Replace) {
            events = events.filter(e => e.getSender() === originalEvent.getSender());
        }
        return {
            originalEvent,
            events,
            nextBatch: result.next_batch,
            prevBatch: result.prev_batch,
        };
    }

    /**
     * The app may wish to see if we have a key cached without
     * triggering a user interaction.
     * @return {object}
     */
    public getCrossSigningCacheCallbacks(): ICacheCallbacks {
        // XXX: Private member access
        return this.crypto?.crossSigningInfo.getCacheCallbacks();
    }

    /**
     * Generates a random string suitable for use as a client secret. <strong>This
     * method is experimental and may change.</strong>
     * @return {string} A new client secret
     */
    public generateClientSecret(): string {
        return randomString(32);
    }

    /**
     * Attempts to decrypt an event
     * @param {MatrixEvent} event The event to decrypt
     * @returns {Promise<void>} A decryption promise
     * @param {object} options
     * @param {boolean} options.isRetry True if this is a retry (enables more logging)
     * @param {boolean} options.emit Emits "event.decrypted" if set to true
     */
    public decryptEventIfNeeded(event: MatrixEvent, options?: IDecryptOptions): Promise<void> {
        if (event.shouldAttemptDecryption()) {
            event.attemptDecryption(this.crypto, options);
        }

        if (event.isBeingDecrypted()) {
            return event.getDecryptionPromise();
        } else {
            return Promise.resolve();
        }
    }

    private termsUrlForService(serviceType: SERVICE_TYPES, baseUrl: string) {
        switch (serviceType) {
            case SERVICE_TYPES.IS:
                return baseUrl + PREFIX_IDENTITY_V2 + '/terms';
            case SERVICE_TYPES.IM:
                return baseUrl + '/_matrix/integrations/v1/terms';
            default:
                throw new Error('Unsupported service type');
        }
    }

    /**
     * Get the Homeserver URL of this client
     * @return {string} Homeserver URL of this client
     */
    public getHomeserverUrl(): string {
        return this.baseUrl;
    }

    /**
     * Get the identity server URL of this client
     * @param {boolean} stripProto whether or not to strip the protocol from the URL
     * @return {string} Identity server URL of this client
     */
    public getIdentityServerUrl(stripProto = false): string {
        if (stripProto && (this.idBaseUrl.startsWith("http://") ||
            this.idBaseUrl.startsWith("https://"))) {
            return this.idBaseUrl.split("://")[1];
        }
        return this.idBaseUrl;
    }

    /**
     * Set the identity server URL of this client
     * @param {string} url New identity server URL
     */
    public setIdentityServerUrl(url: string) {
        this.idBaseUrl = utils.ensureNoTrailingSlash(url);
        this.http.setIdBaseUrl(this.idBaseUrl);
    }

    /**
     * Get the access token associated with this account.
     * @return {?String} The access_token or null
     */
    public getAccessToken(): string {
        return this.http.opts.accessToken || null;
    }

    /**
     * @return {boolean} true if there is a valid access_token for this client.
     */
    public isLoggedIn(): boolean {
        return this.http.opts.accessToken !== undefined;
    }

    /**
     * Make up a new transaction id
     *
     * @return {string} a new, unique, transaction id
     */
    public makeTxnId(): string {
        return "m" + new Date().getTime() + "." + (this.txnCtr++);
    }

    /**
     * Check whether a username is available prior to registration. An error response
     * indicates an invalid/unavailable username.
     * @param {string} username The username to check the availability of.
     * @return {Promise} Resolves: to `true`.
     */
    public isUsernameAvailable(username: string): Promise<true> {
        return this.http.authedRequest<{ available: true }>(
            undefined, Method.Get, '/register/available', { username: username },
        ).then((response) => {
            return response.available;
        });
    }

    /**
     * @param {string} username
     * @param {string} password
     * @param {string} sessionId
     * @param {Object} auth
     * @param {Object} bindThreepids Set key 'email' to true to bind any email
     *     threepid uses during registration in the identity server. Set 'msisdn' to
     *     true to bind msisdn.
     * @param {string} guestAccessToken
     * @param {string} inhibitLogin
     * @param {module:client.callback} callback Optional.
     * @return {Promise} Resolves: TODO
     * @return {module:http-api.MatrixError} Rejects: with an error response.
     */
    public register(
        username: string,
        password: string,
        sessionId: string | null,
        auth: { session?: string, type: string },
        bindThreepids?: boolean | null | { email?: boolean, msisdn?: boolean },
        guestAccessToken?: string,
        inhibitLogin?: boolean,
        callback?: Callback,
    ): Promise<any> { // TODO: Types (many)
        // backwards compat
        if (bindThreepids === true) {
            bindThreepids = { email: true };
        } else if (bindThreepids === null || bindThreepids === undefined || bindThreepids === false) {
            bindThreepids = {};
        }
        if (typeof inhibitLogin === 'function') {
            callback = inhibitLogin;
            inhibitLogin = undefined;
        }

        if (sessionId) {
            auth.session = sessionId;
        }

        const params: any = {
            auth: auth,
        };
        if (username !== undefined && username !== null) {
            params.username = username;
        }
        if (password !== undefined && password !== null) {
            params.password = password;
        }
        if (bindThreepids.email) {
            params.bind_email = true;
        }
        if (bindThreepids.msisdn) {
            params.bind_msisdn = true;
        }
        if (guestAccessToken !== undefined && guestAccessToken !== null) {
            params.guest_access_token = guestAccessToken;
        }
        if (inhibitLogin !== undefined && inhibitLogin !== null) {
            params.inhibit_login = inhibitLogin;
        }
        // Temporary parameter added to make the register endpoint advertise
        // msisdn flows. This exists because there are clients that break
        // when given stages they don't recognise. This parameter will cease
        // to be necessary once these old clients are gone.
        // Only send it if we send any params at all (the password param is
        // mandatory, so if we send any params, we'll send the password param)
        if (password !== undefined && password !== null) {
            params.x_show_msisdn = true;
        }

        return this.registerRequest(params, undefined, callback);
    }

    /**
     * Register a guest account.
     * This method returns the auth info needed to create a new authenticated client,
     * Remember to call `setGuest(true)` on the (guest-)authenticated client, e.g:
     * ```javascript
     * const tmpClient = await sdk.createClient(MATRIX_INSTANCE);
     * const { user_id, device_id, access_token } = tmpClient.registerGuest();
     * const client = createClient({
     *   baseUrl: MATRIX_INSTANCE,
     *   accessToken: access_token,
     *   userId: user_id,
     *   deviceId: device_id,
     * })
     * client.setGuest(true);
     * ```
     *
     * @param {Object=} opts Registration options
     * @param {Object} opts.body JSON HTTP body to provide.
     * @param {module:client.callback} callback Optional.
     * @return {Promise} Resolves: JSON object that contains:
     *                   { user_id, device_id, access_token, home_server }
     * @return {module:http-api.MatrixError} Rejects: with an error response.
     */
    public registerGuest(opts: { body?: any }, callback?: Callback): Promise<any> { // TODO: Types
        opts = opts || {};
        opts.body = opts.body || {};
        return this.registerRequest(opts.body, "guest", callback);
    }

    /**
     * @param {Object} data   parameters for registration request
     * @param {string=} kind  type of user to register. may be "guest"
     * @param {module:client.callback=} callback
     * @return {Promise} Resolves: to the /register response
     * @return {module:http-api.MatrixError} Rejects: with an error response.
     */
    public registerRequest(data: any, kind?: string, callback?: Callback): Promise<any> { // TODO: Types
        const params: any = {};
        if (kind) {
            params.kind = kind;
        }

        return this.http.request(callback, Method.Post, "/register", params, data);
    }

    /**
     * @param {module:client.callback} callback Optional.
     * @return {Promise} Resolves: TODO
     * @return {module:http-api.MatrixError} Rejects: with an error response.
     */
    public loginFlows(callback?: Callback): Promise<any> { // TODO: Types
        return this.http.request(callback, Method.Get, "/login");
    }

    /**
     * @param {string} loginType
     * @param {Object} data
     * @param {module:client.callback} callback Optional.
     * @return {Promise} Resolves: TODO
     * @return {module:http-api.MatrixError} Rejects: with an error response.
     */
    public login(loginType: string, data: any, callback?: Callback): Promise<any> { // TODO: Types
        const loginData = {
            type: loginType,
        };

        // merge data into loginData
        Object.assign(loginData, data);

        return this.http.authedRequest(
            (error, response) => {
                if (response && response.access_token && response.user_id) {
                    this.http.opts.accessToken = response.access_token;
                    this.credentials = {
                        userId: response.user_id,
                    };
                }

                if (callback) {
                    callback(error, response);
                }
            }, Method.Post, "/login", undefined, loginData,
        );
    }

    /**
     * @param {string} user
     * @param {string} password
     * @param {module:client.callback} callback Optional.
     * @return {Promise} Resolves: TODO
     * @return {module:http-api.MatrixError} Rejects: with an error response.
     */
    public loginWithPassword(user: string, password: string, callback?: Callback): Promise<any> { // TODO: Types
        return this.login("m.login.password", {
            user: user,
            password: password,
        }, callback);
    }

    /**
     * @param {string} relayState URL Callback after SAML2 Authentication
     * @param {module:client.callback} callback Optional.
     * @return {Promise} Resolves: TODO
     * @return {module:http-api.MatrixError} Rejects: with an error response.
     */
    public loginWithSAML2(relayState: string, callback?: Callback): Promise<any> { // TODO: Types
        return this.login("m.login.saml2", {
            relay_state: relayState,
        }, callback);
    }

    /**
     * @param {string} redirectUrl The URL to redirect to after the HS
     * authenticates with CAS.
     * @return {string} The HS URL to hit to begin the CAS login process.
     */
    public getCasLoginUrl(redirectUrl: string): string {
        return this.getSsoLoginUrl(redirectUrl, "cas");
    }

    /**
     * @param {string} redirectUrl The URL to redirect to after the HS
     *     authenticates with the SSO.
     * @param {string} loginType The type of SSO login we are doing (sso or cas).
     *     Defaults to 'sso'.
     * @param {string} idpId The ID of the Identity Provider being targeted, optional.
     * @return {string} The HS URL to hit to begin the SSO login process.
     */
    public getSsoLoginUrl(redirectUrl: string, loginType = "sso", idpId?: string): string {
        let url = "/login/" + loginType + "/redirect";
        if (idpId) {
            url += "/" + idpId;
        }

        return this.http.getUrl(url, { redirectUrl }, PREFIX_R0);
    }

    /**
     * @param {string} token Login token previously received from homeserver
     * @param {module:client.callback} callback Optional.
     * @return {Promise} Resolves: TODO
     * @return {module:http-api.MatrixError} Rejects: with an error response.
     */
    public loginWithToken(token: string, callback?: Callback): Promise<any> { // TODO: Types
        return this.login("m.login.token", {
            token: token,
        }, callback);
    }

    /**
     * Logs out the current session.
     * Obviously, further calls that require authorisation should fail after this
     * method is called. The state of the MatrixClient object is not affected:
     * it is up to the caller to either reset or destroy the MatrixClient after
     * this method succeeds.
     * @param {module:client.callback} callback Optional.
     * @return {Promise} Resolves: On success, the empty object
     */
    public logout(callback?: Callback): Promise<{}> {
        return this.http.authedRequest(
            callback, Method.Post, '/logout',
        );
    }

    /**
     * Deactivates the logged-in account.
     * Obviously, further calls that require authorisation should fail after this
     * method is called. The state of the MatrixClient object is not affected:
     * it is up to the caller to either reset or destroy the MatrixClient after
     * this method succeeds.
     * @param {object} auth Optional. Auth data to supply for User-Interactive auth.
     * @param {boolean} erase Optional. If set, send as `erase` attribute in the
     * JSON request body, indicating whether the account should be erased. Defaults
     * to false.
     * @return {Promise} Resolves: On success, the empty object
     */
    public deactivateAccount(auth?: any, erase?: boolean): Promise<{}> {
        if (typeof (erase) === 'function') {
            throw new Error('deactivateAccount no longer accepts a callback parameter');
        }

        const body: any = {};
        if (auth) {
            body.auth = auth;
        }
        if (erase !== undefined) {
            body.erase = erase;
        }

        return this.http.authedRequest(undefined, Method.Post, '/account/deactivate', undefined, body);
    }

    /**
     * Get the fallback URL to use for unknown interactive-auth stages.
     *
     * @param {string} loginType     the type of stage being attempted
     * @param {string} authSessionId the auth session ID provided by the homeserver
     *
     * @return {string} HS URL to hit to for the fallback interface
     */
    public getFallbackAuthUrl(loginType: string, authSessionId: string): string {
        const path = utils.encodeUri("/auth/$loginType/fallback/web", {
            $loginType: loginType,
        });

        return this.http.getUrl(path, {
            session: authSessionId,
        }, PREFIX_R0);
    }

    /**
     * Create a new room.
     * @param {Object} options a list of options to pass to the /createRoom API.
     * @param {string} options.room_alias_name The alias localpart to assign to
     * this room.
     * @param {string} options.visibility Either 'public' or 'private'.
     * @param {string[]} options.invite A list of user IDs to invite to this room.
     * @param {string} options.name The name to give this room.
     * @param {string} options.topic The topic to give this room.
     * @param {module:client.callback} callback Optional.
     * @return {Promise} Resolves: <code>{room_id: {string}}</code>
     * @return {module:http-api.MatrixError} Rejects: with an error response.
     */
    public async createRoom(
        options: ICreateRoomOpts,
        callback?: Callback,
    ): Promise<{ room_id: string }> { // eslint-disable-line camelcase
        // some valid options include: room_alias_name, visibility, invite

        // inject the id_access_token if inviting 3rd party addresses
        const invitesNeedingToken = (options.invite_3pid || [])
            .filter(i => !i.id_access_token);
        if (
            invitesNeedingToken.length > 0 &&
            this.identityServer &&
            this.identityServer.getAccessToken &&
            await this.doesServerAcceptIdentityAccessToken()
        ) {
            const identityAccessToken = await this.identityServer.getAccessToken();
            if (identityAccessToken) {
                for (const invite of invitesNeedingToken) {
                    invite.id_access_token = identityAccessToken;
                }
            }
        }

        return this.http.authedRequest(callback, Method.Post, "/createRoom", undefined, options);
    }

    /**
     * Fetches relations for a given event
     * @param {string} roomId the room of the event
     * @param {string} eventId the id of the event
     * @param {string} [relationType] the rel_type of the relations requested
     * @param {string} [eventType] the event type of the relations requested
     * @param {Object} [opts] options with optional values for the request.
    * @return {Object} the response, with chunk, prev_batch and, next_batch.
     */
    public async fetchRelations(
        roomId: string,
        eventId: string,
        relationType?: RelationType | string | null,
        eventType?: EventType | string | null,
        opts: IRelationsRequestOpts = {},
    ): Promise<IRelationsResponse> {
        const queryString = utils.encodeParams(opts as Record<string, string | number>);

        let templatedUrl = "/rooms/$roomId/relations/$eventId";
        if (relationType !== null) templatedUrl += "/$relationType";
        if (eventType !== null) templatedUrl += "/$eventType";

        const path = utils.encodeUri(
            templatedUrl + "?" + queryString, {
                $roomId: roomId,
                $eventId: eventId,
                $relationType: relationType,
                $eventType: eventType,
            });
        return await this.http.authedRequest(
            undefined, Method.Get, path, null, null, {
                prefix: PREFIX_UNSTABLE,
            },
        );
    }

    /**
     * @param {string} roomId
     * @param {module:client.callback} callback Optional.
     * @return {Promise} Resolves: TODO
     * @return {module:http-api.MatrixError} Rejects: with an error response.
     */
    public roomState(roomId: string, callback?: Callback): Promise<IStateEventWithRoomId[]> {
        const path = utils.encodeUri("/rooms/$roomId/state", { $roomId: roomId });
        return this.http.authedRequest(callback, Method.Get, path);
    }

    /**
     * Get an event in a room by its event id.
     * @param {string} roomId
     * @param {string} eventId
     * @param {module:client.callback} callback Optional.
     *
     * @return {Promise} Resolves to an object containing the event.
     * @return {module:http-api.MatrixError} Rejects: with an error response.
     */
    public fetchRoomEvent(
        roomId: string,
        eventId: string,
        callback?: Callback,
    ): Promise<IMinimalEvent> {
        const path = utils.encodeUri(
            "/rooms/$roomId/event/$eventId", {
                $roomId: roomId,
                $eventId: eventId,
            },
        );
        return this.http.authedRequest(callback, Method.Get, path);
    }

    /**
     * @param {string} roomId
     * @param {string} includeMembership the membership type to include in the response
     * @param {string} excludeMembership the membership type to exclude from the response
     * @param {string} atEventId the id of the event for which moment in the timeline the members should be returned for
     * @param {module:client.callback} callback Optional.
     * @return {Promise} Resolves: dictionary of userid to profile information
     * @return {module:http-api.MatrixError} Rejects: with an error response.
     */
    public members(
        roomId: string,
        includeMembership?: string[],
        excludeMembership?: string[],
        atEventId?: string,
        callback?: Callback,
    ): Promise<{ [userId: string]: IStateEventWithRoomId }> {
        const queryParams: any = {};
        if (includeMembership) {
            queryParams.membership = includeMembership;
        }
        if (excludeMembership) {
            queryParams.not_membership = excludeMembership;
        }
        if (atEventId) {
            queryParams.at = atEventId;
        }

        const queryString = utils.encodeParams(queryParams);

        const path = utils.encodeUri("/rooms/$roomId/members?" + queryString,
            { $roomId: roomId });
        return this.http.authedRequest(callback, Method.Get, path);
    }

    /**
     * Upgrades a room to a new protocol version
     * @param {string} roomId
     * @param {string} newVersion The target version to upgrade to
     * @return {Promise} Resolves: Object with key 'replacement_room'
     * @return {module:http-api.MatrixError} Rejects: with an error response.
     */
    public upgradeRoom(
        roomId: string,
        newVersion: string,
    ): Promise<{ replacement_room: string }> { // eslint-disable-line camelcase
        const path = utils.encodeUri("/rooms/$roomId/upgrade", { $roomId: roomId });
        return this.http.authedRequest(
            undefined, Method.Post, path, undefined, { new_version: newVersion },
        );
    }

    /**
     * Retrieve a state event.
     * @param {string} roomId
     * @param {string} eventType
     * @param {string} stateKey
     * @param {module:client.callback} callback Optional.
     * @return {Promise} Resolves: TODO
     * @return {module:http-api.MatrixError} Rejects: with an error response.
     */
    public getStateEvent(
        roomId: string,
        eventType: string,
        stateKey: string,
        callback?: Callback,
    ): Promise<Record<string, any>> {
        const pathParams = {
            $roomId: roomId,
            $eventType: eventType,
            $stateKey: stateKey,
        };
        let path = utils.encodeUri("/rooms/$roomId/state/$eventType", pathParams);
        if (stateKey !== undefined) {
            path = utils.encodeUri(path + "/$stateKey", pathParams);
        }
        return this.http.authedRequest(
            callback, Method.Get, path,
        );
    }

    /**
     * @param {string} roomId
     * @param {string} eventType
     * @param {Object} content
     * @param {string} stateKey
     * @param {module:client.callback} callback Optional.
     * @return {Promise} Resolves: TODO
     * @return {module:http-api.MatrixError} Rejects: with an error response.
     */
    public sendStateEvent(
        roomId: string,
        eventType: string,
        content: any,
        stateKey = "",
        callback?: Callback,
    ): Promise<ISendEventResponse> {
        const pathParams = {
            $roomId: roomId,
            $eventType: eventType,
            $stateKey: stateKey,
        };
        let path = utils.encodeUri("/rooms/$roomId/state/$eventType", pathParams);
        if (stateKey !== undefined) {
            path = utils.encodeUri(path + "/$stateKey", pathParams);
        }
        return this.http.authedRequest(callback, Method.Put, path, undefined, content);
    }

    /**
     * @param {string} roomId
     * @param {Number} limit
     * @param {module:client.callback} callback Optional.
     * @return {Promise} Resolves: TODO
     * @return {module:http-api.MatrixError} Rejects: with an error response.
     */
    public roomInitialSync(roomId: string, limit: number, callback?: Callback): Promise<IRoomInitialSyncResponse> {
        if (utils.isFunction(limit)) {
            callback = limit as any as Callback; // legacy
            limit = undefined;
        }

        const path = utils.encodeUri("/rooms/$roomId/initialSync",
            { $roomId: roomId },
        );

        return this.http.authedRequest(callback, Method.Get, path, { limit: limit?.toString() ?? "30" });
    }

    /**
     * Set a marker to indicate the point in a room before which the user has read every
     * event. This can be retrieved from room account data (the event type is `m.fully_read`)
     * and displayed as a horizontal line in the timeline that is visually distinct to the
     * position of the user's own read receipt.
     * @param {string} roomId ID of the room that has been read
     * @param {string} rmEventId ID of the event that has been read
     * @param {string} rrEventId ID of the event tracked by the read receipt. This is here
     * for convenience because the RR and the RM are commonly updated at the same time as
     * each other. Optional.
     * @param {object} opts Options for the read markers.
     * @param {object} opts.hidden True to hide the read receipt from other users. <b>This
     * property is currently unstable and may change in the future.</b>
     * @return {Promise} Resolves: the empty object, {}.
     */
    public setRoomReadMarkersHttpRequest(
        roomId: string,
        rmEventId: string,
        rrEventId: string,
        opts: { hidden?: boolean },
    ): Promise<{}> {
        const path = utils.encodeUri("/rooms/$roomId/read_markers", {
            $roomId: roomId,
        });

        const content = {
            "m.fully_read": rmEventId,
            "m.read": rrEventId,
            "org.matrix.msc2285.hidden": Boolean(opts ? opts.hidden : false),
        };

        return this.http.authedRequest(undefined, Method.Post, path, undefined, content);
    }

    /**
     * @return {Promise} Resolves: A list of the user's current rooms
     * @return {module:http-api.MatrixError} Rejects: with an error response.
     */
    public getJoinedRooms(): Promise<IJoinedRoomsResponse> {
        const path = utils.encodeUri("/joined_rooms", {});
        return this.http.authedRequest(undefined, Method.Get, path);
    }

    /**
     * Retrieve membership info. for a room.
     * @param {string} roomId ID of the room to get membership for
     * @return {Promise} Resolves: A list of currently joined users
     *                                 and their profile data.
     * @return {module:http-api.MatrixError} Rejects: with an error response.
     */
    public getJoinedRoomMembers(roomId: string): Promise<IJoinedMembersResponse> {
        const path = utils.encodeUri("/rooms/$roomId/joined_members", {
            $roomId: roomId,
        });
        return this.http.authedRequest(undefined, Method.Get, path);
    }

    /**
     * @param {Object} options Options for this request
     * @param {string} options.server The remote server to query for the room list.
     *                                Optional. If unspecified, get the local home
     *                                server's public room list.
     * @param {number} options.limit Maximum number of entries to return
     * @param {string} options.since Token to paginate from
     * @param {object} options.filter Filter parameters
     * @param {string} options.filter.generic_search_term String to search for
     * @param {module:client.callback} callback Optional.
     * @return {Promise} Resolves: TODO
     * @return {module:http-api.MatrixError} Rejects: with an error response.
     */
    public publicRooms(options: IRoomDirectoryOptions, callback?: Callback): Promise<IPublicRoomsResponse> {
        if (typeof (options) == 'function') {
            callback = options;
            options = {};
        }
        if (options === undefined) {
            options = {};
        }

        const queryParams: any = {};
        if (options.server) {
            queryParams.server = options.server;
            delete options.server;
        }

        if (Object.keys(options).length === 0 && Object.keys(queryParams).length === 0) {
            return this.http.authedRequest(callback, Method.Get, "/publicRooms");
        } else {
            return this.http.authedRequest(callback, Method.Post, "/publicRooms", queryParams, options);
        }
    }

    /**
     * Create an alias to room ID mapping.
     * @param {string} alias The room alias to create.
     * @param {string} roomId The room ID to link the alias to.
     * @param {module:client.callback} callback Optional.
     * @return {Promise} Resolves: an empty object {}
     * @return {module:http-api.MatrixError} Rejects: with an error response.
     */
    public createAlias(alias: string, roomId: string, callback?: Callback): Promise<{}> {
        const path = utils.encodeUri("/directory/room/$alias", {
            $alias: alias,
        });
        const data = {
            room_id: roomId,
        };
        return this.http.authedRequest(callback, Method.Put, path, undefined, data);
    }

    /**
     * Delete an alias to room ID mapping.  This alias must be on your local server
     * and you must have sufficient access to do this operation.
     * @param {string} alias The room alias to delete.
     * @param {module:client.callback} callback Optional.
     * @return {Promise} Resolves: an empty object.
     * @return {module:http-api.MatrixError} Rejects: with an error response.
     */
    public deleteAlias(alias: string, callback?: Callback): Promise<{}> {
        const path = utils.encodeUri("/directory/room/$alias", {
            $alias: alias,
        });
        return this.http.authedRequest(callback, Method.Delete, path, undefined, undefined);
    }

    /**
     * @param {string} roomId
     * @param {module:client.callback} callback Optional.
     * @return {Promise} Resolves: an object with an `aliases` property, containing an array of local aliases
     * @return {module:http-api.MatrixError} Rejects: with an error response.
     */
    public unstableGetLocalAliases(roomId: string, callback?: Callback): Promise<{ aliases: string[] }> {
        const path = utils.encodeUri("/rooms/$roomId/aliases",
            { $roomId: roomId });
        const prefix = PREFIX_UNSTABLE + "/org.matrix.msc2432";
        return this.http.authedRequest(callback, Method.Get, path, null, null, { prefix });
    }

    /**
     * Get room info for the given alias.
     * @param {string} alias The room alias to resolve.
     * @param {module:client.callback} callback Optional.
     * @return {Promise} Resolves: Object with room_id and servers.
     * @return {module:http-api.MatrixError} Rejects: with an error response.
     */
    public getRoomIdForAlias(
        alias: string,
        callback?: Callback,
    ): Promise<{ room_id: string, servers: string[] }> { // eslint-disable-line camelcase
        // TODO: deprecate this or resolveRoomAlias
        const path = utils.encodeUri("/directory/room/$alias", {
            $alias: alias,
        });
        return this.http.authedRequest(callback, Method.Get, path);
    }

    /**
     * @param {string} roomAlias
     * @param {module:client.callback} callback Optional.
     * @return {Promise} Resolves: Object with room_id and servers.
     * @return {module:http-api.MatrixError} Rejects: with an error response.
     */
    // eslint-disable-next-line camelcase
    public resolveRoomAlias(roomAlias: string, callback?: Callback): Promise<{ room_id: string, servers: string[] }> {
        // TODO: deprecate this or getRoomIdForAlias
        const path = utils.encodeUri("/directory/room/$alias", { $alias: roomAlias });
        return this.http.request(callback, Method.Get, path);
    }

    /**
     * Get the visibility of a room in the current HS's room directory
     * @param {string} roomId
     * @param {module:client.callback} callback Optional.
     * @return {Promise} Resolves: TODO
     * @return {module:http-api.MatrixError} Rejects: with an error response.
     */
    public getRoomDirectoryVisibility(roomId: string, callback?: Callback): Promise<{ visibility: Visibility }> {
        const path = utils.encodeUri("/directory/list/room/$roomId", {
            $roomId: roomId,
        });
        return this.http.authedRequest(callback, Method.Get, path);
    }

    /**
     * Set the visbility of a room in the current HS's room directory
     * @param {string} roomId
     * @param {string} visibility "public" to make the room visible
     *                 in the public directory, or "private" to make
     *                 it invisible.
     * @param {module:client.callback} callback Optional.
     * @return {Promise} Resolves: result object
     * @return {module:http-api.MatrixError} Rejects: with an error response.
     */
    public setRoomDirectoryVisibility(roomId: string, visibility: Visibility, callback?: Callback): Promise<{}> {
        const path = utils.encodeUri("/directory/list/room/$roomId", {
            $roomId: roomId,
        });
        return this.http.authedRequest(callback, Method.Put, path, undefined, { visibility });
    }

    /**
     * Set the visbility of a room bridged to a 3rd party network in
     * the current HS's room directory.
     * @param {string} networkId the network ID of the 3rd party
     *                 instance under which this room is published under.
     * @param {string} roomId
     * @param {string} visibility "public" to make the room visible
     *                 in the public directory, or "private" to make
     *                 it invisible.
     * @param {module:client.callback} callback Optional.
     * @return {Promise} Resolves: result object
     * @return {module:http-api.MatrixError} Rejects: with an error response.
     */
    public setRoomDirectoryVisibilityAppService(
        networkId: string,
        roomId: string,
        visibility: "public" | "private",
        callback?: Callback,
    ): Promise<any> { // TODO: Types
        const path = utils.encodeUri("/directory/list/appservice/$networkId/$roomId", {
            $networkId: networkId,
            $roomId: roomId,
        });
        return this.http.authedRequest(
            callback, Method.Put, path, undefined, { "visibility": visibility },
        );
    }

    /**
     * Query the user directory with a term matching user IDs, display names and domains.
     * @param {object} opts options
     * @param {string} opts.term the term with which to search.
     * @param {number} opts.limit the maximum number of results to return. The server will
     *                 apply a limit if unspecified.
     * @return {Promise} Resolves: an array of results.
     */
    public searchUserDirectory(opts: { term: string, limit?: number }): Promise<IUserDirectoryResponse> {
        const body: any = {
            search_term: opts.term,
        };

        if (opts.limit !== undefined) {
            body.limit = opts.limit;
        }

        return this.http.authedRequest(undefined, Method.Post, "/user_directory/search", undefined, body);
    }

    /**
     * Upload a file to the media repository on the homeserver.
     *
     * @param {object} file The object to upload. On a browser, something that
     *   can be sent to XMLHttpRequest.send (typically a File).  Under node.js,
     *   a a Buffer, String or ReadStream.
     *
     * @param {object} opts  options object
     *
     * @param {string=} opts.name   Name to give the file on the server. Defaults
     *   to <tt>file.name</tt>.
     *
     * @param {boolean=} opts.includeFilename if false will not send the filename,
     *   e.g for encrypted file uploads where filename leaks are undesirable.
     *   Defaults to true.
     *
     * @param {string=} opts.type   Content-type for the upload. Defaults to
     *   <tt>file.type</tt>, or <tt>applicaton/octet-stream</tt>.
     *
     * @param {boolean=} opts.rawResponse Return the raw body, rather than
     *   parsing the JSON. Defaults to false (except on node.js, where it
     *   defaults to true for backwards compatibility).
     *
     * @param {boolean=} opts.onlyContentUri Just return the content URI,
     *   rather than the whole body. Defaults to false (except on browsers,
     *   where it defaults to true for backwards compatibility). Ignored if
     *   opts.rawResponse is true.
     *
     * @param {Function=} opts.callback Deprecated. Optional. The callback to
     *    invoke on success/failure. See the promise return values for more
     *    information.
     *
     * @param {Function=} opts.progressHandler Optional. Called when a chunk of
     *    data has been uploaded, with an object containing the fields `loaded`
     *    (number of bytes transferred) and `total` (total size, if known).
     *
     * @return {Promise} Resolves to response object, as
     *    determined by this.opts.onlyData, opts.rawResponse, and
     *    opts.onlyContentUri.  Rejects with an error (usually a MatrixError).
     */
    public uploadContent<O extends IUploadOpts>(
        file: FileType,
        opts?: O,
    ): IAbortablePromise<UploadContentResponseType<O>> {
        return this.http.uploadContent<O>(file, opts);
    }

    /**
     * Cancel a file upload in progress
     * @param {Promise} promise The promise returned from uploadContent
     * @return {boolean} true if canceled, otherwise false
     */
    public cancelUpload(promise: IAbortablePromise<any>): boolean {
        return this.http.cancelUpload(promise);
    }

    /**
     * Get a list of all file uploads in progress
     * @return {array} Array of objects representing current uploads.
     * Currently in progress is element 0. Keys:
     *  - promise: The promise associated with the upload
     *  - loaded: Number of bytes uploaded
     *  - total: Total number of bytes to upload
     */
    public getCurrentUploads(): IUpload[] {
        return this.http.getCurrentUploads();
    }

    /**
     * @param {string} userId
     * @param {string} info The kind of info to retrieve (e.g. 'displayname',
     * 'avatar_url').
     * @param {module:client.callback} callback Optional.
     * @return {Promise} Resolves: TODO
     * @return {module:http-api.MatrixError} Rejects: with an error response.
     */
    public getProfileInfo(
        userId: string,
        info?: string,
        callback?: Callback,
        // eslint-disable-next-line camelcase
    ): Promise<{ avatar_url?: string, displayname?: string }> {
        if (utils.isFunction(info)) {
            callback = info as any as Callback; // legacy
            info = undefined;
        }

        const path = info ?
            utils.encodeUri("/profile/$userId/$info",
                { $userId: userId, $info: info }) :
            utils.encodeUri("/profile/$userId",
                { $userId: userId });
        return this.http.authedRequest(callback, Method.Get, path);
    }

    /**
     * @param {module:client.callback} callback Optional.
     * @return {Promise} Resolves to a list of the user's threepids.
     * @return {module:http-api.MatrixError} Rejects: with an error response.
     */
    public getThreePids(callback?: Callback): Promise<{ threepids: IThreepid[] }> {
        const path = "/account/3pid";
        return this.http.authedRequest(callback, Method.Get, path, undefined, undefined);
    }

    /**
     * Add a 3PID to your homeserver account and optionally bind it to an identity
     * server as well. An identity server is required as part of the `creds` object.
     *
     * This API is deprecated, and you should instead use `addThreePidOnly`
     * for homeservers that support it.
     *
     * @param {Object} creds
     * @param {boolean} bind
     * @param {module:client.callback} callback Optional.
     * @return {Promise} Resolves: on success
     * @return {module:http-api.MatrixError} Rejects: with an error response.
     */
    public addThreePid(creds: any, bind: boolean, callback?: Callback): Promise<any> { // TODO: Types
        const path = "/account/3pid";
        const data = {
            'threePidCreds': creds,
            'bind': bind,
        };
        return this.http.authedRequest(
            callback, Method.Post, path, null, data,
        );
    }

    /**
     * Add a 3PID to your homeserver account. This API does not use an identity
     * server, as the homeserver is expected to handle 3PID ownership validation.
     *
     * You can check whether a homeserver supports this API via
     * `doesServerSupportSeparateAddAndBind`.
     *
     * @param {Object} data A object with 3PID validation data from having called
     * `account/3pid/<medium>/requestToken` on the homeserver.
     * @return {Promise} Resolves: on success
     * @return {module:http-api.MatrixError} Rejects: with an error response.
     */
    public async addThreePidOnly(data: IAddThreePidOnlyBody): Promise<{}> {
        const path = "/account/3pid/add";
        const prefix = await this.isVersionSupported("r0.6.0") ? PREFIX_R0 : PREFIX_UNSTABLE;
        return this.http.authedRequest(undefined, Method.Post, path, null, data, { prefix });
    }

    /**
     * Bind a 3PID for discovery onto an identity server via the homeserver. The
     * identity server handles 3PID ownership validation and the homeserver records
     * the new binding to track where all 3PIDs for the account are bound.
     *
     * You can check whether a homeserver supports this API via
     * `doesServerSupportSeparateAddAndBind`.
     *
     * @param {Object} data A object with 3PID validation data from having called
     * `validate/<medium>/requestToken` on the identity server. It should also
     * contain `id_server` and `id_access_token` fields as well.
     * @return {Promise} Resolves: on success
     * @return {module:http-api.MatrixError} Rejects: with an error response.
     */
    public async bindThreePid(data: IBindThreePidBody): Promise<{}> {
        const path = "/account/3pid/bind";
        const prefix = await this.isVersionSupported("r0.6.0") ?
            PREFIX_R0 : PREFIX_UNSTABLE;
        return this.http.authedRequest(
            undefined, Method.Post, path, null, data, { prefix },
        );
    }

    /**
     * Unbind a 3PID for discovery on an identity server via the homeserver. The
     * homeserver removes its record of the binding to keep an updated record of
     * where all 3PIDs for the account are bound.
     *
     * @param {string} medium The threepid medium (eg. 'email')
     * @param {string} address The threepid address (eg. 'bob@example.com')
     *        this must be as returned by getThreePids.
     * @return {Promise} Resolves: on success
     * @return {module:http-api.MatrixError} Rejects: with an error response.
     */
    public async unbindThreePid(
        medium: string,
        address: string,
        // eslint-disable-next-line camelcase
    ): Promise<{ id_server_unbind_result: IdServerUnbindResult }> {
        const path = "/account/3pid/unbind";
        const data = {
            medium,
            address,
            id_server: this.getIdentityServerUrl(true),
        };
        const prefix = await this.isVersionSupported("r0.6.0") ? PREFIX_R0 : PREFIX_UNSTABLE;
        return this.http.authedRequest(undefined, Method.Post, path, null, data, { prefix });
    }

    /**
     * @param {string} medium The threepid medium (eg. 'email')
     * @param {string} address The threepid address (eg. 'bob@example.com')
     *        this must be as returned by getThreePids.
     * @return {Promise} Resolves: The server response on success
     *     (generally the empty JSON object)
     * @return {module:http-api.MatrixError} Rejects: with an error response.
     */
    public deleteThreePid(
        medium: string,
        address: string,
        // eslint-disable-next-line camelcase
    ): Promise<{ id_server_unbind_result: IdServerUnbindResult }> {
        const path = "/account/3pid/delete";
        return this.http.authedRequest(undefined, Method.Post, path, null, { medium, address });
    }

    /**
     * Make a request to change your password.
     * @param {Object} authDict
     * @param {string} newPassword The new desired password.
     * @param {module:client.callback} callback Optional.
     * @return {Promise} Resolves: TODO
     * @return {module:http-api.MatrixError} Rejects: with an error response.
     */
    public setPassword(authDict: any, newPassword: string, callback?: Callback): Promise<any> { // TODO: Types
        const path = "/account/password";
        const data = {
            'auth': authDict,
            'new_password': newPassword,
        };

        return this.http.authedRequest(
            callback, Method.Post, path, null, data,
        );
    }

    /**
     * Gets all devices recorded for the logged-in user
     * @return {Promise} Resolves: result object
     * @return {module:http-api.MatrixError} Rejects: with an error response.
     */
    public getDevices(): Promise<{ devices: IMyDevice[] }> {
        return this.http.authedRequest(undefined, Method.Get, "/devices", undefined, undefined);
    }

    /**
     * Gets specific device details for the logged-in user
     * @param {string} deviceId  device to query
     * @return {Promise} Resolves: result object
     * @return {module:http-api.MatrixError} Rejects: with an error response.
     */
    public getDevice(deviceId: string): Promise<IMyDevice> {
        const path = utils.encodeUri("/devices/$device_id", {
            $device_id: deviceId,
        });
        return this.http.authedRequest(undefined, Method.Get, path, undefined, undefined);
    }

    /**
     * Update the given device
     *
     * @param {string} deviceId  device to update
     * @param {Object} body       body of request
     * @return {Promise} Resolves: result object
     * @return {module:http-api.MatrixError} Rejects: with an error response.
     */
    // eslint-disable-next-line camelcase
    public setDeviceDetails(deviceId: string, body: { display_name: string }): Promise<{}> {
        const path = utils.encodeUri("/devices/$device_id", {
            $device_id: deviceId,
        });

        return this.http.authedRequest(undefined, Method.Put, path, undefined, body);
    }

    /**
     * Delete the given device
     *
     * @param {string} deviceId  device to delete
     * @param {object} auth Optional. Auth data to supply for User-Interactive auth.
     * @return {Promise} Resolves: result object
     * @return {module:http-api.MatrixError} Rejects: with an error response.
     */
    public deleteDevice(deviceId: string, auth?: any): Promise<any> { // TODO: Types
        const path = utils.encodeUri("/devices/$device_id", {
            $device_id: deviceId,
        });

        const body: any = {};

        if (auth) {
            body.auth = auth;
        }

        return this.http.authedRequest(undefined, Method.Delete, path, undefined, body);
    }

    /**
     * Delete multiple device
     *
     * @param {string[]} devices IDs of the devices to delete
     * @param {object} auth Optional. Auth data to supply for User-Interactive auth.
     * @return {Promise} Resolves: result object
     * @return {module:http-api.MatrixError} Rejects: with an error response.
     */
    public deleteMultipleDevices(devices: string[], auth?: any): Promise<any> { // TODO: Types
        const body: any = { devices };

        if (auth) {
            body.auth = auth;
        }

        const path = "/delete_devices";
        return this.http.authedRequest(undefined, Method.Post, path, undefined, body);
    }

    /**
     * Gets all pushers registered for the logged-in user
     *
     * @param {module:client.callback} callback Optional.
     * @return {Promise} Resolves: Array of objects representing pushers
     * @return {module:http-api.MatrixError} Rejects: with an error response.
     */
    public getPushers(callback?: Callback): Promise<{ pushers: IPusher[] }> {
        const path = "/pushers";
        return this.http.authedRequest(callback, Method.Get, path, undefined, undefined);
    }

    /**
     * Adds a new pusher or updates an existing pusher
     *
     * @param {IPusherRequest} pusher Object representing a pusher
     * @param {module:client.callback} callback Optional.
     * @return {Promise} Resolves: Empty json object on success
     * @return {module:http-api.MatrixError} Rejects: with an error response.
     */
    public setPusher(pusher: IPusherRequest, callback?: Callback): Promise<{}> {
        const path = "/pushers/set";
        return this.http.authedRequest(callback, Method.Post, path, null, pusher);
    }

    /**
     * Get the push rules for the account from the server.
     * @param {module:client.callback} callback Optional.
     * @return {Promise} Resolves to the push rules.
     * @return {module:http-api.MatrixError} Rejects: with an error response.
     */
    public getPushRules(callback?: Callback): Promise<IPushRules> {
        return this.http.authedRequest(callback, Method.Get, "/pushrules/").then((rules: IPushRules) => {
            return PushProcessor.rewriteDefaultRules(rules);
        });
    }

    /**
     * @param {string} scope
     * @param {string} kind
     * @param {string} ruleId
     * @param {Object} body
     * @param {module:client.callback} callback Optional.
     * @return {Promise} Resolves: an empty object {}
     * @return {module:http-api.MatrixError} Rejects: with an error response.
     */
    public addPushRule(
        scope: string,
        kind: PushRuleKind,
        ruleId: Exclude<string, RuleId>,
        body: any,
        callback?: Callback,
    ): Promise<any> { // TODO: Types
        // NB. Scope not uri encoded because devices need the '/'
        const path = utils.encodeUri("/pushrules/" + scope + "/$kind/$ruleId", {
            $kind: kind,
            $ruleId: ruleId,
        });
        return this.http.authedRequest(callback, Method.Put, path, undefined, body);
    }

    /**
     * @param {string} scope
     * @param {string} kind
     * @param {string} ruleId
     * @param {module:client.callback} callback Optional.
     * @return {Promise} Resolves: an empty object {}
     * @return {module:http-api.MatrixError} Rejects: with an error response.
     */
    public deletePushRule(
        scope: string,
        kind: PushRuleKind,
        ruleId: Exclude<string, RuleId>,
        callback?: Callback,
    ): Promise<any> { // TODO: Types
        // NB. Scope not uri encoded because devices need the '/'
        const path = utils.encodeUri("/pushrules/" + scope + "/$kind/$ruleId", {
            $kind: kind,
            $ruleId: ruleId,
        });
        return this.http.authedRequest(callback, Method.Delete, path);
    }

    /**
     * Enable or disable a push notification rule.
     * @param {string} scope
     * @param {string} kind
     * @param {string} ruleId
     * @param {boolean} enabled
     * @param {module:client.callback} callback Optional.
     * @return {Promise} Resolves: result object
     * @return {module:http-api.MatrixError} Rejects: with an error response.
     */
    public setPushRuleEnabled(
        scope: string,
        kind: PushRuleKind,
        ruleId: RuleId | string,
        enabled: boolean,
        callback?: Callback,
    ): Promise<{}> {
        const path = utils.encodeUri("/pushrules/" + scope + "/$kind/$ruleId/enabled", {
            $kind: kind,
            $ruleId: ruleId,
        });
        return this.http.authedRequest(
            callback, Method.Put, path, undefined, { "enabled": enabled },
        );
    }

    /**
     * Set the actions for a push notification rule.
     * @param {string} scope
     * @param {string} kind
     * @param {string} ruleId
     * @param {array} actions
     * @param {module:client.callback} callback Optional.
     * @return {Promise} Resolves: result object
     * @return {module:http-api.MatrixError} Rejects: with an error response.
     */
    public setPushRuleActions(
        scope: string,
        kind: PushRuleKind,
        ruleId: RuleId | string,
        actions: PushRuleAction[],
        callback?: Callback,
    ): Promise<{}> {
        const path = utils.encodeUri("/pushrules/" + scope + "/$kind/$ruleId/actions", {
            $kind: kind,
            $ruleId: ruleId,
        });
        return this.http.authedRequest(
            callback, Method.Put, path, undefined, { "actions": actions },
        );
    }

    /**
     * Perform a server-side search.
     * @param {Object} opts
     * @param {string} opts.next_batch the batch token to pass in the query string
     * @param {Object} opts.body the JSON object to pass to the request body.
     * @param {module:client.callback} callback Optional.
     * @return {Promise} Resolves: TODO
     * @return {module:http-api.MatrixError} Rejects: with an error response.
     */
    public search(
        opts: { body: ISearchRequestBody, next_batch?: string }, // eslint-disable-line camelcase
        callback?: Callback,
    ): Promise<ISearchResponse> {
        const queryParams: any = {};
        if (opts.next_batch) {
            queryParams.next_batch = opts.next_batch;
        }
        return this.http.authedRequest(callback, Method.Post, "/search", queryParams, opts.body);
    }

    /**
     * Upload keys
     *
     * @param {Object} content  body of upload request
     *
     * @param {Object=} opts this method no longer takes any opts,
     *  used to take opts.device_id but this was not removed from the spec as a redundant parameter
     *
     * @param {module:client.callback=} callback
     *
     * @return {Promise} Resolves: result object. Rejects: with
     *     an error response ({@link module:http-api.MatrixError}).
     */
    public uploadKeysRequest(
        content: IUploadKeysRequest,
        opts?: void,
        callback?: Callback,
    ): Promise<IKeysUploadResponse> {
        return this.http.authedRequest(callback, Method.Post, "/keys/upload", undefined, content);
    }

    public uploadKeySignatures(content: KeySignatures): Promise<IUploadKeySignaturesResponse> {
        return this.http.authedRequest(
            undefined, Method.Post, '/keys/signatures/upload', undefined,
            content, {
                prefix: PREFIX_UNSTABLE,
            },
        );
    }

    /**
     * Download device keys
     *
     * @param {string[]} userIds  list of users to get keys for
     *
     * @param {Object=} opts
     *
     * @param {string=} opts.token   sync token to pass in the query request, to help
     *   the HS give the most recent results
     *
     * @return {Promise} Resolves: result object. Rejects: with
     *     an error response ({@link module:http-api.MatrixError}).
     */
    public downloadKeysForUsers(userIds: string[], opts: { token?: string }): Promise<IDownloadKeyResult> {
        if (utils.isFunction(opts)) {
            // opts used to be 'callback'.
            throw new Error('downloadKeysForUsers no longer accepts a callback parameter');
        }
        opts = opts || {};

        const content: any = {
            device_keys: {},
        };
        if ('token' in opts) {
            content.token = opts.token;
        }
        userIds.forEach((u) => {
            content.device_keys[u] = [];
        });

        return this.http.authedRequest(undefined, Method.Post, "/keys/query", undefined, content);
    }

    /**
     * Claim one-time keys
     *
     * @param {string[]} devices  a list of [userId, deviceId] pairs
     *
     * @param {string} [keyAlgorithm = signed_curve25519]  desired key type
     *
     * @param {number} [timeout] the time (in milliseconds) to wait for keys from remote
     *     servers
     *
     * @return {Promise} Resolves: result object. Rejects: with
     *     an error response ({@link module:http-api.MatrixError}).
     */
    public claimOneTimeKeys(
        devices: [string, string][],
        keyAlgorithm = "signed_curve25519",
        timeout?: number,
    ): Promise<IClaimOTKsResult> {
        const queries: Record<string, Record<string, string>> = {};

        if (keyAlgorithm === undefined) {
            keyAlgorithm = "signed_curve25519";
        }

        for (let i = 0; i < devices.length; ++i) {
            const userId = devices[i][0];
            const deviceId = devices[i][1];
            const query = queries[userId] || {};
            queries[userId] = query;
            query[deviceId] = keyAlgorithm;
        }
        const content: any = { one_time_keys: queries };
        if (timeout) {
            content.timeout = timeout;
        }
        const path = "/keys/claim";
        return this.http.authedRequest(undefined, Method.Post, path, undefined, content);
    }

    /**
     * Ask the server for a list of users who have changed their device lists
     * between a pair of sync tokens
     *
     * @param {string} oldToken
     * @param {string} newToken
     *
     * @return {Promise} Resolves: result object. Rejects: with
     *     an error response ({@link module:http-api.MatrixError}).
     */
    public getKeyChanges(oldToken: string, newToken: string): Promise<{ changed: string[], left: string[] }> {
        const qps = {
            from: oldToken,
            to: newToken,
        };

        const path = "/keys/changes";
        return this.http.authedRequest(undefined, Method.Get, path, qps, undefined);
    }

    public uploadDeviceSigningKeys(auth?: IAuthData, keys?: CrossSigningKeys): Promise<{}> {
        const data = Object.assign({}, keys);
        if (auth) Object.assign(data, { auth });
        return this.http.authedRequest(
            undefined, Method.Post, "/keys/device_signing/upload", undefined, data, {
                prefix: PREFIX_UNSTABLE,
            },
        );
    }

    /**
     * Register with an identity server using the OpenID token from the user's
     * Homeserver, which can be retrieved via
     * {@link module:client~MatrixClient#getOpenIdToken}.
     *
     * Note that the `/account/register` endpoint (as well as IS authentication in
     * general) was added as part of the v2 API version.
     *
     * @param {object} hsOpenIdToken
     * @return {Promise} Resolves: with object containing an Identity
     * Server access token.
     * @return {module:http-api.MatrixError} Rejects: with an error response.
     */
    public registerWithIdentityServer(hsOpenIdToken: any): Promise<any> { // TODO: Types
        if (!this.idBaseUrl) {
            throw new Error("No identity server base URL set");
        }

        const uri = this.idBaseUrl + PREFIX_IDENTITY_V2 + "/account/register";
        return this.http.requestOtherUrl(
            undefined, Method.Post, uri,
            null, hsOpenIdToken,
        );
    }

    /**
     * Requests an email verification token directly from an identity server.
     *
     * This API is used as part of binding an email for discovery on an identity
     * server. The validation data that results should be passed to the
     * `bindThreePid` method to complete the binding process.
     *
     * @param {string} email The email address to request a token for
     * @param {string} clientSecret A secret binary string generated by the client.
     *                 It is recommended this be around 16 ASCII characters.
     * @param {number} sendAttempt If an identity server sees a duplicate request
     *                 with the same sendAttempt, it will not send another email.
     *                 To request another email to be sent, use a larger value for
     *                 the sendAttempt param as was used in the previous request.
     * @param {string} nextLink Optional If specified, the client will be redirected
     *                 to this link after validation.
     * @param {module:client.callback} callback Optional.
     * @param {string} identityAccessToken The `access_token` field of the identity
     * server `/account/register` response (see {@link registerWithIdentityServer}).
     *
     * @return {Promise} Resolves: TODO
     * @return {module:http-api.MatrixError} Rejects: with an error response.
     * @throws Error if no identity server is set
     */
    public async requestEmailToken(
        email: string,
        clientSecret: string,
        sendAttempt: number,
        nextLink: string,
        callback?: Callback,
        identityAccessToken?: string,
    ): Promise<any> { // TODO: Types
        const params = {
            client_secret: clientSecret,
            email: email,
            send_attempt: sendAttempt?.toString(),
            next_link: nextLink,
        };

        return await this.http.idServerRequest(
            callback, Method.Post, "/validate/email/requestToken",
            params, PREFIX_IDENTITY_V2, identityAccessToken,
        );
    }

    /**
     * Requests a MSISDN verification token directly from an identity server.
     *
     * This API is used as part of binding a MSISDN for discovery on an identity
     * server. The validation data that results should be passed to the
     * `bindThreePid` method to complete the binding process.
     *
     * @param {string} phoneCountry The ISO 3166-1 alpha-2 code for the country in
     *                 which phoneNumber should be parsed relative to.
     * @param {string} phoneNumber The phone number, in national or international
     *                 format
     * @param {string} clientSecret A secret binary string generated by the client.
     *                 It is recommended this be around 16 ASCII characters.
     * @param {number} sendAttempt If an identity server sees a duplicate request
     *                 with the same sendAttempt, it will not send another SMS.
     *                 To request another SMS to be sent, use a larger value for
     *                 the sendAttempt param as was used in the previous request.
     * @param {string} nextLink Optional If specified, the client will be redirected
     *                 to this link after validation.
     * @param {module:client.callback} callback Optional.
     * @param {string} identityAccessToken The `access_token` field of the Identity
     * Server `/account/register` response (see {@link registerWithIdentityServer}).
     *
     * @return {Promise} Resolves: TODO
     * @return {module:http-api.MatrixError} Rejects: with an error response.
     * @throws Error if no identity server is set
     */
    public async requestMsisdnToken(
        phoneCountry: string,
        phoneNumber: string,
        clientSecret: string,
        sendAttempt: number,
        nextLink: string,
        callback?: Callback,
        identityAccessToken?: string,
    ): Promise<any> { // TODO: Types
        const params = {
            client_secret: clientSecret,
            country: phoneCountry,
            phone_number: phoneNumber,
            send_attempt: sendAttempt?.toString(),
            next_link: nextLink,
        };

        return await this.http.idServerRequest(
            callback, Method.Post, "/validate/msisdn/requestToken",
            params, PREFIX_IDENTITY_V2, identityAccessToken,
        );
    }

    /**
     * Submits a MSISDN token to the identity server
     *
     * This is used when submitting the code sent by SMS to a phone number.
     * The identity server has an equivalent API for email but the js-sdk does
     * not expose this, since email is normally validated by the user clicking
     * a link rather than entering a code.
     *
     * @param {string} sid The sid given in the response to requestToken
     * @param {string} clientSecret A secret binary string generated by the client.
     *                 This must be the same value submitted in the requestToken call.
     * @param {string} msisdnToken The MSISDN token, as enetered by the user.
     * @param {string} identityAccessToken The `access_token` field of the Identity
     * Server `/account/register` response (see {@link registerWithIdentityServer}).
     *
     * @return {Promise} Resolves: Object, currently with no parameters.
     * @return {module:http-api.MatrixError} Rejects: with an error response.
     * @throws Error if No identity server is set
     */
    public async submitMsisdnToken(
        sid: string,
        clientSecret: string,
        msisdnToken: string,
        identityAccessToken: string,
    ): Promise<any> { // TODO: Types
        const params = {
            sid: sid,
            client_secret: clientSecret,
            token: msisdnToken,
        };

        return await this.http.idServerRequest(
            undefined, Method.Post, "/validate/msisdn/submitToken",
            params, PREFIX_IDENTITY_V2, identityAccessToken,
        );
    }

    /**
     * Submits a MSISDN token to an arbitrary URL.
     *
     * This is used when submitting the code sent by SMS to a phone number in the
     * newer 3PID flow where the homeserver validates 3PID ownership (as part of
     * `requestAdd3pidMsisdnToken`). The homeserver response may include a
     * `submit_url` to specify where the token should be sent, and this helper can
     * be used to pass the token to this URL.
     *
     * @param {string} url The URL to submit the token to
     * @param {string} sid The sid given in the response to requestToken
     * @param {string} clientSecret A secret binary string generated by the client.
     *                 This must be the same value submitted in the requestToken call.
     * @param {string} msisdnToken The MSISDN token, as enetered by the user.
     *
     * @return {Promise} Resolves: Object, currently with no parameters.
     * @return {module:http-api.MatrixError} Rejects: with an error response.
     */
    public submitMsisdnTokenOtherUrl(
        url: string,
        sid: string,
        clientSecret: string,
        msisdnToken: string,
    ): Promise<any> { // TODO: Types
        const params = {
            sid: sid,
            client_secret: clientSecret,
            token: msisdnToken,
        };

        return this.http.requestOtherUrl(
            undefined, Method.Post, url, undefined, params,
        );
    }

    /**
     * Gets the V2 hashing information from the identity server. Primarily useful for
     * lookups.
     * @param {string} identityAccessToken The access token for the identity server.
     * @returns {Promise<object>} The hashing information for the identity server.
     */
    public getIdentityHashDetails(identityAccessToken: string): Promise<any> { // TODO: Types
        return this.http.idServerRequest(
            undefined, Method.Get, "/hash_details",
            null, PREFIX_IDENTITY_V2, identityAccessToken,
        );
    }

    /**
     * Performs a hashed lookup of addresses against the identity server. This is
     * only supported on identity servers which have at least the version 2 API.
     * @param {Array<Array<string,string>>} addressPairs An array of 2 element arrays.
     * The first element of each pair is the address, the second is the 3PID medium.
     * Eg: ["email@example.org", "email"]
     * @param {string} identityAccessToken The access token for the identity server.
     * @returns {Promise<Array<{address, mxid}>>} A collection of address mappings to
     * found MXIDs. Results where no user could be found will not be listed.
     */
    public async identityHashedLookup(
        addressPairs: [string, string][],
        identityAccessToken: string,
    ): Promise<{ address: string, mxid: string }[]> {
        const params: Record<string, string | string[]> = {
            // addresses: ["email@example.org", "10005550000"],
            // algorithm: "sha256",
            // pepper: "abc123"
        };

        // Get hash information first before trying to do a lookup
        const hashes = await this.getIdentityHashDetails(identityAccessToken);
        if (!hashes || !hashes['lookup_pepper'] || !hashes['algorithms']) {
            throw new Error("Unsupported identity server: bad response");
        }

        params['pepper'] = hashes['lookup_pepper'];

        const localMapping: Record<string, string> = {
            // hashed identifier => plain text address
            // For use in this function's return format
        };

        // When picking an algorithm, we pick the hashed over no hashes
        if (hashes['algorithms'].includes('sha256')) {
            // Abuse the olm hashing
            const olmutil = new global.Olm.Utility();
            params["addresses"] = addressPairs.map(p => {
                const addr = p[0].toLowerCase(); // lowercase to get consistent hashes
                const med = p[1].toLowerCase();
                const hashed = olmutil.sha256(`${addr} ${med} ${params['pepper']}`)
                    .replace(/\+/g, '-').replace(/\//g, '_'); // URL-safe base64
                // Map the hash to a known (case-sensitive) address. We use the case
                // sensitive version because the caller might be expecting that.
                localMapping[hashed] = p[0];
                return hashed;
            });
            params["algorithm"] = "sha256";
        } else if (hashes['algorithms'].includes('none')) {
            params["addresses"] = addressPairs.map(p => {
                const addr = p[0].toLowerCase(); // lowercase to get consistent hashes
                const med = p[1].toLowerCase();
                const unhashed = `${addr} ${med}`;
                // Map the unhashed values to a known (case-sensitive) address. We use
                // the case sensitive version because the caller might be expecting that.
                localMapping[unhashed] = p[0];
                return unhashed;
            });
            params["algorithm"] = "none";
        } else {
            throw new Error("Unsupported identity server: unknown hash algorithm");
        }

        const response = await this.http.idServerRequest(
            undefined, Method.Post, "/lookup",
            params, PREFIX_IDENTITY_V2, identityAccessToken,
        );

        if (!response || !response['mappings']) return []; // no results

        const foundAddresses = [/* {address: "plain@example.org", mxid} */];
        for (const hashed of Object.keys(response['mappings'])) {
            const mxid = response['mappings'][hashed];
            const plainAddress = localMapping[hashed];
            if (!plainAddress) {
                throw new Error("Identity server returned more results than expected");
            }

            foundAddresses.push({ address: plainAddress, mxid });
        }
        return foundAddresses;
    }

    /**
     * Looks up the public Matrix ID mapping for a given 3rd party
     * identifier from the identity server
     *
     * @param {string} medium The medium of the threepid, eg. 'email'
     * @param {string} address The textual address of the threepid
     * @param {module:client.callback} callback Optional.
     * @param {string} identityAccessToken The `access_token` field of the Identity
     * Server `/account/register` response (see {@link registerWithIdentityServer}).
     *
     * @return {Promise} Resolves: A threepid mapping
     *                                 object or the empty object if no mapping
     *                                 exists
     * @return {module:http-api.MatrixError} Rejects: with an error response.
     */
    public async lookupThreePid(
        medium: string,
        address: string,
        callback?: Callback,
        identityAccessToken?: string,
    ): Promise<any> { // TODO: Types
        // Note: we're using the V2 API by calling this function, but our
        // function contract requires a V1 response. We therefore have to
        // convert it manually.
        const response = await this.identityHashedLookup(
            [[address, medium]], identityAccessToken,
        );
        const result = response.find(p => p.address === address);
        if (!result) {
            if (callback) callback(null, {});
            return {};
        }

        const mapping = {
            address,
            medium,
            mxid: result.mxid,

            // We can't reasonably fill these parameters:
            // not_before
            // not_after
            // ts
            // signatures
        };

        if (callback) callback(null, mapping);
        return mapping;
    }

    /**
     * Looks up the public Matrix ID mappings for multiple 3PIDs.
     *
     * @param {Array.<Array.<string>>} query Array of arrays containing
     * [medium, address]
     * @param {string} identityAccessToken The `access_token` field of the Identity
     * Server `/account/register` response (see {@link registerWithIdentityServer}).
     *
     * @return {Promise} Resolves: Lookup results from IS.
     * @return {module:http-api.MatrixError} Rejects: with an error response.
     */
    public async bulkLookupThreePids(query: [string, string][], identityAccessToken: string): Promise<any> { // TODO: Types
        // Note: we're using the V2 API by calling this function, but our
        // function contract requires a V1 response. We therefore have to
        // convert it manually.
        const response = await this.identityHashedLookup(
            // We have to reverse the query order to get [address, medium] pairs
            query.map(p => [p[1], p[0]]), identityAccessToken,
        );

        const v1results = [];
        for (const mapping of response) {
            const originalQuery = query.find(p => p[1] === mapping.address);
            if (!originalQuery) {
                throw new Error("Identity sever returned unexpected results");
            }

            v1results.push([
                originalQuery[0], // medium
                mapping.address,
                mapping.mxid,
            ]);
        }

        return { threepids: v1results };
    }

    /**
     * Get account info from the identity server. This is useful as a neutral check
     * to verify that other APIs are likely to approve access by testing that the
     * token is valid, terms have been agreed, etc.
     *
     * @param {string} identityAccessToken The `access_token` field of the Identity
     * Server `/account/register` response (see {@link registerWithIdentityServer}).
     *
     * @return {Promise} Resolves: an object with account info.
     * @return {module:http-api.MatrixError} Rejects: with an error response.
     */
    public getIdentityAccount(identityAccessToken: string): Promise<any> { // TODO: Types
        return this.http.idServerRequest(
            undefined, Method.Get, "/account",
            undefined, PREFIX_IDENTITY_V2, identityAccessToken,
        );
    }

    /**
     * Send an event to a specific list of devices
     *
     * @param {string} eventType  type of event to send
     * @param {Object.<string, Object<string, Object>>} contentMap
     *    content to send. Map from user_id to device_id to content object.
     * @param {string=} txnId     transaction id. One will be made up if not
     *    supplied.
     * @return {Promise} Resolves to the result object
     */
    public sendToDevice(
        eventType: string,
        contentMap: { [userId: string]: { [deviceId: string]: Record<string, any> } },
        txnId?: string,
    ): Promise<{}> {
        const path = utils.encodeUri("/sendToDevice/$eventType/$txnId", {
            $eventType: eventType,
            $txnId: txnId ? txnId : this.makeTxnId(),
        });

        const body = {
            messages: contentMap,
        };

        const targets = Object.keys(contentMap).reduce((obj, key) => {
            obj[key] = Object.keys(contentMap[key]);
            return obj;
        }, {});
        logger.log(`PUT ${path}`, targets);

        return this.http.authedRequest(undefined, Method.Put, path, undefined, body);
    }

    /**
     * Get the third party protocols that can be reached using
     * this HS
     * @return {Promise} Resolves to the result object
     */
    public getThirdpartyProtocols(): Promise<{ [protocol: string]: IProtocol }> {
        return this.http.authedRequest<Record<string, IProtocol>>(
            undefined, Method.Get, "/thirdparty/protocols", undefined, undefined,
        ).then((response) => {
            // sanity check
            if (!response || typeof (response) !== 'object') {
                throw new Error(`/thirdparty/protocols did not return an object: ${response}`);
            }
            return response;
        });
    }

    /**
     * Get information on how a specific place on a third party protocol
     * may be reached.
     * @param {string} protocol The protocol given in getThirdpartyProtocols()
     * @param {object} params Protocol-specific parameters, as given in the
     *                        response to getThirdpartyProtocols()
     * @return {Promise} Resolves to the result object
     */
    public getThirdpartyLocation(
        protocol: string,
        params: { searchFields?: string[] },
    ): Promise<IThirdPartyLocation[]> {
        const path = utils.encodeUri("/thirdparty/location/$protocol", {
            $protocol: protocol,
        });

        return this.http.authedRequest(undefined, Method.Get, path, params, undefined);
    }

    /**
     * Get information on how a specific user on a third party protocol
     * may be reached.
     * @param {string} protocol The protocol given in getThirdpartyProtocols()
     * @param {object} params Protocol-specific parameters, as given in the
     *                        response to getThirdpartyProtocols()
     * @return {Promise} Resolves to the result object
     */
    public getThirdpartyUser(protocol: string, params: any): Promise<IThirdPartyUser[]> { // TODO: Types
        const path = utils.encodeUri("/thirdparty/user/$protocol", {
            $protocol: protocol,
        });

        return this.http.authedRequest(undefined, Method.Get, path, params, undefined);
    }

    public getTerms(serviceType: SERVICE_TYPES, baseUrl: string): Promise<any> { // TODO: Types
        const url = this.termsUrlForService(serviceType, baseUrl);
        return this.http.requestOtherUrl(undefined, Method.Get, url);
    }

    public agreeToTerms(
        serviceType: SERVICE_TYPES,
        baseUrl: string,
        accessToken: string,
        termsUrls: string[],
    ): Promise<any> { // TODO: Types
        const url = this.termsUrlForService(serviceType, baseUrl);
        const headers = {
            Authorization: "Bearer " + accessToken,
        };
        return this.http.requestOtherUrl(undefined, Method.Post, url, null, { user_accepts: termsUrls }, { headers });
    }

    /**
     * Reports an event as inappropriate to the server, which may then notify the appropriate people.
     * @param {string} roomId The room in which the event being reported is located.
     * @param {string} eventId The event to report.
     * @param {number} score The score to rate this content as where -100 is most offensive and 0 is inoffensive.
     * @param {string} reason The reason the content is being reported. May be blank.
     * @returns {Promise} Resolves to an empty object if successful
     */
    public reportEvent(roomId: string, eventId: string, score: number, reason: string): Promise<{}> {
        const path = utils.encodeUri("/rooms/$roomId/report/$eventId", {
            $roomId: roomId,
            $eventId: eventId,
        });

        return this.http.authedRequest(undefined, Method.Post, path, null, { score, reason });
    }

    /**
     * Fetches or paginates a summary of a space as defined by an initial version of MSC2946
     * @param {string} roomId The ID of the space-room to use as the root of the summary.
     * @param {number?} maxRoomsPerSpace The maximum number of rooms to return per subspace.
     * @param {boolean?} suggestedOnly Whether to only return rooms with suggested=true.
     * @param {boolean?} autoJoinOnly Whether to only return rooms with auto_join=true.
     * @param {number?} limit The maximum number of rooms to return in total.
     * @param {string?} batch The opaque token to paginate a previous summary request.
     * @returns {Promise} the response, with next_token, rooms fields.
     * @deprecated in favour of `getRoomHierarchy` due to the MSC changing paths.
     */
    public getSpaceSummary(
        roomId: string,
        maxRoomsPerSpace?: number,
        suggestedOnly?: boolean,
        autoJoinOnly?: boolean,
        limit?: number,
        batch?: string,
    ): Promise<{rooms: ISpaceSummaryRoom[], events: ISpaceSummaryEvent[]}> {
        const path = utils.encodeUri("/rooms/$roomId/spaces", {
            $roomId: roomId,
        });

        return this.http.authedRequest(undefined, Method.Post, path, null, {
            max_rooms_per_space: maxRoomsPerSpace,
            suggested_only: suggestedOnly,
            auto_join_only: autoJoinOnly,
            limit,
            batch,
        }, {
            prefix: "/_matrix/client/unstable/org.matrix.msc2946",
        });
    }

    /**
     * Fetches or paginates a room hierarchy as defined by MSC2946.
     * Falls back gracefully to sourcing its data from `getSpaceSummary` if this API is not yet supported by the server.
     * @param {string} roomId The ID of the space-room to use as the root of the summary.
     * @param {number?} limit The maximum number of rooms to return per page.
     * @param {number?} maxDepth The maximum depth in the tree from the root room to return.
     * @param {boolean?} suggestedOnly Whether to only return rooms with suggested=true.
     * @param {string?} fromToken The opaque token to paginate a previous request.
     * @returns {Promise} the response, with next_batch & rooms fields.
     */
    public getRoomHierarchy(
        roomId: string,
        limit?: number,
        maxDepth?: number,
        suggestedOnly = false,
        fromToken?: string,
    ): Promise<IRoomHierarchy> {
        const path = utils.encodeUri("/rooms/$roomId/hierarchy", {
            $roomId: roomId,
        });

        return this.http.authedRequest<IRoomHierarchy>(undefined, Method.Get, path, {
            suggested_only: String(suggestedOnly),
            max_depth: maxDepth?.toString(),
            from: fromToken,
            limit: limit?.toString(),
        }, undefined, {
            prefix: "/_matrix/client/unstable/org.matrix.msc2946",
        }).catch(e => {
            if (e.errcode === "M_UNRECOGNIZED") {
                // fall back to the older space summary API as it exposes the same data just in a different shape.
                return this.getSpaceSummary(roomId, undefined, suggestedOnly, undefined, limit)
                    .then(({ rooms, events }) => {
                        // Translate response from `/spaces` to that we expect in this API.
                        const roomMap = new Map(rooms.map(r => {
                            return [r.room_id, <IHierarchyRoom>{ ...r, children_state: [] }];
                        }));
                        events.forEach(e => {
                            roomMap.get(e.room_id)?.children_state.push(e);
                        });

                        return {
                            rooms: Array.from(roomMap.values()),
                        };
                    });
            }

            throw e;
        });
    }

    /**
     * Creates a new file tree space with the given name. The client will pick
     * defaults for how it expects to be able to support the remaining API offered
     * by the returned class.
     *
     * Note that this is UNSTABLE and may have breaking changes without notice.
     * @param {string} name The name of the tree space.
     * @returns {Promise<MSC3089TreeSpace>} Resolves to the created space.
     */
    public async unstableCreateFileTree(name: string): Promise<MSC3089TreeSpace> {
        const { room_id: roomId } = await this.createRoom({
            name: name,
            preset: Preset.PrivateChat,
            power_level_content_override: {
                ...DEFAULT_TREE_POWER_LEVELS_TEMPLATE,
                users: {
                    [this.getUserId()]: 100,
                },
            },
            creation_content: {
                [RoomCreateTypeField]: RoomType.Space,
            },
            initial_state: [
                {
                    type: UNSTABLE_MSC3088_PURPOSE.name,
                    state_key: UNSTABLE_MSC3089_TREE_SUBTYPE.name,
                    content: {
                        [UNSTABLE_MSC3088_ENABLED.name]: true,
                    },
                },
                {
                    type: EventType.RoomEncryption,
                    state_key: "",
                    content: {
                        algorithm: olmlib.MEGOLM_ALGORITHM,
                    },
                },
            ],
        });
        return new MSC3089TreeSpace(this, roomId);
    }

    /**
     * Gets a reference to a tree space, if the room ID given is a tree space. If the room
     * does not appear to be a tree space then null is returned.
     *
     * Note that this is UNSTABLE and may have breaking changes without notice.
     * @param {string} roomId The room ID to get a tree space reference for.
     * @returns {MSC3089TreeSpace} The tree space, or null if not a tree space.
     */
    public unstableGetFileTreeSpace(roomId: string): MSC3089TreeSpace {
        const room = this.getRoom(roomId);
        if (room?.getMyMembership() !== 'join') return null;

        const createEvent = room.currentState.getStateEvents(EventType.RoomCreate, "");
        const purposeEvent = room.currentState.getStateEvents(
            UNSTABLE_MSC3088_PURPOSE.name,
            UNSTABLE_MSC3089_TREE_SUBTYPE.name);

        if (!createEvent) throw new Error("Expected single room create event");

        if (!purposeEvent?.getContent()?.[UNSTABLE_MSC3088_ENABLED.name]) return null;
        if (createEvent.getContent()?.[RoomCreateTypeField] !== RoomType.Space) return null;

        return new MSC3089TreeSpace(this, roomId);
    }

    // TODO: Remove this warning, alongside the functions
    // See https://github.com/vector-im/element-web/issues/17532
    // ======================================================
    // **                ANCIENT APIS BELOW                **
    // ======================================================

    /**
     * @param {string} groupId
     * @return {Promise} Resolves: Group summary object
     * @return {module:http-api.MatrixError} Rejects: with an error response.
     * @deprecated groups/communities never made it to the spec and support for them is being discontinued.
     */
    public getGroupSummary(groupId: string): Promise<any> {
        const path = utils.encodeUri("/groups/$groupId/summary", { $groupId: groupId });
        return this.http.authedRequest(undefined, Method.Get, path);
    }

    /**
     * @param {string} groupId
     * @return {Promise} Resolves: Group profile object
     * @return {module:http-api.MatrixError} Rejects: with an error response.
     * @deprecated groups/communities never made it to the spec and support for them is being discontinued.
     */
    public getGroupProfile(groupId: string): Promise<any> {
        const path = utils.encodeUri("/groups/$groupId/profile", { $groupId: groupId });
        return this.http.authedRequest(undefined, Method.Get, path);
    }

    /**
     * @param {string} groupId
     * @param {Object} profile The group profile object
     * @param {string=} profile.name Name of the group
     * @param {string=} profile.avatar_url MXC avatar URL
     * @param {string=} profile.short_description A short description of the room
     * @param {string=} profile.long_description A longer HTML description of the room
     * @return {Promise} Resolves: Empty object
     * @return {module:http-api.MatrixError} Rejects: with an error response.
     * @deprecated groups/communities never made it to the spec and support for them is being discontinued.
     */
    public setGroupProfile(groupId: string, profile: any): Promise<any> {
        const path = utils.encodeUri("/groups/$groupId/profile", { $groupId: groupId });
        return this.http.authedRequest(
            undefined, Method.Post, path, undefined, profile,
        );
    }

    /**
     * @param {string} groupId
     * @param {object} policy The join policy for the group. Must include at
     *     least a 'type' field which is 'open' if anyone can join the group
     *     the group without prior approval, or 'invite' if an invite is
     *     required to join.
     * @return {Promise} Resolves: Empty object
     * @return {module:http-api.MatrixError} Rejects: with an error response.
     * @deprecated groups/communities never made it to the spec and support for them is being discontinued.
     */
    public setGroupJoinPolicy(groupId: string, policy: any): Promise<any> {
        const path = utils.encodeUri(
            "/groups/$groupId/settings/m.join_policy",
            { $groupId: groupId },
        );
        return this.http.authedRequest(
            undefined, Method.Put, path, undefined, {
                'm.join_policy': policy,
            },
        );
    }

    /**
     * @param {string} groupId
     * @return {Promise} Resolves: Group users list object
     * @return {module:http-api.MatrixError} Rejects: with an error response.
     * @deprecated groups/communities never made it to the spec and support for them is being discontinued.
     */
    public getGroupUsers(groupId: string): Promise<any> {
        const path = utils.encodeUri("/groups/$groupId/users", { $groupId: groupId });
        return this.http.authedRequest(undefined, Method.Get, path);
    }

    /**
     * @param {string} groupId
     * @return {Promise} Resolves: Group users list object
     * @return {module:http-api.MatrixError} Rejects: with an error response.
     * @deprecated groups/communities never made it to the spec and support for them is being discontinued.
     */
    public getGroupInvitedUsers(groupId: string): Promise<any> {
        const path = utils.encodeUri("/groups/$groupId/invited_users", { $groupId: groupId });
        return this.http.authedRequest(undefined, Method.Get, path);
    }

    /**
     * @param {string} groupId
     * @return {Promise} Resolves: Group rooms list object
     * @return {module:http-api.MatrixError} Rejects: with an error response.
     * @deprecated groups/communities never made it to the spec and support for them is being discontinued.
     */
    public getGroupRooms(groupId: string): Promise<any> {
        const path = utils.encodeUri("/groups/$groupId/rooms", { $groupId: groupId });
        return this.http.authedRequest(undefined, Method.Get, path);
    }

    /**
     * @param {string} groupId
     * @param {string} userId
     * @return {Promise} Resolves: Empty object
     * @return {module:http-api.MatrixError} Rejects: with an error response.
     * @deprecated groups/communities never made it to the spec and support for them is being discontinued.
     */
    public inviteUserToGroup(groupId: string, userId: string): Promise<any> {
        const path = utils.encodeUri(
            "/groups/$groupId/admin/users/invite/$userId",
            { $groupId: groupId, $userId: userId },
        );
        return this.http.authedRequest(undefined, Method.Put, path, undefined, {});
    }

    /**
     * @param {string} groupId
     * @param {string} userId
     * @return {Promise} Resolves: Empty object
     * @return {module:http-api.MatrixError} Rejects: with an error response.
     * @deprecated groups/communities never made it to the spec and support for them is being discontinued.
     */
    public removeUserFromGroup(groupId: string, userId: string): Promise<any> {
        const path = utils.encodeUri(
            "/groups/$groupId/admin/users/remove/$userId",
            { $groupId: groupId, $userId: userId },
        );
        return this.http.authedRequest(undefined, Method.Put, path, undefined, {});
    }

    /**
     * @param {string} groupId
     * @param {string} userId
     * @param {string} roleId Optional.
     * @return {Promise} Resolves: Empty object
     * @return {module:http-api.MatrixError} Rejects: with an error response.
     * @deprecated groups/communities never made it to the spec and support for them is being discontinued.
     */
    public addUserToGroupSummary(groupId: string, userId: string, roleId: string): Promise<any> {
        const path = utils.encodeUri(
            roleId ?
                "/groups/$groupId/summary/$roleId/users/$userId" :
                "/groups/$groupId/summary/users/$userId",
            { $groupId: groupId, $roleId: roleId, $userId: userId },
        );
        return this.http.authedRequest(undefined, Method.Put, path, undefined, {});
    }

    /**
     * @param {string} groupId
     * @param {string} userId
     * @return {Promise} Resolves: Empty object
     * @return {module:http-api.MatrixError} Rejects: with an error response.
     * @deprecated groups/communities never made it to the spec and support for them is being discontinued.
     */
    public removeUserFromGroupSummary(groupId: string, userId: string): Promise<any> {
        const path = utils.encodeUri(
            "/groups/$groupId/summary/users/$userId",
            { $groupId: groupId, $userId: userId },
        );
        return this.http.authedRequest(undefined, Method.Delete, path, undefined, {});
    }

    /**
     * @param {string} groupId
     * @param {string} roomId
     * @param {string} categoryId Optional.
     * @return {Promise} Resolves: Empty object
     * @return {module:http-api.MatrixError} Rejects: with an error response.
     * @deprecated groups/communities never made it to the spec and support for them is being discontinued.
     */
    public addRoomToGroupSummary(groupId: string, roomId: string, categoryId: string): Promise<any> {
        const path = utils.encodeUri(
            categoryId ?
                "/groups/$groupId/summary/$categoryId/rooms/$roomId" :
                "/groups/$groupId/summary/rooms/$roomId",
            { $groupId: groupId, $categoryId: categoryId, $roomId: roomId },
        );
        return this.http.authedRequest(undefined, Method.Put, path, undefined, {});
    }

    /**
     * @param {string} groupId
     * @param {string} roomId
     * @return {Promise} Resolves: Empty object
     * @return {module:http-api.MatrixError} Rejects: with an error response.
     * @deprecated groups/communities never made it to the spec and support for them is being discontinued.
     */
    public removeRoomFromGroupSummary(groupId: string, roomId: string): Promise<any> {
        const path = utils.encodeUri(
            "/groups/$groupId/summary/rooms/$roomId",
            { $groupId: groupId, $roomId: roomId },
        );
        return this.http.authedRequest(undefined, Method.Delete, path, undefined, {});
    }

    /**
     * @param {string} groupId
     * @param {string} roomId
     * @param {boolean} isPublic Whether the room-group association is visible to non-members
     * @return {Promise} Resolves: Empty object
     * @return {module:http-api.MatrixError} Rejects: with an error response.
     * @deprecated groups/communities never made it to the spec and support for them is being discontinued.
     */
    public addRoomToGroup(groupId: string, roomId: string, isPublic: boolean): Promise<any> {
        if (isPublic === undefined) {
            isPublic = true;
        }
        const path = utils.encodeUri(
            "/groups/$groupId/admin/rooms/$roomId",
            { $groupId: groupId, $roomId: roomId },
        );
        return this.http.authedRequest(undefined, Method.Put, path, undefined,
            { "m.visibility": { type: isPublic ? "public" : "private" } },
        );
    }

    /**
     * Configure the visibility of a room-group association.
     * @param {string} groupId
     * @param {string} roomId
     * @param {boolean} isPublic Whether the room-group association is visible to non-members
     * @return {Promise} Resolves: Empty object
     * @return {module:http-api.MatrixError} Rejects: with an error response.
     * @deprecated groups/communities never made it to the spec and support for them is being discontinued.
     */
    public updateGroupRoomVisibility(groupId: string, roomId: string, isPublic: boolean): Promise<any> {
        // NB: The /config API is generic but there's not much point in exposing this yet as synapse
        //     is the only server to implement this. In future we should consider an API that allows
        //     arbitrary configuration, i.e. "config/$configKey".

        const path = utils.encodeUri(
            "/groups/$groupId/admin/rooms/$roomId/config/m.visibility",
            { $groupId: groupId, $roomId: roomId },
        );
        return this.http.authedRequest(undefined, Method.Put, path, undefined,
            { type: isPublic ? "public" : "private" },
        );
    }

    /**
     * @param {string} groupId
     * @param {string} roomId
     * @return {Promise} Resolves: Empty object
     * @return {module:http-api.MatrixError} Rejects: with an error response.
     * @deprecated groups/communities never made it to the spec and support for them is being discontinued.
     */
    public removeRoomFromGroup(groupId: string, roomId: string): Promise<any> {
        const path = utils.encodeUri(
            "/groups/$groupId/admin/rooms/$roomId",
            { $groupId: groupId, $roomId: roomId },
        );
        return this.http.authedRequest(undefined, Method.Delete, path, undefined, {});
    }

    /**
     * @param {string} groupId
     * @param {Object} opts Additional options to send alongside the acceptance.
     * @return {Promise} Resolves: Empty object
     * @return {module:http-api.MatrixError} Rejects: with an error response.
     * @deprecated groups/communities never made it to the spec and support for them is being discontinued.
     */
    public acceptGroupInvite(groupId: string, opts = null): Promise<any> {
        const path = utils.encodeUri(
            "/groups/$groupId/self/accept_invite",
            { $groupId: groupId },
        );
        return this.http.authedRequest(undefined, Method.Put, path, undefined, opts || {});
    }

    /**
     * @param {string} groupId
     * @return {Promise} Resolves: Empty object
     * @return {module:http-api.MatrixError} Rejects: with an error response.
     * @deprecated groups/communities never made it to the spec and support for them is being discontinued.
     */
    public joinGroup(groupId: string): Promise<any> {
        const path = utils.encodeUri(
            "/groups/$groupId/self/join",
            { $groupId: groupId },
        );
        return this.http.authedRequest(undefined, Method.Put, path, undefined, {});
    }

    /**
     * @param {string} groupId
     * @return {Promise} Resolves: Empty object
     * @return {module:http-api.MatrixError} Rejects: with an error response.
     * @deprecated groups/communities never made it to the spec and support for them is being discontinued.
     */
    public leaveGroup(groupId: string): Promise<any> {
        const path = utils.encodeUri(
            "/groups/$groupId/self/leave",
            { $groupId: groupId },
        );
        return this.http.authedRequest(undefined, Method.Put, path, undefined, {});
    }

    /**
     * @return {Promise} Resolves: The groups to which the user is joined
     * @return {module:http-api.MatrixError} Rejects: with an error response.
     * @deprecated groups/communities never made it to the spec and support for them is being discontinued.
     */
    public getJoinedGroups(): Promise<any> {
        const path = utils.encodeUri("/joined_groups", {});
        return this.http.authedRequest(undefined, Method.Get, path);
    }

    /**
     * @param {Object} content Request content
     * @param {string} content.localpart The local part of the desired group ID
     * @param {Object} content.profile Group profile object
     * @return {Promise} Resolves: Object with key group_id: id of the created group
     * @return {module:http-api.MatrixError} Rejects: with an error response.
     * @deprecated groups/communities never made it to the spec and support for them is being discontinued.
     */
    public createGroup(content: any): Promise<any> {
        const path = utils.encodeUri("/create_group", {});
        return this.http.authedRequest(
            undefined, Method.Post, path, undefined, content,
        );
    }

    /**
     * @param {string[]} userIds List of user IDs
     * @return {Promise} Resolves: Object as exmaple below
     *
     *     {
     *         "users": {
     *             "@bob:example.com": {
     *                 "+example:example.com"
     *             }
     *         }
     *     }
     * @return {module:http-api.MatrixError} Rejects: with an error response.
     * @deprecated groups/communities never made it to the spec and support for them is being discontinued.
     */
    public getPublicisedGroups(userIds: string[]): Promise<any> {
        const path = utils.encodeUri("/publicised_groups", {});
        return this.http.authedRequest(
            undefined, Method.Post, path, undefined, { user_ids: userIds },
        );
    }

    /**
     * @param {string} groupId
     * @param {boolean} isPublic Whether the user's membership of this group is made public
     * @return {Promise} Resolves: Empty object
     * @return {module:http-api.MatrixError} Rejects: with an error response.
     * @deprecated groups/communities never made it to the spec and support for them is being discontinued.
     */
    public setGroupPublicity(groupId: string, isPublic: boolean): Promise<any> {
        const path = utils.encodeUri(
            "/groups/$groupId/self/update_publicity",
            { $groupId: groupId },
        );
        return this.http.authedRequest(undefined, Method.Put, path, undefined, {
            publicise: isPublic,
        });
    }

    /**
     * @experimental
     */
    public supportsExperimentalThreads(): boolean {
        return this.clientOpts?.experimentalThreadSupport || false;
    }

    /**
     * Fetches the summary of a room as defined by an initial version of MSC3266 and implemented in Synapse
     * Proposed at https://github.com/matrix-org/matrix-doc/pull/3266
     * @param {string} roomIdOrAlias The ID or alias of the room to get the summary of.
     * @param {string[]?} via The list of servers which know about the room if only an ID was provided.
     */
    public async getRoomSummary(roomIdOrAlias: string, via?: string[]): Promise<IRoomSummary> {
        const path = utils.encodeUri("/rooms/$roomid/summary", { $roomid: roomIdOrAlias });
        return this.http.authedRequest(undefined, Method.Get, path, { via }, null, {
            qsStringifyOptions: { arrayFormat: 'repeat' },
            prefix: "/_matrix/client/unstable/im.nheko.summary",
        });
    }

    public partitionThreadedEvents(events: MatrixEvent[]): [MatrixEvent[], MatrixEvent[]] {
        // Indices to the events array, for readibility
        const ROOM = 0;
        const THREAD = 1;
        const threadRoots = new Set<string>();
        if (this.supportsExperimentalThreads()) {
            return events.reduce((memo, event: MatrixEvent) => {
                const room = this.getRoom(event.getRoomId());
                // An event should live in the thread timeline if
                // - It's a reply in thread event
                // - It's related to a reply in thread event
                let shouldLiveInThreadTimeline = event.isThreadRelation;
                if (shouldLiveInThreadTimeline) {
                    threadRoots.add(event.relationEventId);
                } else {
                    const parentEventId = event.parentEventId;
                    const parentEvent = room?.findEventById(parentEventId) || events.find((mxEv: MatrixEvent) => {
                        return mxEv.getId() === parentEventId;
                    });
                    shouldLiveInThreadTimeline = parentEvent?.isThreadRelation;

                    // Copy all the reactions and annotations to the root event
                    // to the thread timeline. They will end up living in both
                    // timelines at the same time
                    const targetingThreadRoot = parentEvent?.isThreadRoot || threadRoots.has(event.relationEventId);
                    if (targetingThreadRoot && !event.isThreadRelation && event.relationEventId) {
                        memo[THREAD].push(event);
                    }
                }
                const targetTimeline = shouldLiveInThreadTimeline ? THREAD : ROOM;
                memo[targetTimeline].push(event);
                return memo;
            }, [[], []]);
        } else {
            // When `experimentalThreadSupport` is disabled
            // treat all events as timelineEvents
            return [
                events,
                [],
            ];
        }
    }

    /**
     * @experimental
     */
    public processThreadEvents(room: Room, threadedEvents: MatrixEvent[]): void {
        threadedEvents
            .sort((a, b) => a.getTs() - b.getTs())
            .forEach(event => {
                room.addThreadedEvent(event);
            });
    }

    /**
     * Fetches the user_id of the configured access token.
     */
    public async whoami(): Promise<{ user_id: string }> { // eslint-disable-line camelcase
        return this.http.authedRequest(undefined, Method.Get, "/account/whoami");
    }

    /**
     * Find the event_id closest to the given timestamp in the given direction.
     * @return {Promise} A promise of an object containing the event_id and
     *    origin_server_ts of the closest event to the timestamp in the given
     *    direction
     */
    public async timestampToEvent(
        roomId: string,
        timestamp: number,
        dir: Direction,
    ): Promise<ITimestampToEventResponse> {
        const path = utils.encodeUri("/rooms/$roomId/timestamp_to_event", {
            $roomId: roomId,
        });

        return await this.http.authedRequest(
            undefined,
            Method.Get,
            path,
            {
                ts: timestamp.toString(),
                dir: dir,
            },
            undefined,
            {
                prefix: "/_matrix/client/unstable/org.matrix.msc3030",
            },
        );
    }
}

/**
 * Fires whenever the SDK receives a new event.
 * <p>
 * This is only fired for live events received via /sync - it is not fired for
 * events received over context, search, or pagination APIs.
 *
 * @event module:client~MatrixClient#"event"
 * @param {MatrixEvent} event The matrix event which caused this event to fire.
 * @example
 * matrixClient.on("event", function(event){
 *   var sender = event.getSender();
 * });
 */

/**
 * Fires whenever the SDK receives a new to-device event.
 * @event module:client~MatrixClient#"toDeviceEvent"
 * @param {MatrixEvent} event The matrix event which caused this event to fire.
 * @example
 * matrixClient.on("toDeviceEvent", function(event){
 *   var sender = event.getSender();
 * });
 */

/**
 * Fires whenever the SDK's syncing state is updated. The state can be one of:
 * <ul>
 *
 * <li>PREPARED: The client has synced with the server at least once and is
 * ready for methods to be called on it. This will be immediately followed by
 * a state of SYNCING. <i>This is the equivalent of "syncComplete" in the
 * previous API.</i></li>
 *
 * <li>CATCHUP: The client has detected the connection to the server might be
 * available again and will now try to do a sync again. As this sync might take
 * a long time (depending how long ago was last synced, and general server
 * performance) the client is put in this mode so the UI can reflect trying
 * to catch up with the server after losing connection.</li>
 *
 * <li>SYNCING : The client is currently polling for new events from the server.
 * This will be called <i>after</i> processing latest events from a sync.</li>
 *
 * <li>ERROR : The client has had a problem syncing with the server. If this is
 * called <i>before</i> PREPARED then there was a problem performing the initial
 * sync. If this is called <i>after</i> PREPARED then there was a problem polling
 * the server for updates. This may be called multiple times even if the state is
 * already ERROR. <i>This is the equivalent of "syncError" in the previous
 * API.</i></li>
 *
 * <li>RECONNECTING: The sync connection has dropped, but not (yet) in a way that
 * should be considered erroneous.
 * </li>
 *
 * <li>STOPPED: The client has stopped syncing with server due to stopClient
 * being called.
 * </li>
 * </ul>
 * State transition diagram:
 * <pre>
 *                                          +---->STOPPED
 *                                          |
 *              +----->PREPARED -------> SYNCING <--+
 *              |                        ^  |  ^    |
 *              |      CATCHUP ----------+  |  |    |
 *              |        ^                  V  |    |
 *   null ------+        |  +------- RECONNECTING   |
 *              |        V  V                       |
 *              +------->ERROR ---------------------+
 *
 * NB: 'null' will never be emitted by this event.
 *
 * </pre>
 * Transitions:
 * <ul>
 *
 * <li><code>null -> PREPARED</code> : Occurs when the initial sync is completed
 * first time. This involves setting up filters and obtaining push rules.
 *
 * <li><code>null -> ERROR</code> : Occurs when the initial sync failed first time.
 *
 * <li><code>ERROR -> PREPARED</code> : Occurs when the initial sync succeeds
 * after previously failing.
 *
 * <li><code>PREPARED -> SYNCING</code> : Occurs immediately after transitioning
 * to PREPARED. Starts listening for live updates rather than catching up.
 *
 * <li><code>SYNCING -> RECONNECTING</code> : Occurs when the live update fails.
 *
 * <li><code>RECONNECTING -> RECONNECTING</code> : Can occur if the update calls
 * continue to fail, but the keepalive calls (to /versions) succeed.
 *
 * <li><code>RECONNECTING -> ERROR</code> : Occurs when the keepalive call also fails
 *
 * <li><code>ERROR -> SYNCING</code> : Occurs when the client has performed a
 * live update after having previously failed.
 *
 * <li><code>ERROR -> ERROR</code> : Occurs when the client has failed to keepalive
 * for a second time or more.</li>
 *
 * <li><code>SYNCING -> SYNCING</code> : Occurs when the client has performed a live
 * update. This is called <i>after</i> processing.</li>
 *
 * <li><code>* -> STOPPED</code> : Occurs once the client has stopped syncing or
 * trying to sync after stopClient has been called.</li>
 * </ul>
 *
 * @event module:client~MatrixClient#"sync"
 *
 * @param {string} state An enum representing the syncing state. One of "PREPARED",
 * "SYNCING", "ERROR", "STOPPED".
 *
 * @param {?string} prevState An enum representing the previous syncing state.
 * One of "PREPARED", "SYNCING", "ERROR", "STOPPED" <b>or null</b>.
 *
 * @param {?Object} data Data about this transition.
 *
 * @param {MatrixError} data.error The matrix error if <code>state=ERROR</code>.
 *
 * @param {String} data.oldSyncToken The 'since' token passed to /sync.
 *    <code>null</code> for the first successful sync since this client was
 *    started. Only present if <code>state=PREPARED</code> or
 *    <code>state=SYNCING</code>.
 *
 * @param {String} data.nextSyncToken The 'next_batch' result from /sync, which
 *    will become the 'since' token for the next call to /sync. Only present if
 *    <code>state=PREPARED</code> or <code>state=SYNCING</code>.
 *
 * @param {boolean} data.catchingUp True if we are working our way through a
 *    backlog of events after connecting. Only present if <code>state=SYNCING</code>.
 *
 * @example
 * matrixClient.on("sync", function(state, prevState, data) {
 *   switch (state) {
 *     case "ERROR":
 *       // update UI to say "Connection Lost"
 *       break;
 *     case "SYNCING":
 *       // update UI to remove any "Connection Lost" message
 *       break;
 *     case "PREPARED":
 *       // the client instance is ready to be queried.
 *       var rooms = matrixClient.getRooms();
 *       break;
 *   }
 * });
 */

/**
 * Fires whenever the sdk learns about a new group. <strong>This event
 * is experimental and may change.</strong>
 * @event module:client~MatrixClient#"Group"
 * @param {Group} group The newly created, fully populated group.
 * @deprecated groups/communities never made it to the spec and support for them is being discontinued.
 * @example
 * matrixClient.on("Group", function(group){
 *   var groupId = group.groupId;
 * });
 */

/**
 * Fires whenever a new Room is added. This will fire when you are invited to a
 * room, as well as when you join a room. <strong>This event is experimental and
 * may change.</strong>
 * @event module:client~MatrixClient#"Room"
 * @param {Room} room The newly created, fully populated room.
 * @example
 * matrixClient.on("Room", function(room){
 *   var roomId = room.roomId;
 * });
 */

/**
 * Fires whenever a Room is removed. This will fire when you forget a room.
 * <strong>This event is experimental and may change.</strong>
 * @event module:client~MatrixClient#"deleteRoom"
 * @param {string} roomId The deleted room ID.
 * @example
 * matrixClient.on("deleteRoom", function(roomId){
 *   // update UI from getRooms()
 * });
 */

/**
 * Fires whenever an incoming call arrives.
 * @event module:client~MatrixClient#"Call.incoming"
 * @param {module:webrtc/call~MatrixCall} call The incoming call.
 * @example
 * matrixClient.on("Call.incoming", function(call){
 *   call.answer(); // auto-answer
 * });
 */

/**
 * Fires whenever the login session the JS SDK is using is no
 * longer valid and the user must log in again.
 * NB. This only fires when action is required from the user, not
 * when then login session can be renewed by using a refresh token.
 * @event module:client~MatrixClient#"Session.logged_out"
 * @example
 * matrixClient.on("Session.logged_out", function(errorObj){
 *   // show the login screen
 * });
 */

/**
 * Fires when the JS SDK receives a M_CONSENT_NOT_GIVEN error in response
 * to a HTTP request.
 * @event module:client~MatrixClient#"no_consent"
 * @example
 * matrixClient.on("no_consent", function(message, contentUri) {
 *     console.info(message + ' Go to ' + contentUri);
 * });
 */

/**
 * Fires when a device is marked as verified/unverified/blocked/unblocked by
 * {@link module:client~MatrixClient#setDeviceVerified|MatrixClient.setDeviceVerified} or
 * {@link module:client~MatrixClient#setDeviceBlocked|MatrixClient.setDeviceBlocked}.
 *
 * @event module:client~MatrixClient#"deviceVerificationChanged"
 * @param {string} userId the owner of the verified device
 * @param {string} deviceId the id of the verified device
 * @param {module:crypto/deviceinfo} deviceInfo updated device information
 */

/**
 * Fires when the trust status of a user changes
 * If userId is the userId of the logged in user, this indicated a change
 * in the trust status of the cross-signing data on the account.
 *
 * The cross-signing API is currently UNSTABLE and may change without notice.
 *
 * @event module:client~MatrixClient#"userTrustStatusChanged"
 * @param {string} userId the userId of the user in question
 * @param {UserTrustLevel} trustLevel The new trust level of the user
 */

/**
 * Fires when the user's cross-signing keys have changed or cross-signing
 * has been enabled/disabled. The client can use getStoredCrossSigningForUser
 * with the user ID of the logged in user to check if cross-signing is
 * enabled on the account. If enabled, it can test whether the current key
 * is trusted using with checkUserTrust with the user ID of the logged
 * in user. The checkOwnCrossSigningTrust function may be used to reconcile
 * the trust in the account key.
 *
 * The cross-signing API is currently UNSTABLE and may change without notice.
 *
 * @event module:client~MatrixClient#"crossSigning.keysChanged"
 */

/**
 * Fires whenever new user-scoped account_data is added.
 * @event module:client~MatrixClient#"accountData"
 * @param {MatrixEvent} event The event describing the account_data just added
 * @param {MatrixEvent} event The previous account data, if known.
 * @example
 * matrixClient.on("accountData", function(event, oldEvent){
 *   myAccountData[event.type] = event.content;
 * });
 */

/**
 * Fires whenever the stored devices for a user have changed
 * @event module:client~MatrixClient#"crypto.devicesUpdated"
 * @param {String[]} users A list of user IDs that were updated
 * @param {boolean} initialFetch If true, the store was empty (apart
 *     from our own device) and has been seeded.
 */

/**
 * Fires whenever the stored devices for a user will be updated
 * @event module:client~MatrixClient#"crypto.willUpdateDevices"
 * @param {String[]} users A list of user IDs that will be updated
 * @param {boolean} initialFetch If true, the store is empty (apart
 *     from our own device) and is being seeded.
 */

/**
 * Fires whenever the status of e2e key backup changes, as returned by getKeyBackupEnabled()
 * @event module:client~MatrixClient#"crypto.keyBackupStatus"
 * @param {boolean} enabled true if key backup has been enabled, otherwise false
 * @example
 * matrixClient.on("crypto.keyBackupStatus", function(enabled){
 *   if (enabled) {
 *     [...]
 *   }
 * });
 */

/**
 * Fires when we want to suggest to the user that they restore their megolm keys
 * from backup or by cross-signing the device.
 *
 * @event module:client~MatrixClient#"crypto.suggestKeyRestore"
 */

/**
 * Fires when a key verification is requested.
 * @event module:client~MatrixClient#"crypto.verification.request"
 * @param {object} data
 * @param {MatrixEvent} data.event the original verification request message
 * @param {Array} data.methods the verification methods that can be used
 * @param {Number} data.timeout the amount of milliseconds that should be waited
 *                 before cancelling the request automatically.
 * @param {Function} data.beginKeyVerification a function to call if a key
 *     verification should be performed.  The function takes one argument: the
 *     name of the key verification method (taken from data.methods) to use.
 * @param {Function} data.cancel a function to call if the key verification is
 *     rejected.
 */

/**
 * Fires when a key verification is requested with an unknown method.
 * @event module:client~MatrixClient#"crypto.verification.request.unknown"
 * @param {string} userId the user ID who requested the key verification
 * @param {Function} cancel a function that will send a cancellation message to
 *     reject the key verification.
 */

/**
 * Fires when a secret request has been cancelled.  If the client is prompting
 * the user to ask whether they want to share a secret, the prompt can be
 * dismissed.
 *
 * The Secure Secret Storage API is currently UNSTABLE and may change without notice.
 *
 * @event module:client~MatrixClient#"crypto.secrets.requestCancelled"
 * @param {object} data
 * @param {string} data.user_id The user ID of the client that had requested the secret.
 * @param {string} data.device_id The device ID of the client that had requested the
 *     secret.
 * @param {string} data.request_id The ID of the original request.
 */

/**
 * Fires when the client .well-known info is fetched.
 *
 * @event module:client~MatrixClient#"WellKnown.client"
 * @param {object} data The JSON object returned by the server
 */<|MERGE_RESOLUTION|>--- conflicted
+++ resolved
@@ -21,12 +21,8 @@
 
 import { EventEmitter } from "events";
 
-<<<<<<< HEAD
-import { ISyncStateData, SyncApi } from "./sync";
+import { ISyncStateData, SyncApi, SyncState } from "./sync";
 import { WebSocketApi } from './websocket';
-=======
-import { ISyncStateData, SyncApi, SyncState } from "./sync";
->>>>>>> 6fc58659
 import { EventStatus, IContent, IDecryptOptions, IEvent, MatrixEvent } from "./models/event";
 import { StubStore } from "./store/stub";
 import { createNewMatrixCall, MatrixCall } from "./webrtc/call";
@@ -1057,19 +1053,16 @@
             logger.error("Still have sync object whilst not running: stopping old one");
             this.syncApi.stop();
         }
-<<<<<<< HEAD
         if (this.websocketApi) {
             logger.error("Still have websocket object whilst not running: stopping old one");
             this.websocketApi.stop();
             this.websocketApi = null;
         }
-=======
 
         if (!this.isGuest()) {
             await this.getCapabilities(true);
         }
 
->>>>>>> 6fc58659
         // shallow-copy the opts dict before modifying and storing it
         this.clientOpts = Object.assign({}, opts) as IStoredClientOpts;
         this.clientOpts.crypto = this.crypto;
