/*
Copyright 2015-2021 The Matrix.org Foundation C.I.C.

Licensed under the Apache License, Version 2.0 (the "License");
you may not use this file except in compliance with the License.
You may obtain a copy of the License at

    http://www.apache.org/licenses/LICENSE-2.0

Unless required by applicable law or agreed to in writing, software
distributed under the License is distributed on an "AS IS" BASIS,
WITHOUT WARRANTIES OR CONDITIONS OF ANY KIND, either express or implied.
See the License for the specific language governing permissions and
limitations under the License.
*/

/**
 * This is an internal module. See {@link MatrixClient} for the public class.
 * @module client
 */

import { EventEmitter } from "events";
import { WebSocketApi } from './websocket';
import { ISyncStateData, SyncApi } from "./sync";
import { EventStatus, IContent, IDecryptOptions, IEvent, MatrixEvent } from "./models/event";
import { StubStore } from "./store/stub";
import { createNewMatrixCall, MatrixCall } from "./webrtc/call";
import { Filter, IFilterDefinition } from "./filter";
import { CallEventHandler } from './webrtc/callEventHandler';
import * as utils from './utils';
import { sleep } from './utils';
import { Group } from "./models/group";
import { Direction, EventTimeline } from "./models/event-timeline";
import { PushAction, PushProcessor } from "./pushprocessor";
import { AutoDiscovery } from "./autodiscovery";
import * as olmlib from "./crypto/olmlib";
import { decodeBase64, encodeBase64 } from "./crypto/olmlib";
import { ReEmitter } from './ReEmitter';
import { IRoomEncryption, RoomList } from './crypto/RoomList';
import { logger } from './logger';
import { SERVICE_TYPES } from './service-types';
import {
    MatrixError,
    MatrixHttpApi,
    PREFIX_IDENTITY_V2,
    PREFIX_MEDIA_R0,
    PREFIX_R0,
    PREFIX_UNSTABLE,
    retryNetworkOperation,
} from "./http-api";
import {
    Crypto,
    fixBackupKey,
    IBootstrapCrossSigningOpts,
    ICheckOwnCrossSigningTrustOpts,
    IMegolmSessionData,
    isCryptoAvailable,
    VerificationMethod,
} from './crypto';
import { DeviceInfo, IDevice } from "./crypto/deviceinfo";
import { decodeRecoveryKey } from './crypto/recoverykey';
import { keyFromAuthData } from './crypto/key_passphrase';
import { User } from "./models/user";
import { getHttpUriForMxc } from "./content-repo";
import { SearchResult } from "./models/search-result";
import {
    DEHYDRATION_ALGORITHM,
    IDehydratedDevice,
    IDehydratedDeviceKeyInfo,
    IDeviceKeys,
    IOneTimeKey,
} from "./crypto/dehydration";
import {
    IKeyBackupInfo,
    IKeyBackupPrepareOpts,
    IKeyBackupRestoreOpts,
    IKeyBackupRestoreResult,
    IKeyBackupSession,
} from "./crypto/keybackup";
import { IIdentityServerProvider } from "./@types/IIdentityServerProvider";
import type Request from "request";
import { MatrixScheduler } from "./scheduler";
import { ICryptoCallbacks, IMinimalEvent, IRoomEvent, IStateEvent, NotificationCountType } from "./matrix";
import {
    CrossSigningKey,
    IAddSecretStorageKeyOpts,
    ICreateSecretStorageOpts,
    IEncryptedEventInfo,
    IImportRoomKeysOpts,
    IRecoveryKey,
    ISecretStorageKeyInfo,
} from "./crypto/api";
import { MemoryCryptoStore } from "./crypto/store/memory-crypto-store";
import { LocalStorageCryptoStore } from "./crypto/store/localStorage-crypto-store";
import { IndexedDBCryptoStore } from "./crypto/store/indexeddb-crypto-store";
import { SyncState } from "./sync.api";
import { EventTimelineSet } from "./models/event-timeline-set";
import { VerificationRequest } from "./crypto/verification/request/VerificationRequest";
import { Base as Verification } from "./crypto/verification/Base";
import * as ContentHelpers from "./content-helpers";
import { CrossSigningInfo, DeviceTrustLevel, ICacheCallbacks, UserTrustLevel } from "./crypto/CrossSigning";
import { Room } from "./models/room";
import {
    IAddThreePidOnlyBody,
    IBindThreePidBody,
    ICreateRoomOpts,
    IEventSearchOpts,
    IGuestAccessOpts,
    IJoinRoomOpts,
    IPaginateOpts,
    IPresenceOpts,
    IRedactOpts,
    IRoomDirectoryOptions,
    ISearchOpts,
    ISendEventResponse,
    IUploadOpts,
} from "./@types/requests";
import {
    EventType,
    MsgType,
    RelationType,
    RoomCreateTypeField,
    RoomType,
    UNSTABLE_MSC3088_ENABLED,
    UNSTABLE_MSC3088_PURPOSE,
    UNSTABLE_MSC3089_TREE_SUBTYPE,
} from "./@types/event";
import { IAbortablePromise, IdServerUnbindResult, IImageInfo, Preset, Visibility } from "./@types/partials";
import { EventMapper, eventMapperFor, MapperOpts } from "./event-mapper";
import { randomString } from "./randomstring";
import { ReadStream } from "fs";
import { WebStorageSessionStore } from "./store/session/webstorage";
import { BackupManager, IKeyBackup, IKeyBackupCheck, IPreparedKeyBackupVersion, TrustInfo } from "./crypto/backup";
import { DEFAULT_TREE_POWER_LEVELS_TEMPLATE, MSC3089TreeSpace } from "./models/MSC3089TreeSpace";
import { ISignatures } from "./@types/signed";
import { IStore } from "./store";
import { ISecretRequest } from "./crypto/SecretStorage";
import {
    IEventWithRoomId,
    ISearchRequestBody,
    ISearchResponse,
    ISearchResults,
    IStateEventWithRoomId,
    SearchOrderBy,
} from "./@types/search";
import { ISynapseAdminDeactivateResponse, ISynapseAdminWhoisResponse } from "./@types/synapse";
import { ISpaceSummaryEvent, ISpaceSummaryRoom } from "./@types/spaces";
import { IPusher, IPusherRequest, IPushRules, PushRuleAction, PushRuleKind, RuleId } from "./@types/PushRules";
import { IThreepid } from "./@types/threepids";

export type Store = IStore;
export type SessionStore = WebStorageSessionStore;
export type CryptoStore = MemoryCryptoStore | LocalStorageCryptoStore | IndexedDBCryptoStore;

export type Callback = (err: Error | any | null, data?: any) => void;
export type ResetTimelineCallback = (roomId: string) => boolean;

const SCROLLBACK_DELAY_MS = 3000;
export const CRYPTO_ENABLED: boolean = isCryptoAvailable();
const CAPABILITIES_CACHE_MS = 21600000; // 6 hours - an arbitrary value
const TURN_CHECK_INTERVAL = 10 * 60 * 1000; // poll for turn credentials every 10 minutes

interface IOlmDevice {
    pickledAccount: string;
    sessions: Array<Record<string, IKeyBackupSession>>;
    pickleKey: string;
}

interface IExportedDevice {
    olmDevice: IOlmDevice;
    userId: string;
    deviceId: string;
}

export interface IKeysUploadResponse {
    one_time_key_counts: { // eslint-disable-line camelcase
        [algorithm: string]: number;
    };
}

export interface ICreateClientOpts {
    baseUrl: string;

    idBaseUrl?: string;

    /**
     * The data store used for sync data from the homeserver. If not specified,
     * this client will not store any HTTP responses. The `createClient` helper
     * will create a default store if needed.
     */
    store?: Store;

    /**
     * A store to be used for end-to-end crypto session data. If not specified,
     * end-to-end crypto will be disabled. The `createClient` helper will create
     * a default store if needed.
     */
    cryptoStore?: CryptoStore;

    /**
     * The scheduler to use. If not
     * specified, this client will not retry requests on failure. This client
     * will supply its own processing function to
     * {@link module:scheduler~MatrixScheduler#setProcessFunction}.
     */
    scheduler?: MatrixScheduler;

    /**
     * The function to invoke for HTTP
     * requests. The value of this property is typically <code>require("request")
     * </code> as it returns a function which meets the required interface. See
     * {@link requestFunction} for more information.
     */
    request?: Request;

    userId?: string;

    /**
     * A unique identifier for this device; used for tracking things like crypto
     * keys and access tokens. If not specified, end-to-end encryption will be
     * disabled.
     */
    deviceId?: string;

    accessToken?: string;

    /**
     * Identity server provider to retrieve the user's access token when accessing
     * the identity server. See also https://github.com/vector-im/element-web/issues/10615
     * which seeks to replace the previous approach of manual access tokens params
     * with this callback throughout the SDK.
     */
    identityServer?: IIdentityServerProvider;

    /**
     * The default maximum amount of
     * time to wait before timing out HTTP requests. If not specified, there is no timeout.
     */
    localTimeoutMs?: number;

    /**
     * Set to false to prefer SyncAPI (long
     * polling) to WebSocketAPI. If not set WebSocketApi will be prefered.
     * Note: There is a fallback to SyncAPI if WebSocketAPI does not work
     */
    useWebSockets?: boolean;

    /**
     * Set to true to use
     * Authorization header instead of query param to send the access token to the server.
     *
     * Default false.
     */
    useAuthorizationHeader?: boolean;

    /**
     * Set to true to enable
     * improved timeline support ({@link module:client~MatrixClient#getEventTimeline getEventTimeline}). It is
     * disabled by default for compatibility with older clients - in particular to
     * maintain support for back-paginating the live timeline after a '/sync'
     * result with a gap.
     */
    timelineSupport?: boolean;

    /**
     * Extra query parameters to append
     * to all requests with this client. Useful for application services which require
     * <code>?user_id=</code>.
     */
    queryParams?: Record<string, unknown>;

    /**
     * Device data exported with
     * "exportDevice" method that must be imported to recreate this device.
     * Should only be useful for devices with end-to-end crypto enabled.
     * If provided, deviceId and userId should **NOT** be provided at the top
     * level (they are present in the exported data).
     */
    deviceToImport?: IExportedDevice;

    /**
     * Key used to pickle olm objects or other sensitive data.
     */
    pickleKey?: string;

    /**
     * A store to be used for end-to-end crypto session data. Most data has been
     * migrated out of here to `cryptoStore` instead. If not specified,
     * end-to-end crypto will be disabled. The `createClient` helper
     * _will not_ create this store at the moment.
     */
    sessionStore?: SessionStore;

    /**
     * Set to true to enable client-side aggregation of event relations
     * via `EventTimelineSet#getRelationsForEvent`.
     * This feature is currently unstable and the API may change without notice.
     */
    unstableClientRelationAggregation?: boolean;

    verificationMethods?: Array<VerificationMethod>;

    /**
     * Whether relaying calls through a TURN server should be forced. Default false.
     */
    forceTURN?: boolean;

    /**
     * Up to this many ICE candidates will be gathered when an incoming call arrives.
     * Gathering does not send data to the caller, but will communicate with the configured TURN
     * server. Default 0.
     */
    iceCandidatePoolSize?: number;

    /**
     * True to advertise support for call transfers to other parties on Matrix calls. Default false.
     */
    supportsCallTransfer?: boolean;

    /**
     * Whether to allow a fallback ICE server should be used for negotiating a
     * WebRTC connection if the homeserver doesn't provide any servers. Defaults to false.
     */
    fallbackICEServerAllowed?: boolean;

    cryptoCallbacks?: ICryptoCallbacks;
}

export interface IMatrixClientCreateOpts extends ICreateClientOpts {
    /**
     * Whether to allow sending messages to encrypted rooms when encryption
     * is not available internally within this SDK. This is useful if you are using an external
     * E2E proxy, for example. Defaults to false.
     */
    usingExternalCrypto?: boolean;
}

export enum PendingEventOrdering {
    Chronological = "chronological",
    Detached = "detached",
}

export interface IStartClientOpts {
    /**
     * The event <code>limit=</code> to apply to initial sync. Default: 8.
     */
    initialSyncLimit?: number;

    /**
     * True to put <code>archived=true</code> on the <code>/initialSync</code> request. Default: false.
     */
    includeArchivedRooms?: boolean;

    /**
     * True to do /profile requests on every invite event if the displayname/avatar_url is not known for this user ID. Default: false.
     */
    resolveInvitesToProfiles?: boolean;

    /**
     * Controls where pending messages appear in a room's timeline. If "<b>chronological</b>", messages will
     * appear in the timeline when the call to <code>sendEvent</code> was made. If "<b>detached</b>",
     * pending messages will appear in a separate list, accessbile via {@link module:models/room#getPendingEvents}.
     * Default: "chronological".
     */
    pendingEventOrdering?: PendingEventOrdering;

    /**
     * The number of milliseconds to wait on /sync. Default: 30000 (30 seconds).
     */
    pollTimeout?: number;

    /**
     * The filter to apply to /sync calls. This will override the opts.initialSyncLimit, which would
     * normally result in a timeline limit filter.
     */
    filter?: Filter;

    /**
     * True to perform syncing without automatically updating presence.
     */
    disablePresence?: boolean;

    /**
     * True to not load all membership events during initial sync but fetch them when needed by calling
     * `loadOutOfBandMembers` This will override the filter option at this moment.
     */
    lazyLoadMembers?: boolean;

    /**
     * The number of seconds between polls to /.well-known/matrix/client, undefined to disable.
     * This should be in the order of hours. Default: undefined.
     */
    clientWellKnownPollPeriod?: number;
}

export interface IStoredClientOpts extends IStartClientOpts {
    crypto: Crypto;
    canResetEntireTimeline: ResetTimelineCallback;
}

export enum RoomVersionStability {
    Stable = "stable",
    Unstable = "unstable",
}

export interface IRoomVersionsCapability {
    default: string;
    available: Record<string, RoomVersionStability>;
}

export interface IChangePasswordCapability {
    enabled: boolean;
}

interface ICapabilities {
    [key: string]: any;
    "m.change_password"?: IChangePasswordCapability;
    "m.room_versions"?: IRoomVersionsCapability;
}

/* eslint-disable camelcase */
export interface ICrossSigningKey {
    keys: { [algorithm: string]: string };
    signatures?: ISignatures;
    usage: string[];
    user_id: string;
}

enum CrossSigningKeyType {
    MasterKey = "master_key",
    SelfSigningKey = "self_signing_key",
    UserSigningKey = "user_signing_key",
}

export type CrossSigningKeys = Record<CrossSigningKeyType, ICrossSigningKey>;

export interface ISignedKey {
    keys: Record<string, string>;
    signatures: ISignatures;
    user_id: string;
    algorithms: string[];
    device_id: string;
}

export type KeySignatures = Record<string, Record<string, ICrossSigningKey | ISignedKey>>;
interface IUploadKeySignaturesResponse {
    failures: Record<string, Record<string, {
        errcode: string;
        error: string;
    }>>;
}

export interface IPreviewUrlResponse {
    [key: string]: string | number;
    "og:title": string;
    "og:type": string;
    "og:url": string;
    "og:image"?: string;
    "og:image:type"?: string;
    "og:image:height"?: number;
    "og:image:width"?: number;
    "og:description"?: string;
    "matrix:image:size"?: number;
}

interface ITurnServerResponse {
    uris: string[];
    username: string;
    password: string;
    ttl: number;
}

interface ITurnServer {
    urls: string[];
    username: string;
    credential: string;
}

interface IServerVersions {
    versions: string;
    unstable_features: Record<string, boolean>;
}

interface IClientWellKnown {
    [key: string]: any;
    "m.homeserver": {
        base_url: string;
    };
    "m.identity_server"?: {
        base_url: string;
    };
}

interface IKeyBackupPath {
    path: string;
    queryData?: {
        version: string;
    };
}

interface IMediaConfig {
    [key: string]: any; // extensible
    "m.upload.size"?: number;
}

interface IThirdPartySigned {
    sender: string;
    mxid: string;
    token: string;
    signatures: ISignatures;
}

interface IJoinRequestBody {
    third_party_signed?: IThirdPartySigned;
}

interface ITagMetadata {
    [key: string]: any;
    order: number;
}

interface IMessagesResponse {
    start: string;
    end: string;
    chunk: IRoomEvent[];
    state: IStateEvent[];
}

interface IRequestTokenResponse {
    sid: string;
    submit_url?: string;
}

interface IRequestMsisdnTokenResponse extends IRequestTokenResponse {
    msisdn: string;
    success: boolean;
    intl_fmt: string;
}

interface IUploadKeysRequest {
    device_keys?: Required<IDeviceKeys>;
    one_time_keys?: {
        [userId: string]: {
            [deviceId: string]: number;
        };
    };
    "org.matrix.msc2732.fallback_keys"?: Record<string, IOneTimeKey>;
}

interface IOpenIDToken {
    access_token: string;
    token_type: "Bearer" | string;
    matrix_server_name: string;
    expires_in: number;
}

interface IRoomInitialSyncResponse {
    room_id: string;
    membership: "invite" | "join" | "leave" | "ban";
    messages?: {
        start?: string;
        end?: string;
        chunk: IEventWithRoomId[];
    };
    state?: IStateEventWithRoomId[];
    visibility: Visibility;
    account_data?: IMinimalEvent[];
    presence: Partial<IEvent>; // legacy and undocumented, api is deprecated so this won't get attention
}

interface IJoinedMembersResponse {
    joined: {
        [userId: string]: {
            display_name: string;
            avatar_url: string;
        };
    };
}

export interface IPublicRoomsChunkRoom {
    room_id: string;
    name?: string;
    avatar_url?: string;
    topic?: string;
    canonical_alias?: string;
    aliases?: string[];
    world_readable: boolean;
    guest_can_join: boolean;
    num_joined_members: number;
}

interface IPublicRoomsResponse {
    chunk: IPublicRoomsChunkRoom[];
    next_batch?: string;
    prev_batch?: string;
    total_room_count_estimate?: number;
}

interface IUserDirectoryResponse {
    results: {
        user_id: string;
        display_name?: string;
        avatar_url?: string;
    }[];
    limited: boolean;
}

interface IMyDevice {
    device_id: string;
    display_name?: string;
    last_seen_ip?: string;
    last_seen_ts?: number;
}

interface IDownloadKeyResult {
    failures: { [serverName: string]: object };
    device_keys: {
        [userId: string]: {
            [deviceId: string]: IDeviceKeys & {
                unsigned?: {
                    device_display_name: string;
                };
            };
        };
    };
}

interface IClaimOTKsResult {
    failures: { [serverName: string]: object };
    one_time_keys: {
        [userId: string]: {
            [deviceId: string]: string;
        };
    };
}

export interface IFieldType {
    regexp: string;
    placeholder: string;
}

export interface IInstance {
    desc: string;
    icon?: string;
    fields: object;
    network_id: string;
    // XXX: this is undocumented but we rely on it: https://github.com/matrix-org/matrix-doc/issues/3203
    instance_id: string;
}

export interface IProtocol {
    user_fields: string[];
    location_fields: string[];
    icon: string;
    field_types: Record<string, IFieldType>;
    instances: IInstance[];
}

interface IThirdPartyLocation {
    alias: string;
    protocol: string;
    fields: object;
}

interface IThirdPartyUser {
    userid: string;
    protocol: string;
    fields: object;
}
/* eslint-enable camelcase */

/**
 * Represents a Matrix Client. Only directly construct this if you want to use
 * custom modules. Normally, {@link createClient} should be used
 * as it specifies 'sensible' defaults for these modules.
 */
export class MatrixClient extends EventEmitter {
    public static readonly RESTORE_BACKUP_ERROR_BAD_KEY = 'RESTORE_BACKUP_ERROR_BAD_KEY';

    public reEmitter = new ReEmitter(this);
    public olmVersion: string = null; // populated after initCrypto
    public usingExternalCrypto = false;
    public store: Store;
    public deviceId?: string;
    public credentials: { userId?: string };
    public pickleKey: string;
    public scheduler: MatrixScheduler;
    public clientRunning = false;
    public timelineSupport = false;
    public urlPreviewCache: { [key: string]: Promise<IPreviewUrlResponse> } = {};
    public unstableClientRelationAggregation = false;
    public identityServer: IIdentityServerProvider;
    public useWebSockets: boolean;
    public sessionStore: SessionStore; // XXX: Intended private, used in code.
    public http: MatrixHttpApi; // XXX: Intended private, used in code.
    public crypto: Crypto; // XXX: Intended private, used in code.
    public cryptoCallbacks: ICryptoCallbacks; // XXX: Intended private, used in code.
    public callEventHandler: CallEventHandler; // XXX: Intended private, used in code.
    public supportsCallTransfer = false; // XXX: Intended private, used in code.
    public forceTURN = false; // XXX: Intended private, used in code.
    public iceCandidatePoolSize = 0; // XXX: Intended private, used in code.
    public idBaseUrl: string;
    public baseUrl: string;

    // Note: these are all `protected` to let downstream consumers make mistakes if they want to.
    // We don't technically support this usage, but have reasons to do this.

    protected canSupportVoip = false;
    protected peekSync: SyncApi = null;
    protected isGuestAccount = false;
    protected ongoingScrollbacks: {[roomId: string]: {promise?: Promise<Room>, errorTs?: number}} = {};
    protected notifTimelineSet: EventTimelineSet = null;
    protected cryptoStore: CryptoStore;
    protected verificationMethods: VerificationMethod[];
    protected fallbackICEServerAllowed = false;
    protected roomList: RoomList;
    protected syncApi: SyncApi;
    protected websocketApi: WebSocketApi;
    public pushRules: any; // TODO: Types
    protected syncLeftRoomsPromise: Promise<Room[]>;
    protected syncedLeftRooms = false;
    protected clientOpts: IStoredClientOpts;
    protected clientWellKnownIntervalID: number;
    protected canResetTimelineCallback: ResetTimelineCallback;

    // The pushprocessor caches useful things, so keep one and re-use it
    protected pushProcessor = new PushProcessor(this);

    // Promise to a response of the server's /versions response
    // TODO: This should expire: https://github.com/matrix-org/matrix-js-sdk/issues/1020
    protected serverVersionsPromise: Promise<IServerVersions>;

    protected cachedCapabilities: {
        capabilities: ICapabilities;
        expiration: number;
    };
    protected clientWellKnown: IClientWellKnown;
    protected clientWellKnownPromise: Promise<IClientWellKnown>;
    protected turnServers: ITurnServer[] = [];
    protected turnServersExpiry = 0;
    protected checkTurnServersIntervalID: number;
    protected exportedOlmDeviceToImport: IOlmDevice;
    protected txnCtr = 0;

    constructor(opts: IMatrixClientCreateOpts) {
        super();

        if (typeof opts.useWebSockets === "undefined") opts.useWebSockets = true;
        this.useWebSockets = Boolean(opts.useWebSockets);
        opts.baseUrl = utils.ensureNoTrailingSlash(opts.baseUrl);
        opts.idBaseUrl = utils.ensureNoTrailingSlash(opts.idBaseUrl);

        this.baseUrl = opts.baseUrl;
        this.idBaseUrl = opts.idBaseUrl;

        this.usingExternalCrypto = opts.usingExternalCrypto;
        this.store = opts.store || new StubStore();
        this.deviceId = opts.deviceId || null;

        const userId = opts.userId || null;
        this.credentials = { userId };

        this.http = new MatrixHttpApi(this, {
            baseUrl: opts.baseUrl,
            idBaseUrl: opts.idBaseUrl,
            accessToken: opts.accessToken,
            request: opts.request,
            prefix: PREFIX_R0,
            onlyData: true,
            extraParams: opts.queryParams,
            localTimeoutMs: opts.localTimeoutMs,
            useAuthorizationHeader: opts.useAuthorizationHeader,
        });

        if (opts.deviceToImport) {
            if (this.deviceId) {
                logger.warn(
                    'not importing device because device ID is provided to ' +
                    'constructor independently of exported data',
                );
            } else if (this.credentials.userId) {
                logger.warn(
                    'not importing device because user ID is provided to ' +
                    'constructor independently of exported data',
                );
            } else if (!opts.deviceToImport.deviceId) {
                logger.warn('not importing device because no device ID in exported data');
            } else {
                this.deviceId = opts.deviceToImport.deviceId;
                this.credentials.userId = opts.deviceToImport.userId;
                // will be used during async initialization of the crypto
                this.exportedOlmDeviceToImport = opts.deviceToImport.olmDevice;
            }
        } else if (opts.pickleKey) {
            this.pickleKey = opts.pickleKey;
        }

        this.scheduler = opts.scheduler;
        if (this.scheduler) {
            this.scheduler.setProcessFunction(async (eventToSend) => {
                const room = this.getRoom(eventToSend.getRoomId());
                if (eventToSend.status !== EventStatus.SENDING) {
                    this.updatePendingEventStatus(room, eventToSend, EventStatus.SENDING);
                }
                const res = await this.sendEventHttpRequest(eventToSend);
                if (room) {
                    // ensure we update pending event before the next scheduler run so that any listeners to event id
                    // updates on the synchronous event emitter get a chance to run first.
                    room.updatePendingEvent(eventToSend, EventStatus.SENT, res.event_id);
                }
                return res;
            });
        }

        // try constructing a MatrixCall to see if we are running in an environment
        // which has WebRTC. If we are, listen for and handle m.call.* events.
        const call = createNewMatrixCall(this, undefined, undefined);
        if (call) {
            this.callEventHandler = new CallEventHandler(this);
            this.canSupportVoip = true;
            // Start listening for calls after the initial sync is done
            // We do not need to backfill the call event buffer
            // with encrypted events that might never get decrypted
            this.on("sync", this.startCallEventHandler);
        }

        this.websocketApi = null;
        this.timelineSupport = Boolean(opts.timelineSupport);
        this.unstableClientRelationAggregation = !!opts.unstableClientRelationAggregation;

        this.cryptoStore = opts.cryptoStore;
        this.sessionStore = opts.sessionStore;
        this.verificationMethods = opts.verificationMethods;
        this.cryptoCallbacks = opts.cryptoCallbacks || {};

        this.forceTURN = opts.forceTURN || false;
        this.iceCandidatePoolSize = opts.iceCandidatePoolSize === undefined ? 0 : opts.iceCandidatePoolSize;
        this.supportsCallTransfer = opts.supportsCallTransfer || false;
        this.fallbackICEServerAllowed = opts.fallbackICEServerAllowed || false;

        // List of which rooms have encryption enabled: separate from crypto because
        // we still want to know which rooms are encrypted even if crypto is disabled:
        // we don't want to start sending unencrypted events to them.
        this.roomList = new RoomList(this.cryptoStore);

        // The SDK doesn't really provide a clean way for events to recalculate the push
        // actions for themselves, so we have to kinda help them out when they are encrypted.
        // We do this so that push rules are correctly executed on events in their decrypted
        // state, such as highlights when the user's name is mentioned.
        this.on("Event.decrypted", (event) => {
            const oldActions = event.getPushActions();
            const actions = this.pushProcessor.actionsForEvent(event);
            event.setPushActions(actions); // Might as well while we're here

            const room = this.getRoom(event.getRoomId());
            if (!room) return;

            const currentCount = room.getUnreadNotificationCount(NotificationCountType.Highlight);

            // Ensure the unread counts are kept up to date if the event is encrypted
            // We also want to make sure that the notification count goes up if we already
            // have encrypted events to avoid other code from resetting 'highlight' to zero.
            const oldHighlight = oldActions && oldActions.tweaks
                ? !!oldActions.tweaks.highlight : false;
            const newHighlight = actions && actions.tweaks
                ? !!actions.tweaks.highlight : false;
            if (oldHighlight !== newHighlight || currentCount > 0) {
                // TODO: Handle mentions received while the client is offline
                // See also https://github.com/vector-im/element-web/issues/9069
                if (!room.hasUserReadEvent(this.getUserId(), event.getId())) {
                    let newCount = currentCount;
                    if (newHighlight && !oldHighlight) newCount++;
                    if (!newHighlight && oldHighlight) newCount--;
                    room.setUnreadNotificationCount(NotificationCountType.Highlight, newCount);

                    // Fix 'Mentions Only' rooms from not having the right badge count
                    const totalCount = room.getUnreadNotificationCount(NotificationCountType.Total);
                    if (totalCount < newCount) {
                        room.setUnreadNotificationCount(NotificationCountType.Total, newCount);
                    }
                }
            }
        });

        // Like above, we have to listen for read receipts from ourselves in order to
        // correctly handle notification counts on encrypted rooms.
        // This fixes https://github.com/vector-im/element-web/issues/9421
        this.on("Room.receipt", (event, room) => {
            if (room && this.isRoomEncrypted(room.roomId)) {
                // Figure out if we've read something or if it's just informational
                const content = event.getContent();
                const isSelf = Object.keys(content).filter(eid => {
                    return Object.keys(content[eid]['m.read']).includes(this.getUserId());
                }).length > 0;

                if (!isSelf) return;

                // Work backwards to determine how many events are unread. We also set
                // a limit for how back we'll look to avoid spinning CPU for too long.
                // If we hit the limit, we assume the count is unchanged.
                const maxHistory = 20;
                const events = room.getLiveTimeline().getEvents();

                let highlightCount = 0;

                for (let i = events.length - 1; i >= 0; i--) {
                    if (i === events.length - maxHistory) return; // limit reached

                    const event = events[i];

                    if (room.hasUserReadEvent(this.getUserId(), event.getId())) {
                        // If the user has read the event, then the counting is done.
                        break;
                    }

                    const pushActions = this.getPushActionsForEvent(event);
                    highlightCount += pushActions.tweaks &&
                    pushActions.tweaks.highlight ? 1 : 0;
                }

                // Note: we don't need to handle 'total' notifications because the counts
                // will come from the server.
                room.setUnreadNotificationCount("highlight", highlightCount);
            }
        });
    }

    /**
     * High level helper method to begin syncing and poll for new events. To listen for these
     * events, add a listener for {@link module:client~MatrixClient#event:"event"}
     * via {@link module:client~MatrixClient#on}. Alternatively, listen for specific
     * state change events.
     * @param {Object=} opts Options to apply when syncing.
     */
    public async startClient(opts: IStartClientOpts) {
        if (this.clientRunning) {
            // client is already running.
            return;
        }
        this.clientRunning = true;
        // backwards compat for when 'opts' was 'historyLen'.
        if (typeof opts === "number") {
            opts = {
                initialSyncLimit: opts,
            };
        }

        // Create our own user object artificially (instead of waiting for sync)
        // so it's always available, even if the user is not in any rooms etc.
        const userId = this.getUserId();
        if (userId) {
            this.store.storeUser(new User(userId));
        }

        if (this.crypto) {
            this.crypto.uploadDeviceKeys();
            this.crypto.start();
        }

        // periodically poll for turn servers if we support voip
        if (this.canSupportVoip) {
            this.checkTurnServersIntervalID = setInterval(() => {
                this.checkTurnServers();
            }, TURN_CHECK_INTERVAL);
            // noinspection ES6MissingAwait
            this.checkTurnServers();
        }

        if (this.syncApi) {
            // This shouldn't happen since we thought the client was not running
            logger.error("Still have sync object whilst not running: stopping old one");
            this.syncApi.stop();
        }
        if (this.websocketApi) {
            logger.error("Still have websocket object whilst not running: stopping old one");
            this.websocketApi.stop();
            this.websocketApi = null;
        }
        // shallow-copy the opts dict before modifying and storing it
        this.clientOpts = Object.assign({}, opts) as IStoredClientOpts;
        this.clientOpts.crypto = this.crypto;
        this.clientOpts.canResetEntireTimeline = (roomId) => {
            if (!this.canResetTimelineCallback) {
                return false;
            }
            return this.canResetTimelineCallback(roomId);
        };
        this.syncApi = new SyncApi(this, this.clientOpts);

        // WebsocketAPI uses some of SyncApi-functions - so need to be created before
        // TODO check if methods can be made static or moved to another class
        if (this.useWebSockets) {
            this.websocketApi = new WebSocketApi(this, opts);
            this.websocketApi.start();

            const self = this;
            this.scheduler.setProcessFunction((eventToSend) => {
                const room = self.getRoom(eventToSend.getRoomId());
                if (eventToSend.status !== EventStatus.SENDING) {
                    this.updatePendingEventStatus(room, eventToSend,
                                            EventStatus.SENDING);
                }
                return this.websocketApi.sendEvent(eventToSend);
            });
        } else {
            this.syncApi.sync();
        }

        if (this.clientOpts.clientWellKnownPollPeriod !== undefined) {
            this.clientWellKnownIntervalID = setInterval(() => {
                this.fetchClientWellKnown();
            }, 1000 * this.clientOpts.clientWellKnownPollPeriod);
            this.fetchClientWellKnown();
        }
    }

    /**
     * High level helper method to stop the client from polling and allow a
     * clean shutdown.
     */
    public stopClient() {
        logger.log('stopping MatrixClient');

        this.clientRunning = false;

        if (this.syncApi) {
            this.syncApi.stop();
            this.syncApi = null;
        }
        if (this.websocketApi) {
            this.websocketApi.stop();
            this.websocketApi = null;
        }
        this.crypto?.stop();
        this.peekSync?.stopPeeking();

        this.callEventHandler?.stop();
        this.callEventHandler = null;

        global.clearInterval(this.checkTurnServersIntervalID);
        if (this.clientWellKnownIntervalID !== undefined) {
            global.clearInterval(this.clientWellKnownIntervalID);
        }
    }

    /**
     * Called by WebSocketApi to fallback to Longpolling (SyncAPI)
     * @param {Object} opts The same Object as defined for SyncApi or WebSocketApi (to init)
     * @param {Object} syncOptions Parameter to start syncApi.sync() with to
     * not beeing forced to run initialization of the client again
     * TODO: Find a not so hacky way to implement this
     */
    public connectionFallback(opts: Object, syncOptions: Object) {
        this.useWebSockets = false;
        console.log("Do Fallback to SyncAPI");
        if (!this.syncApi) {
            this.syncApi = new SyncApi(this, opts);
        }
        const sync = this.syncApi;
        // @ts-ignore
        sync.running = true;
        if (global.document) {
            // @ts-ignore
            sync.onOnlineBound = sync.onOnline.bind(sync);
            // @ts-ignore
            global.document.addEventListener("online", sync.onOnlineBound, false);
        }

        // @ts-ignore
        sync.opts = syncOptions;
        sync.sync();
        this.websocketApi.stop();
        this.websocketApi = null;

        const self = this;
        this.scheduler.setProcessFunction(function(eventToSend) {
            const room = self.getRoom(eventToSend.getRoomId());
            if (eventToSend.status !== EventStatus.SENDING) {
                this.updatePendingEventStatus(room, eventToSend,
                                            EventStatus.SENDING);
            }
            return this.sendEventHttpRequest(self, eventToSend);
        });
    };
    /**
     * Try to rehydrate a device if available.  The client must have been
     * initialized with a `cryptoCallback.getDehydrationKey` option, and this
     * function must be called before initCrypto and startClient are called.
     *
     * @return {Promise<string>} Resolves to undefined if a device could not be dehydrated, or
     *     to the new device ID if the dehydration was successful.
     * @return {module:http-api.MatrixError} Rejects: with an error response.
     */
    public async rehydrateDevice(): Promise<string> {
        if (this.crypto) {
            throw new Error("Cannot rehydrate device after crypto is initialized");
        }

        if (!this.cryptoCallbacks.getDehydrationKey) {
            return;
        }

        const getDeviceResult = await this.getDehydratedDevice();
        if (!getDeviceResult) {
            return;
        }

        if (!getDeviceResult.device_data || !getDeviceResult.device_id) {
            logger.info("no dehydrated device found");
            return;
        }

        const account = new global.Olm.Account();
        try {
            const deviceData = getDeviceResult.device_data;
            if (deviceData.algorithm !== DEHYDRATION_ALGORITHM) {
                logger.warn("Wrong algorithm for dehydrated device");
                return;
            }
            logger.log("unpickling dehydrated device");
            const key = await this.cryptoCallbacks.getDehydrationKey(
                deviceData,
                (k) => {
                    // copy the key so that it doesn't get clobbered
                    account.unpickle(new Uint8Array(k), deviceData.account);
                },
            );
            account.unpickle(key, deviceData.account);
            logger.log("unpickled device");

            const rehydrateResult = await this.http.authedRequest(
                undefined,
                "POST",
                "/dehydrated_device/claim",
                undefined,
                {
                    device_id: getDeviceResult.device_id,
                },
                {
                    prefix: "/_matrix/client/unstable/org.matrix.msc2697.v2",
                },
            );

            if (rehydrateResult.success === true) {
                this.deviceId = getDeviceResult.device_id;
                logger.info("using dehydrated device");
                const pickleKey = this.pickleKey || "DEFAULT_KEY";
                this.exportedOlmDeviceToImport = {
                    pickledAccount: account.pickle(pickleKey),
                    sessions: [],
                    pickleKey: pickleKey,
                };
                account.free();
                return this.deviceId;
            } else {
                account.free();
                logger.info("not using dehydrated device");
                return;
            }
        } catch (e) {
            account.free();
            logger.warn("could not unpickle", e);
        }
    }

    /**
     * Get the current dehydrated device, if any
     * @return {Promise} A promise of an object containing the dehydrated device
     */
    public async getDehydratedDevice(): Promise<IDehydratedDevice> {
        try {
            return await this.http.authedRequest(
                undefined,
                "GET",
                "/dehydrated_device",
                undefined, undefined,
                {
                    prefix: "/_matrix/client/unstable/org.matrix.msc2697.v2",
                },
            );
        } catch (e) {
            logger.info("could not get dehydrated device", e.toString());
            return;
        }
    }

    /**
     * Set the dehydration key.  This will also periodically dehydrate devices to
     * the server.
     *
     * @param {Uint8Array} key the dehydration key
     * @param {IDehydratedDeviceKeyInfo} [keyInfo] Information about the key.  Primarily for
     *     information about how to generate the key from a passphrase.
     * @param {string} [deviceDisplayName] The device display name for the
     *     dehydrated device.
     * @return {Promise} A promise that resolves when the dehydrated device is stored.
     */
    public async setDehydrationKey(
        key: Uint8Array,
        keyInfo: IDehydratedDeviceKeyInfo,
        deviceDisplayName?: string,
    ): Promise<void> {
        if (!this.crypto) {
            logger.warn('not dehydrating device if crypto is not enabled');
            return;
        }
        // XXX: Private member access.
        return await this.crypto.dehydrationManager.setKeyAndQueueDehydration(
            key, keyInfo, deviceDisplayName,
        );
    }

    /**
     * Creates a new dehydrated device (without queuing periodic dehydration)
     * @param {Uint8Array} key the dehydration key
     * @param {IDehydratedDeviceKeyInfo} [keyInfo] Information about the key.  Primarily for
     *     information about how to generate the key from a passphrase.
     * @param {string} [deviceDisplayName] The device display name for the
     *     dehydrated device.
     * @return {Promise<String>} the device id of the newly created dehydrated device
     */
    public async createDehydratedDevice(
        key: Uint8Array,
        keyInfo: IDehydratedDeviceKeyInfo,
        deviceDisplayName?: string,
    ): Promise<string> {
        if (!this.crypto) {
            logger.warn('not dehydrating device if crypto is not enabled');
            return;
        }
        await this.crypto.dehydrationManager.setKey(
            key, keyInfo, deviceDisplayName,
        );
        // XXX: Private member access.
        return await this.crypto.dehydrationManager.dehydrateDevice();
    }

    public async exportDevice(): Promise<IExportedDevice> {
        if (!this.crypto) {
            logger.warn('not exporting device if crypto is not enabled');
            return;
        }
        return {
            userId: this.credentials.userId,
            deviceId: this.deviceId,
            // XXX: Private member access.
            olmDevice: await this.crypto.olmDevice.export(),
        };
    }

    /**
     * Clear any data out of the persistent stores used by the client.
     *
     * @returns {Promise} Promise which resolves when the stores have been cleared.
     */
    public clearStores(): Promise<void> {
        if (this.clientRunning) {
            throw new Error("Cannot clear stores while client is running");
        }

        const promises = [];

        promises.push(this.store.deleteAllData());
        if (this.cryptoStore) {
            promises.push(this.cryptoStore.deleteAllData());
        }
        return Promise.all(promises).then(); // .then to fix types
    }

    /**
     * Get the user-id of the logged-in user
     *
     * @return {?string} MXID for the logged-in user, or null if not logged in
     */
    public getUserId(): string {
        if (this.credentials && this.credentials.userId) {
            return this.credentials.userId;
        }
        return null;
    }

    /**
     * Get the domain for this client's MXID
     * @return {?string} Domain of this MXID
     */
    public getDomain(): string {
        if (this.credentials && this.credentials.userId) {
            return this.credentials.userId.replace(/^.*?:/, '');
        }
        return null;
    }

    /**
     * Get the local part of the current user ID e.g. "foo" in "@foo:bar".
     * @return {?string} The user ID localpart or null.
     */
    public getUserIdLocalpart(): string {
        if (this.credentials && this.credentials.userId) {
            return this.credentials.userId.split(":")[0].substring(1);
        }
        return null;
    }

    /**
     * Get the device ID of this client
     * @return {?string} device ID
     */
    public getDeviceId(): string {
        return this.deviceId;
    }

    /**
     * Check if the runtime environment supports VoIP calling.
     * @return {boolean} True if VoIP is supported.
     */
    public supportsVoip(): boolean {
        return this.canSupportVoip;
    }

    /**
     * Set whether VoIP calls are forced to use only TURN
     * candidates. This is the same as the forceTURN option
     * when creating the client.
     * @param {boolean} force True to force use of TURN servers
     */
    public setForceTURN(force: boolean) {
        this.forceTURN = force;
    }

    /**
     * Set whether to advertise transfer support to other parties on Matrix calls.
     * @param {boolean} support True to advertise the 'm.call.transferee' capability
     */
    public setSupportsCallTransfer(support: boolean) {
        this.supportsCallTransfer = support;
    }

    /**
     * Creates a new call.
     * The place*Call methods on the returned call can be used to actually place a call
     *
     * @param {string} roomId The room the call is to be placed in.
     * @return {MatrixCall} the call or null if the browser doesn't support calling.
     */
    public createCall(roomId: string): MatrixCall {
        return createNewMatrixCall(this, roomId);
    }

    /**
     * Get the current sync state.
     * @return {?SyncState} the sync state, which may be null.
     * @see module:client~MatrixClient#event:"sync"
     */
    public getSyncState(): SyncState {
        if (this.useWebSockets && this.websocketApi) {
            return this.websocketApi.getSyncState();
        }
        if (!this.syncApi) {
            return null;
        }
        return this.syncApi.getSyncState();
    }

    /**
     * Returns the additional data object associated with
     * the current sync state, or null if there is no
     * such data.
     * Sync errors, if available, are put in the 'error' key of
     * this object.
     * @return {?Object}
     */
    public getSyncStateData(): ISyncStateData | null {
        if (!this.syncApi) {
            return null;
        }
        return this.syncApi.getSyncStateData();
    }

    /**
     * Whether the initial sync has completed.
     * @return {boolean} True if at least one sync has happened.
     */
    public isInitialSyncComplete(): boolean {
        const state = this.getSyncState();
        if (!state) {
            return false;
        }
        return state === SyncState.Prepared || state === SyncState.Syncing;
    }

    /**
     * Return whether the client is configured for a guest account.
     * @return {boolean} True if this is a guest access_token (or no token is supplied).
     */
    public isGuest(): boolean {
        return this.isGuestAccount;
    }

    /**
     * Set whether this client is a guest account. <b>This method is experimental
     * and may change without warning.</b>
     * @param {boolean} guest True if this is a guest account.
     */
    public setGuest(guest: boolean) {
        // EXPERIMENTAL:
        // If the token is a macaroon, it should be encoded in it that it is a 'guest'
        // access token, which means that the SDK can determine this entirely without
        // the dev manually flipping this flag.
        this.isGuestAccount = guest;
    }

    /**
     * Return the provided scheduler, if any.
     * @return {?module:scheduler~MatrixScheduler} The scheduler or null
     */
    public getScheduler(): MatrixScheduler {
        return this.scheduler;
    }

    /**
     * Retry a backed off syncing request immediately. This should only be used when
     * the user <b>explicitly</b> attempts to retry their lost connection.
     * @return {boolean} True if this resulted in a request being retried.
     */
    public retryImmediately(): boolean {
        if (this.websocketApi) {
            return this.websocketApi.reconnectNow();
        }
        return this.syncApi.retryImmediately();
    }

    /**
     * Return the global notification EventTimelineSet, if any
     *
     * @return {EventTimelineSet} the globl notification EventTimelineSet
     */
    public getNotifTimelineSet(): EventTimelineSet {
        return this.notifTimelineSet;
    }

    /**
     * Set the global notification EventTimelineSet
     *
     * @param {EventTimelineSet} set
     */
    public setNotifTimelineSet(set: EventTimelineSet) {
        this.notifTimelineSet = set;
    }

    /**
     * Gets the capabilities of the homeserver. Always returns an object of
     * capability keys and their options, which may be empty.
     * @param {boolean} fresh True to ignore any cached values.
     * @return {Promise} Resolves to the capabilities of the homeserver
     * @return {module:http-api.MatrixError} Rejects: with an error response.
     */
    public getCapabilities(fresh = false): Promise<ICapabilities> {
        const now = new Date().getTime();

        if (this.cachedCapabilities && !fresh) {
            if (now < this.cachedCapabilities.expiration) {
                logger.log("Returning cached capabilities");
                return Promise.resolve(this.cachedCapabilities.capabilities);
            }
        }

        // We swallow errors because we need a default object anyhow
        return this.http.authedRequest(
            undefined, "GET", "/capabilities",
        ).catch((e) => {
            logger.error(e);
            return null; // otherwise consume the error
        }).then((r) => {
            if (!r) r = {};
            const capabilities: ICapabilities = r["capabilities"] || {};

            // If the capabilities missed the cache, cache it for a shorter amount
            // of time to try and refresh them later.
            const cacheMs = Object.keys(capabilities).length
                ? CAPABILITIES_CACHE_MS
                : 60000 + (Math.random() * 5000);

            this.cachedCapabilities = {
                capabilities,
                expiration: now + cacheMs,
            };

            logger.log("Caching capabilities: ", capabilities);
            return capabilities;
        });
    }

    /**
     * Initialise support for end-to-end encryption in this client
     *
     * You should call this method after creating the matrixclient, but *before*
     * calling `startClient`, if you want to support end-to-end encryption.
     *
     * It will return a Promise which will resolve when the crypto layer has been
     * successfully initialised.
     */
    public async initCrypto(): Promise<void> {
        if (!isCryptoAvailable()) {
            throw new Error(
                `End-to-end encryption not supported in this js-sdk build: did ` +
                `you remember to load the olm library?`,
            );
        }

        if (this.crypto) {
            logger.warn("Attempt to re-initialise e2e encryption on MatrixClient");
            return;
        }

        if (!this.sessionStore) {
            // this is temporary, the sessionstore is supposed to be going away
            throw new Error(`Cannot enable encryption: no sessionStore provided`);
        }
        if (!this.cryptoStore) {
            // the cryptostore is provided by sdk.createClient, so this shouldn't happen
            throw new Error(`Cannot enable encryption: no cryptoStore provided`);
        }

        logger.log("Crypto: Starting up crypto store...");
        await this.cryptoStore.startup();

        // initialise the list of encrypted rooms (whether or not crypto is enabled)
        logger.log("Crypto: initialising roomlist...");
        await this.roomList.init();

        const userId = this.getUserId();
        if (userId === null) {
            throw new Error(
                `Cannot enable encryption on MatrixClient with unknown userId: ` +
                `ensure userId is passed in createClient().`,
            );
        }
        if (this.deviceId === null) {
            throw new Error(
                `Cannot enable encryption on MatrixClient with unknown deviceId: ` +
                `ensure deviceId is passed in createClient().`,
            );
        }

        const crypto = new Crypto(
            this,
            this.sessionStore,
            userId, this.deviceId,
            this.store,
            this.cryptoStore,
            this.roomList,
            this.verificationMethods,
        );

        this.reEmitter.reEmit(crypto, [
            "crypto.keyBackupFailed",
            "crypto.keyBackupSessionsRemaining",
            "crypto.roomKeyRequest",
            "crypto.roomKeyRequestCancellation",
            "crypto.warning",
            "crypto.devicesUpdated",
            "crypto.willUpdateDevices",
            "deviceVerificationChanged",
            "userTrustStatusChanged",
            "crossSigning.keysChanged",
        ]);

        logger.log("Crypto: initialising crypto object...");
        await crypto.init({
            exportedOlmDevice: this.exportedOlmDeviceToImport,
            pickleKey: this.pickleKey,
        });
        delete this.exportedOlmDeviceToImport;

        this.olmVersion = Crypto.getOlmVersion();

        // if crypto initialisation was successful, tell it to attach its event
        // handlers.
        crypto.registerEventHandlers(this);
        this.crypto = crypto;
    }

    /**
     * Is end-to-end crypto enabled for this client.
     * @return {boolean} True if end-to-end is enabled.
     */
    public isCryptoEnabled(): boolean {
        return !!this.crypto;
    }

    /**
     * Get the Ed25519 key for this device
     *
     * @return {?string} base64-encoded ed25519 key. Null if crypto is
     *    disabled.
     */
    public getDeviceEd25519Key(): string {
        if (!this.crypto) return null;
        return this.crypto.getDeviceEd25519Key();
    }

    /**
     * Get the Curve25519 key for this device
     *
     * @return {?string} base64-encoded curve25519 key. Null if crypto is
     *    disabled.
     */
    public getDeviceCurve25519Key(): string {
        if (!this.crypto) return null;
        return this.crypto.getDeviceCurve25519Key();
    }

    /**
     * Upload the device keys to the homeserver.
     * @return {Promise<void>} A promise that will resolve when the keys are uploaded.
     */
    public async uploadKeys(): Promise<void> {
        if (!this.crypto) {
            throw new Error("End-to-end encryption disabled");
        }

        await this.crypto.uploadDeviceKeys();
    }

    /**
     * Download the keys for a list of users and stores the keys in the session
     * store.
     * @param {Array} userIds The users to fetch.
     * @param {boolean} forceDownload Always download the keys even if cached.
     *
     * @return {Promise} A promise which resolves to a map userId->deviceId->{@link
        * module:crypto~DeviceInfo|DeviceInfo}.
     */
    public downloadKeys(
        userIds: string[],
        forceDownload?: boolean,
    ): Promise<Record<string, Record<string, IDevice>>> {
        if (!this.crypto) {
            return Promise.reject(new Error("End-to-end encryption disabled"));
        }
        return this.crypto.downloadKeys(userIds, forceDownload);
    }

    /**
     * Get the stored device keys for a user id
     *
     * @param {string} userId the user to list keys for.
     *
     * @return {module:crypto/deviceinfo[]} list of devices
     */
    public getStoredDevicesForUser(userId: string): DeviceInfo[] {
        if (!this.crypto) {
            throw new Error("End-to-end encryption disabled");
        }
        return this.crypto.getStoredDevicesForUser(userId) || [];
    }

    /**
     * Get the stored device key for a user id and device id
     *
     * @param {string} userId the user to list keys for.
     * @param {string} deviceId unique identifier for the device
     *
     * @return {module:crypto/deviceinfo} device or null
     */
    public getStoredDevice(userId: string, deviceId: string): DeviceInfo {
        if (!this.crypto) {
            throw new Error("End-to-end encryption disabled");
        }
        return this.crypto.getStoredDevice(userId, deviceId) || null;
    }

    /**
     * Mark the given device as verified
     *
     * @param {string} userId owner of the device
     * @param {string} deviceId unique identifier for the device or user's
     * cross-signing public key ID.
     *
     * @param {boolean=} verified whether to mark the device as verified. defaults
     *   to 'true'.
     *
     * @returns {Promise}
     *
     * @fires module:client~event:MatrixClient"deviceVerificationChanged"
     */
    public setDeviceVerified(userId: string, deviceId: string, verified = true): Promise<void> {
        const prom = this.setDeviceVerification(userId, deviceId, verified, null, null);

        // if one of the user's own devices is being marked as verified / unverified,
        // check the key backup status, since whether or not we use this depends on
        // whether it has a signature from a verified device
        if (userId == this.credentials.userId) {
            this.checkKeyBackup();
        }
        return prom;
    }

    /**
     * Mark the given device as blocked/unblocked
     *
     * @param {string} userId owner of the device
     * @param {string} deviceId unique identifier for the device or user's
     * cross-signing public key ID.
     *
     * @param {boolean=} blocked whether to mark the device as blocked. defaults
     *   to 'true'.
     *
     * @returns {Promise}
     *
     * @fires module:client~event:MatrixClient"deviceVerificationChanged"
     */
    public setDeviceBlocked(userId: string, deviceId: string, blocked = true): Promise<void> {
        return this.setDeviceVerification(userId, deviceId, null, blocked, null);
    }

    /**
     * Mark the given device as known/unknown
     *
     * @param {string} userId owner of the device
     * @param {string} deviceId unique identifier for the device or user's
     * cross-signing public key ID.
     *
     * @param {boolean=} known whether to mark the device as known. defaults
     *   to 'true'.
     *
     * @returns {Promise}
     *
     * @fires module:client~event:MatrixClient"deviceVerificationChanged"
     */
    public setDeviceKnown(userId: string, deviceId: string, known = true): Promise<void> {
        return this.setDeviceVerification(userId, deviceId, null, null, known);
    }

    private async setDeviceVerification(
        userId: string,
        deviceId: string,
        verified: boolean,
        blocked: boolean,
        known: boolean,
    ): Promise<void> {
        if (!this.crypto) {
            throw new Error("End-to-end encryption disabled");
        }
        await this.crypto.setDeviceVerification(userId, deviceId, verified, blocked, known);
    }

    /**
     * Request a key verification from another user, using a DM.
     *
     * @param {string} userId the user to request verification with
     * @param {string} roomId the room to use for verification
     *
     * @returns {Promise<module:crypto/verification/request/VerificationRequest>} resolves to a VerificationRequest
     *    when the request has been sent to the other party.
     */
    public requestVerificationDM(userId: string, roomId: string): Promise<VerificationRequest> {
        if (!this.crypto) {
            throw new Error("End-to-end encryption disabled");
        }
        return this.crypto.requestVerificationDM(userId, roomId);
    }

    /**
     * Finds a DM verification request that is already in progress for the given room id
     *
     * @param {string} roomId the room to use for verification
     *
     * @returns {module:crypto/verification/request/VerificationRequest?} the VerificationRequest that is in progress, if any
     */
    public findVerificationRequestDMInProgress(roomId: string): VerificationRequest {
        if (!this.crypto) {
            throw new Error("End-to-end encryption disabled");
        }
        return this.crypto.findVerificationRequestDMInProgress(roomId);
    }

    /**
     * Returns all to-device verification requests that are already in progress for the given user id
     *
     * @param {string} userId the ID of the user to query
     *
     * @returns {module:crypto/verification/request/VerificationRequest[]} the VerificationRequests that are in progress
     */
    public getVerificationRequestsToDeviceInProgress(userId: string): VerificationRequest[] {
        if (!this.crypto) {
            throw new Error("End-to-end encryption disabled");
        }
        return this.crypto.getVerificationRequestsToDeviceInProgress(userId);
    }

    /**
     * Request a key verification from another user.
     *
     * @param {string} userId the user to request verification with
     * @param {Array} devices array of device IDs to send requests to.  Defaults to
     *    all devices owned by the user
     *
     * @returns {Promise<module:crypto/verification/request/VerificationRequest>} resolves to a VerificationRequest
     *    when the request has been sent to the other party.
     */
    public requestVerification(userId: string, devices?: string[]): Promise<VerificationRequest> {
        if (!this.crypto) {
            throw new Error("End-to-end encryption disabled");
        }
        return this.crypto.requestVerification(userId, devices);
    }

    /**
     * Begin a key verification.
     *
     * @param {string} method the verification method to use
     * @param {string} userId the user to verify keys with
     * @param {string} deviceId the device to verify
     *
     * @returns {Verification} a verification object
     */
    public beginKeyVerification(method: string, userId: string, deviceId: string): Verification {
        if (!this.crypto) {
            throw new Error("End-to-end encryption disabled");
        }
        return this.crypto.beginKeyVerification(method, userId, deviceId);
    }

    public checkSecretStorageKey(key: Uint8Array, info: ISecretStorageKeyInfo): Promise<boolean> {
        if (!this.crypto) {
            throw new Error("End-to-end encryption disabled");
        }
        return this.crypto.checkSecretStorageKey(key, info);
    }

    /**
     * Set the global override for whether the client should ever send encrypted
     * messages to unverified devices.  This provides the default for rooms which
     * do not specify a value.
     *
     * @param {boolean} value whether to blacklist all unverified devices by default
     */
    public setGlobalBlacklistUnverifiedDevices(value: boolean) {
        if (!this.crypto) {
            throw new Error("End-to-end encryption disabled");
        }
        return this.crypto.setGlobalBlacklistUnverifiedDevices(value);
    }

    /**
     * @return {boolean} whether to blacklist all unverified devices by default
     */
    public getGlobalBlacklistUnverifiedDevices(): boolean {
        if (!this.crypto) {
            throw new Error("End-to-end encryption disabled");
        }
        return this.crypto.getGlobalBlacklistUnverifiedDevices();
    }

    /**
     * Set whether sendMessage in a room with unknown and unverified devices
     * should throw an error and not send them message. This has 'Global' for
     * symmetry with setGlobalBlacklistUnverifiedDevices but there is currently
     * no room-level equivalent for this setting.
     *
     * This API is currently UNSTABLE and may change or be removed without notice.
     *
     * @param {boolean} value whether error on unknown devices
     */
    public setGlobalErrorOnUnknownDevices(value: boolean) {
        if (!this.crypto) {
            throw new Error("End-to-end encryption disabled");
        }
        return this.crypto.setGlobalErrorOnUnknownDevices(value);
    }

    /**
     * @return {boolean} whether to error on unknown devices
     *
     * This API is currently UNSTABLE and may change or be removed without notice.
     */
    public getGlobalErrorOnUnknownDevices(): boolean {
        if (!this.crypto) {
            throw new Error("End-to-end encryption disabled");
        }
        return this.crypto.getGlobalErrorOnUnknownDevices();
    }

    /**
     * Get the user's cross-signing key ID.
     *
     * The cross-signing API is currently UNSTABLE and may change without notice.
     *
     * @param {CrossSigningKey} [type=master] The type of key to get the ID of.  One of
     *     "master", "self_signing", or "user_signing".  Defaults to "master".
     *
     * @returns {string} the key ID
     */
    public getCrossSigningId(type: CrossSigningKey | string = CrossSigningKey.Master): string {
        if (!this.crypto) {
            throw new Error("End-to-end encryption disabled");
        }
        return this.crypto.getCrossSigningId(type);
    }

    /**
     * Get the cross signing information for a given user.
     *
     * The cross-signing API is currently UNSTABLE and may change without notice.
     *
     * @param {string} userId the user ID to get the cross-signing info for.
     *
     * @returns {CrossSigningInfo} the cross signing information for the user.
     */
    public getStoredCrossSigningForUser(userId: string): CrossSigningInfo {
        if (!this.crypto) {
            throw new Error("End-to-end encryption disabled");
        }
        return this.crypto.getStoredCrossSigningForUser(userId);
    }

    /**
     * Check whether a given user is trusted.
     *
     * The cross-signing API is currently UNSTABLE and may change without notice.
     *
     * @param {string} userId The ID of the user to check.
     *
     * @returns {UserTrustLevel}
     */
    public checkUserTrust(userId: string): UserTrustLevel {
        if (!this.crypto) {
            throw new Error("End-to-end encryption disabled");
        }
        return this.crypto.checkUserTrust(userId);
    }

    /**
     * Check whether a given device is trusted.
     *
     * The cross-signing API is currently UNSTABLE and may change without notice.
     *
     * @function module:client~MatrixClient#checkDeviceTrust
     * @param {string} userId The ID of the user whose devices is to be checked.
     * @param {string} deviceId The ID of the device to check
     *
     * @returns {DeviceTrustLevel}
     */
    public checkDeviceTrust(userId: string, deviceId: string): DeviceTrustLevel {
        if (!this.crypto) {
            throw new Error("End-to-end encryption disabled");
        }
        return this.crypto.checkDeviceTrust(userId, deviceId);
    }

    /**
     * Check the copy of our cross-signing key that we have in the device list and
     * see if we can get the private key. If so, mark it as trusted.
     * @param {Object} opts ICheckOwnCrossSigningTrustOpts object
     */
    public checkOwnCrossSigningTrust(opts?: ICheckOwnCrossSigningTrustOpts): Promise<void> {
        if (!this.crypto) {
            throw new Error("End-to-end encryption disabled");
        }
        return this.crypto.checkOwnCrossSigningTrust(opts);
    }

    /**
     * Checks that a given cross-signing private key matches a given public key.
     * This can be used by the getCrossSigningKey callback to verify that the
     * private key it is about to supply is the one that was requested.
     * @param {Uint8Array} privateKey The private key
     * @param {string} expectedPublicKey The public key
     * @returns {boolean} true if the key matches, otherwise false
     */
    public checkCrossSigningPrivateKey(privateKey: Uint8Array, expectedPublicKey: string): boolean {
        if (!this.crypto) {
            throw new Error("End-to-end encryption disabled");
        }
        return this.crypto.checkCrossSigningPrivateKey(privateKey, expectedPublicKey);
    }

    public legacyDeviceVerification(
        userId: string,
        deviceId: string,
        method: VerificationMethod,
    ): Promise<VerificationRequest> {
        if (!this.crypto) {
            throw new Error("End-to-end encryption disabled");
        }
        return this.crypto.legacyDeviceVerification(userId, deviceId, method);
    }

    /**
     * Perform any background tasks that can be done before a message is ready to
     * send, in order to speed up sending of the message.
     * @param {module:models/room} room the room the event is in
     */
    public prepareToEncrypt(room: Room) {
        if (!this.crypto) {
            throw new Error("End-to-end encryption disabled");
        }
        return this.crypto.prepareToEncrypt(room);
    }

    /**
     * Checks whether cross signing:
     * - is enabled on this account and trusted by this device
     * - has private keys either cached locally or stored in secret storage
     *
     * If this function returns false, bootstrapCrossSigning() can be used
     * to fix things such that it returns true. That is to say, after
     * bootstrapCrossSigning() completes successfully, this function should
     * return true.
     * @return {boolean} True if cross-signing is ready to be used on this device
     */
    public isCrossSigningReady(): Promise<boolean> {
        if (!this.crypto) {
            throw new Error("End-to-end encryption disabled");
        }
        return this.crypto.isCrossSigningReady();
    }

    /**
     * Bootstrap cross-signing by creating keys if needed. If everything is already
     * set up, then no changes are made, so this is safe to run to ensure
     * cross-signing is ready for use.
     *
     * This function:
     * - creates new cross-signing keys if they are not found locally cached nor in
     *   secret storage (if it has been setup)
     *
     * The cross-signing API is currently UNSTABLE and may change without notice.
     *
     * @param {function} opts.authUploadDeviceSigningKeys Function
     * called to await an interactive auth flow when uploading device signing keys.
     * @param {boolean} [opts.setupNewCrossSigning] Optional. Reset even if keys
     * already exist.
     * Args:
     *     {function} A function that makes the request requiring auth. Receives the
     *     auth data as an object. Can be called multiple times, first with an empty
     *     authDict, to obtain the flows.
     */
    public bootstrapCrossSigning(opts: IBootstrapCrossSigningOpts) {
        if (!this.crypto) {
            throw new Error("End-to-end encryption disabled");
        }
        return this.crypto.bootstrapCrossSigning(opts);
    }

    /**
     * Whether to trust a others users signatures of their devices.
     * If false, devices will only be considered 'verified' if we have
     * verified that device individually (effectively disabling cross-signing).
     *
     * Default: true
     *
     * @return {boolean} True if trusting cross-signed devices
     */
    public getCryptoTrustCrossSignedDevices(): boolean {
        if (!this.crypto) {
            throw new Error("End-to-end encryption disabled");
        }
        return this.crypto.getCryptoTrustCrossSignedDevices();
    }

    /**
     * See getCryptoTrustCrossSignedDevices

     * This may be set before initCrypto() is called to ensure no races occur.
     *
     * @param {boolean} val True to trust cross-signed devices
     */
    public setCryptoTrustCrossSignedDevices(val: boolean) {
        if (!this.crypto) {
            throw new Error("End-to-end encryption disabled");
        }
        return this.crypto.setCryptoTrustCrossSignedDevices(val);
    }

    /**
     * Counts the number of end to end session keys that are waiting to be backed up
     * @returns {Promise<int>} Resolves to the number of sessions requiring backup
     */
    public countSessionsNeedingBackup(): Promise<number> {
        if (!this.crypto) {
            throw new Error("End-to-end encryption disabled");
        }
        return this.crypto.countSessionsNeedingBackup();
    }

    /**
     * Get information about the encryption of an event
     *
     * @param {module:models/event.MatrixEvent} event event to be checked
     * @returns {IEncryptedEventInfo} The event information.
     */
    public getEventEncryptionInfo(event: MatrixEvent): IEncryptedEventInfo {
        if (!this.crypto) {
            throw new Error("End-to-end encryption disabled");
        }
        return this.crypto.getEventEncryptionInfo(event);
    }

    /**
     * Create a recovery key from a user-supplied passphrase.
     *
     * The Secure Secret Storage API is currently UNSTABLE and may change without notice.
     *
     * @param {string} password Passphrase string that can be entered by the user
     *     when restoring the backup as an alternative to entering the recovery key.
     *     Optional.
     * @returns {Promise<Object>} Object with public key metadata, encoded private
     *     recovery key which should be disposed of after displaying to the user,
     *     and raw private key to avoid round tripping if needed.
     */
    public createRecoveryKeyFromPassphrase(password: string): Promise<IRecoveryKey> {
        if (!this.crypto) {
            throw new Error("End-to-end encryption disabled");
        }
        return this.crypto.createRecoveryKeyFromPassphrase(password);
    }

    /**
     * Checks whether secret storage:
     * - is enabled on this account
     * - is storing cross-signing private keys
     * - is storing session backup key (if enabled)
     *
     * If this function returns false, bootstrapSecretStorage() can be used
     * to fix things such that it returns true. That is to say, after
     * bootstrapSecretStorage() completes successfully, this function should
     * return true.
     *
     * The Secure Secret Storage API is currently UNSTABLE and may change without notice.
     *
     * @return {boolean} True if secret storage is ready to be used on this device
     */
    public isSecretStorageReady(): Promise<boolean> {
        if (!this.crypto) {
            throw new Error("End-to-end encryption disabled");
        }
        return this.crypto.isSecretStorageReady();
    }

    /**
     * Bootstrap Secure Secret Storage if needed by creating a default key. If everything is
     * already set up, then no changes are made, so this is safe to run to ensure secret
     * storage is ready for use.
     *
     * This function
     * - creates a new Secure Secret Storage key if no default key exists
     *   - if a key backup exists, it is migrated to store the key in the Secret
     *     Storage
     * - creates a backup if none exists, and one is requested
     * - migrates Secure Secret Storage to use the latest algorithm, if an outdated
     *   algorithm is found
     *
     * @param opts
     */
    public bootstrapSecretStorage(opts: ICreateSecretStorageOpts): Promise<void> {
        if (!this.crypto) {
            throw new Error("End-to-end encryption disabled");
        }
        return this.crypto.bootstrapSecretStorage(opts);
    }

    /**
     * Add a key for encrypting secrets.
     *
     * The Secure Secret Storage API is currently UNSTABLE and may change without notice.
     *
     * @param {string} algorithm the algorithm used by the key
     * @param {object} opts the options for the algorithm.  The properties used
     *     depend on the algorithm given.
     * @param {string} [keyName] the name of the key.  If not given, a random name will be generated.
     *
     * @return {object} An object with:
     *     keyId: {string} the ID of the key
     *     keyInfo: {object} details about the key (iv, mac, passphrase)
     */
    public addSecretStorageKey(
        algorithm: string,
        opts: IAddSecretStorageKeyOpts,
        keyName?: string,
    ): Promise<{keyId: string, keyInfo: ISecretStorageKeyInfo}> {
        if (!this.crypto) {
            throw new Error("End-to-end encryption disabled");
        }
        return this.crypto.addSecretStorageKey(algorithm, opts, keyName);
    }

    /**
     * Check whether we have a key with a given ID.
     *
     * The Secure Secret Storage API is currently UNSTABLE and may change without notice.
     *
     * @param {string} [keyId = default key's ID] The ID of the key to check
     *     for. Defaults to the default key ID if not provided.
     * @return {boolean} Whether we have the key.
     */
    public hasSecretStorageKey(keyId?: string): Promise<boolean> {
        if (!this.crypto) {
            throw new Error("End-to-end encryption disabled");
        }
        return this.crypto.hasSecretStorageKey(keyId);
    }

    /**
     * Store an encrypted secret on the server.
     *
     * The Secure Secret Storage API is currently UNSTABLE and may change without notice.
     *
     * @param {string} name The name of the secret
     * @param {string} secret The secret contents.
     * @param {Array} keys The IDs of the keys to use to encrypt the secret or null/undefined
     *     to use the default (will throw if no default key is set).
     */
    public storeSecret(name: string, secret: string, keys?: string[]) {
        if (!this.crypto) {
            throw new Error("End-to-end encryption disabled");
        }
        return this.crypto.storeSecret(name, secret, keys);
    }

    /**
     * Get a secret from storage.
     *
     * The Secure Secret Storage API is currently UNSTABLE and may change without notice.
     *
     * @param {string} name the name of the secret
     *
     * @return {string} the contents of the secret
     */
    public getSecret(name: string): Promise<string> {
        if (!this.crypto) {
            throw new Error("End-to-end encryption disabled");
        }
        return this.crypto.getSecret(name);
    }

    /**
     * Check if a secret is stored on the server.
     *
     * The Secure Secret Storage API is currently UNSTABLE and may change without notice.
     *
     * @param {string} name the name of the secret
     * @param {boolean} checkKey check if the secret is encrypted by a trusted
     *     key
     *
     * @return {object?} map of key name to key info the secret is encrypted
     *     with, or null if it is not present or not encrypted with a trusted
     *     key
     */
    public isSecretStored(name: string, checkKey: boolean): Promise<Record<string, ISecretStorageKeyInfo>> {
        if (!this.crypto) {
            throw new Error("End-to-end encryption disabled");
        }
        return this.crypto.isSecretStored(name, checkKey);
    }

    /**
     * Request a secret from another device.
     *
     * The Secure Secret Storage API is currently UNSTABLE and may change without notice.
     *
     * @param {string} name the name of the secret to request
     * @param {string[]} devices the devices to request the secret from
     *
     * @return {ISecretRequest} the secret request object
     */
    public requestSecret(name: string, devices: string[]): ISecretRequest {
        if (!this.crypto) {
            throw new Error("End-to-end encryption disabled");
        }
        return this.crypto.requestSecret(name, devices);
    }

    /**
     * Get the current default key ID for encrypting secrets.
     *
     * The Secure Secret Storage API is currently UNSTABLE and may change without notice.
     *
     * @return {string} The default key ID or null if no default key ID is set
     */
    public getDefaultSecretStorageKeyId(): Promise<string> {
        if (!this.crypto) {
            throw new Error("End-to-end encryption disabled");
        }
        return this.crypto.getDefaultSecretStorageKeyId();
    }

    /**
     * Set the current default key ID for encrypting secrets.
     *
     * The Secure Secret Storage API is currently UNSTABLE and may change without notice.
     *
     * @param {string} keyId The new default key ID
     */
    public setDefaultSecretStorageKeyId(keyId: string) {
        if (!this.crypto) {
            throw new Error("End-to-end encryption disabled");
        }
        return this.crypto.setDefaultSecretStorageKeyId(keyId);
    }

    /**
     * Checks that a given secret storage private key matches a given public key.
     * This can be used by the getSecretStorageKey callback to verify that the
     * private key it is about to supply is the one that was requested.
     *
     * The Secure Secret Storage API is currently UNSTABLE and may change without notice.
     *
     * @param {Uint8Array} privateKey The private key
     * @param {string} expectedPublicKey The public key
     * @returns {boolean} true if the key matches, otherwise false
     */
    public checkSecretStoragePrivateKey(privateKey: Uint8Array, expectedPublicKey: string): boolean {
        if (!this.crypto) {
            throw new Error("End-to-end encryption disabled");
        }
        return this.crypto.checkSecretStoragePrivateKey(privateKey, expectedPublicKey);
    }

    /**
     * Get e2e information on the device that sent an event
     *
     * @param {MatrixEvent} event event to be checked
     *
     * @return {Promise<module:crypto/deviceinfo?>}
     */
    public async getEventSenderDeviceInfo(event: MatrixEvent): Promise<DeviceInfo> {
        if (!this.crypto) {
            return null;
        }
        return this.crypto.getEventSenderDeviceInfo(event);
    }

    /**
     * Check if the sender of an event is verified
     *
     * @param {MatrixEvent} event event to be checked
     *
     * @return {boolean} true if the sender of this event has been verified using
     * {@link module:client~MatrixClient#setDeviceVerified|setDeviceVerified}.
     */
    public async isEventSenderVerified(event: MatrixEvent): Promise<boolean> {
        const device = await this.getEventSenderDeviceInfo(event);
        if (!device) {
            return false;
        }
        return device.isVerified();
    }

    /**
     * Cancel a room key request for this event if one is ongoing and resend the
     * request.
     * @param  {MatrixEvent} event event of which to cancel and resend the room
     *                            key request.
     * @return {Promise} A promise that will resolve when the key request is queued
     */
    public cancelAndResendEventRoomKeyRequest(event: MatrixEvent): Promise<void> {
        return event.cancelAndResendKeyRequest(this.crypto, this.getUserId());
    }

    /**
     * Enable end-to-end encryption for a room. This does not modify room state.
     * Any messages sent before the returned promise resolves will be sent unencrypted.
     * @param {string} roomId The room ID to enable encryption in.
     * @param {object} config The encryption config for the room.
     * @return {Promise} A promise that will resolve when encryption is set up.
     */
    public setRoomEncryption(roomId: string, config: IRoomEncryption): Promise<void> {
        if (!this.crypto) {
            throw new Error("End-to-End encryption disabled");
        }
        return this.crypto.setRoomEncryption(roomId, config);
    }

    /**
     * Whether encryption is enabled for a room.
     * @param {string} roomId the room id to query.
     * @return {boolean} whether encryption is enabled.
     */
    public isRoomEncrypted(roomId: string): boolean {
        const room = this.getRoom(roomId);
        if (!room) {
            // we don't know about this room, so can't determine if it should be
            // encrypted. Let's assume not.
            return false;
        }

        // if there is an 'm.room.encryption' event in this room, it should be
        // encrypted (independently of whether we actually support encryption)
        const ev = room.currentState.getStateEvents(EventType.RoomEncryption, "");
        if (ev) {
            return true;
        }

        // we don't have an m.room.encrypted event, but that might be because
        // the server is hiding it from us. Check the store to see if it was
        // previously encrypted.
        return this.roomList.isRoomEncrypted(roomId);
    }

    /**
     * Forces the current outbound group session to be discarded such
     * that another one will be created next time an event is sent.
     *
     * @param {string} roomId The ID of the room to discard the session for
     *
     * This should not normally be necessary.
     */
    public forceDiscardSession(roomId: string) {
        if (!this.crypto) {
            throw new Error("End-to-End encryption disabled");
        }
        this.crypto.forceDiscardSession(roomId);
    }

    /**
     * Get a list containing all of the room keys
     *
     * This should be encrypted before returning it to the user.
     *
     * @return {Promise} a promise which resolves to a list of
     *    session export objects
     */
    public exportRoomKeys(): Promise<IMegolmSessionData[]> {
        if (!this.crypto) {
            return Promise.reject(new Error("End-to-end encryption disabled"));
        }
        return this.crypto.exportRoomKeys();
    }

    /**
     * Import a list of room keys previously exported by exportRoomKeys
     *
     * @param {Object[]} keys a list of session export objects
     * @param {Object} opts
     * @param {Function} opts.progressCallback called with an object that has a "stage" param
     *
     * @return {Promise} a promise which resolves when the keys
     *    have been imported
     */
    public importRoomKeys(keys: IMegolmSessionData[], opts: IImportRoomKeysOpts): Promise<void> {
        if (!this.crypto) {
            throw new Error("End-to-end encryption disabled");
        }
        return this.crypto.importRoomKeys(keys, opts);
    }

    /**
     * Force a re-check of the local key backup status against
     * what's on the server.
     *
     * @returns {Object} Object with backup info (as returned by
     *     getKeyBackupVersion) in backupInfo and
     *     trust information (as returned by isKeyBackupTrusted)
     *     in trustInfo.
     */
    public checkKeyBackup(): Promise<IKeyBackupCheck> {
        return this.crypto.backupManager.checkKeyBackup();
    }

    /**
     * Get information about the current key backup.
     * @returns {Promise} Information object from API or null
     */
    public async getKeyBackupVersion(): Promise<IKeyBackupInfo> {
        let res;
        try {
            res = await this.http.authedRequest(
                undefined, "GET", "/room_keys/version", undefined, undefined,
                { prefix: PREFIX_UNSTABLE },
            );
        } catch (e) {
            if (e.errcode === 'M_NOT_FOUND') {
                return null;
            } else {
                throw e;
            }
        }
        try {
            BackupManager.checkBackupVersion(res);
        } catch (e) {
            throw e;
        }
        return res;
    }

    /**
     * @param {object} info key backup info dict from getKeyBackupVersion()
     * @return {object} {
     *     usable: [bool], // is the backup trusted, true iff there is a sig that is valid & from a trusted device
     *     sigs: [
     *         valid: [bool],
     *         device: [DeviceInfo],
     *     ]
     * }
     */
    public isKeyBackupTrusted(info: IKeyBackupInfo): Promise<TrustInfo> {
        return this.crypto.backupManager.isKeyBackupTrusted(info);
    }

    /**
     * @returns {boolean} true if the client is configured to back up keys to
     *     the server, otherwise false. If we haven't completed a successful check
     *     of key backup status yet, returns null.
     */
    public getKeyBackupEnabled(): boolean {
        if (!this.crypto) {
            throw new Error("End-to-end encryption disabled");
        }
        return this.crypto.backupManager.getKeyBackupEnabled();
    }

    /**
     * Enable backing up of keys, using data previously returned from
     * getKeyBackupVersion.
     *
     * @param {object} info Backup information object as returned by getKeyBackupVersion
     * @returns {Promise<void>} Resolves when complete.
     */
    public enableKeyBackup(info: IKeyBackupInfo): Promise<void> {
        if (!this.crypto) {
            throw new Error("End-to-end encryption disabled");
        }

        return this.crypto.backupManager.enableKeyBackup(info);
    }

    /**
     * Disable backing up of keys.
     */
    public disableKeyBackup() {
        if (!this.crypto) {
            throw new Error("End-to-end encryption disabled");
        }

        this.crypto.backupManager.disableKeyBackup();
    }

    /**
     * Set up the data required to create a new backup version.  The backup version
     * will not be created and enabled until createKeyBackupVersion is called.
     *
     * @param {string} password Passphrase string that can be entered by the user
     *     when restoring the backup as an alternative to entering the recovery key.
     *     Optional.
     * @param {boolean} [opts.secureSecretStorage = false] Whether to use Secure
     *     Secret Storage to store the key encrypting key backups.
     *     Optional, defaults to false.
     *
     * @returns {Promise<object>} Object that can be passed to createKeyBackupVersion and
     *     additionally has a 'recovery_key' member with the user-facing recovery key string.
     */
    // TODO: Verify types
    public async prepareKeyBackupVersion(
        password: string,
        opts: IKeyBackupPrepareOpts = { secureSecretStorage: false },
    ): Promise<Pick<IPreparedKeyBackupVersion, "algorithm" | "auth_data" | "recovery_key">> {
        if (!this.crypto) {
            throw new Error("End-to-end encryption disabled");
        }

        // eslint-disable-next-line camelcase
        const { algorithm, auth_data, recovery_key, privateKey } =
            await this.crypto.backupManager.prepareKeyBackupVersion(password);

        if (opts.secureSecretStorage) {
            await this.storeSecret("m.megolm_backup.v1", encodeBase64(privateKey));
            logger.info("Key backup private key stored in secret storage");
        }

        return {
            algorithm,
            auth_data,
            recovery_key,
        };
    }

    /**
     * Check whether the key backup private key is stored in secret storage.
     * @return {Promise<object?>} map of key name to key info the secret is
     *     encrypted with, or null if it is not present or not encrypted with a
     *     trusted key
     */
    public isKeyBackupKeyStored(): Promise<Record<string, ISecretStorageKeyInfo>> {
        return Promise.resolve(this.isSecretStored("m.megolm_backup.v1", false /* checkKey */));
    }

    /**
     * Create a new key backup version and enable it, using the information return
     * from prepareKeyBackupVersion.
     *
     * @param {object} info Info object from prepareKeyBackupVersion
     * @returns {Promise<object>} Object with 'version' param indicating the version created
     */
    // TODO: Fix types
    public async createKeyBackupVersion(info: IKeyBackupInfo): Promise<IKeyBackupInfo> {
        if (!this.crypto) {
            throw new Error("End-to-end encryption disabled");
        }

        await this.crypto.backupManager.createKeyBackupVersion(info);

        const data = {
            algorithm: info.algorithm,
            auth_data: info.auth_data,
        };

        // Sign the backup auth data with the device key for backwards compat with
        // older devices with cross-signing. This can probably go away very soon in
        // favour of just signing with the cross-singing master key.
        // XXX: Private member access
        await this.crypto.signObject(data.auth_data);

        if (
            this.cryptoCallbacks.getCrossSigningKey &&
            // XXX: Private member access
            this.crypto.crossSigningInfo.getId()
        ) {
            // now also sign the auth data with the cross-signing master key
            // we check for the callback explicitly here because we still want to be able
            // to create an un-cross-signed key backup if there is a cross-signing key but
            // no callback supplied.
            // XXX: Private member access
            await this.crypto.crossSigningInfo.signObject(data.auth_data, "master");
        }

        const res = await this.http.authedRequest(
            undefined, "POST", "/room_keys/version", undefined, data,
            { prefix: PREFIX_UNSTABLE },
        );

        // We could assume everything's okay and enable directly, but this ensures
        // we run the same signature verification that will be used for future
        // sessions.
        await this.checkKeyBackup();
        if (!this.getKeyBackupEnabled()) {
            logger.error("Key backup not usable even though we just created it");
        }

        return res;
    }

    public deleteKeyBackupVersion(version: string): Promise<void> {
        if (!this.crypto) {
            throw new Error("End-to-end encryption disabled");
        }

        // If we're currently backing up to this backup... stop.
        // (We start using it automatically in createKeyBackupVersion
        // so this is symmetrical).
        if (this.crypto.backupManager.version) {
            this.crypto.backupManager.disableKeyBackup();
        }

        const path = utils.encodeUri("/room_keys/version/$version", {
            $version: version,
        });

        return this.http.authedRequest(
            undefined, "DELETE", path, undefined, undefined,
            { prefix: PREFIX_UNSTABLE },
        );
    }

    private makeKeyBackupPath(roomId: string, sessionId: string, version: string): IKeyBackupPath {
        let path;
        if (sessionId !== undefined) {
            path = utils.encodeUri("/room_keys/keys/$roomId/$sessionId", {
                $roomId: roomId,
                $sessionId: sessionId,
            });
        } else if (roomId !== undefined) {
            path = utils.encodeUri("/room_keys/keys/$roomId", {
                $roomId: roomId,
            });
        } else {
            path = "/room_keys/keys";
        }
        const queryData = version === undefined ? undefined : { version };
        return { path, queryData };
    }

    /**
     * Back up session keys to the homeserver.
     * @param {string} roomId ID of the room that the keys are for Optional.
     * @param {string} sessionId ID of the session that the keys are for Optional.
     * @param {number} version backup version Optional.
     * @param {object} data Object keys to send
     * @return {Promise} a promise that will resolve when the keys
     * are uploaded
     */
    public sendKeyBackup(roomId: string, sessionId: string, version: string, data: IKeyBackup): Promise<void> {
        if (!this.crypto) {
            throw new Error("End-to-end encryption disabled");
        }

        const path = this.makeKeyBackupPath(roomId, sessionId, version);
        return this.http.authedRequest(
            undefined, "PUT", path.path, path.queryData, data,
            { prefix: PREFIX_UNSTABLE },
        );
    }

    /**
     * Marks all group sessions as needing to be backed up and schedules them to
     * upload in the background as soon as possible.
     */
    public async scheduleAllGroupSessionsForBackup() {
        if (!this.crypto) {
            throw new Error("End-to-end encryption disabled");
        }

        await this.crypto.backupManager.scheduleAllGroupSessionsForBackup();
    }

    /**
     * Marks all group sessions as needing to be backed up without scheduling
     * them to upload in the background.
     * @returns {Promise<int>} Resolves to the number of sessions requiring a backup.
     */
    public flagAllGroupSessionsForBackup(): Promise<number> {
        if (!this.crypto) {
            throw new Error("End-to-end encryption disabled");
        }

        return this.crypto.backupManager.flagAllGroupSessionsForBackup();
    }

    public isValidRecoveryKey(recoveryKey: string): boolean {
        try {
            decodeRecoveryKey(recoveryKey);
            return true;
        } catch (e) {
            return false;
        }
    }

    /**
     * Get the raw key for a key backup from the password
     * Used when migrating key backups into SSSS
     *
     * The cross-signing API is currently UNSTABLE and may change without notice.
     *
     * @param {string} password Passphrase
     * @param {object} backupInfo Backup metadata from `checkKeyBackup`
     * @return {Promise<Uint8Array>} key backup key
     */
    public keyBackupKeyFromPassword(password: string, backupInfo: IKeyBackupInfo): Promise<Uint8Array> {
        return keyFromAuthData(backupInfo.auth_data, password);
    }

    /**
     * Get the raw key for a key backup from the recovery key
     * Used when migrating key backups into SSSS
     *
     * The cross-signing API is currently UNSTABLE and may change without notice.
     *
     * @param {string} recoveryKey The recovery key
     * @return {Uint8Array} key backup key
     */
    public keyBackupKeyFromRecoveryKey(recoveryKey: string): Uint8Array {
        return decodeRecoveryKey(recoveryKey);
    }

    /**
     * Restore from an existing key backup via a passphrase.
     *
     * @param {string} password Passphrase
     * @param {string} [targetRoomId] Room ID to target a specific room.
     * Restores all rooms if omitted.
     * @param {string} [targetSessionId] Session ID to target a specific session.
     * Restores all sessions if omitted.
     * @param {object} backupInfo Backup metadata from `checkKeyBackup`
     * @param {object} opts Optional params such as callbacks
     * @return {Promise<object>} Status of restoration with `total` and `imported`
     * key counts.
     */
    // TODO: Types
    public async restoreKeyBackupWithPassword(
        password: string,
        targetRoomId: string,
        targetSessionId: string,
        backupInfo: IKeyBackupInfo,
        opts: IKeyBackupRestoreOpts,
    ): Promise<IKeyBackupRestoreResult> {
        const privKey = await keyFromAuthData(backupInfo.auth_data, password);
        return this.restoreKeyBackup(
            privKey, targetRoomId, targetSessionId, backupInfo, opts,
        );
    }

    /**
     * Restore from an existing key backup via a private key stored in secret
     * storage.
     *
     * @param {object} backupInfo Backup metadata from `checkKeyBackup`
     * @param {string} [targetRoomId] Room ID to target a specific room.
     * Restores all rooms if omitted.
     * @param {string} [targetSessionId] Session ID to target a specific session.
     * Restores all sessions if omitted.
     * @param {object} opts Optional params such as callbacks
     * @return {Promise<object>} Status of restoration with `total` and `imported`
     * key counts.
     */
    // TODO: Types
    public async restoreKeyBackupWithSecretStorage(
        backupInfo: IKeyBackupInfo,
        targetRoomId?: string,
        targetSessionId?: string,
        opts?: IKeyBackupRestoreOpts,
    ): Promise<IKeyBackupRestoreResult> {
        const storedKey = await this.getSecret("m.megolm_backup.v1");

        // ensure that the key is in the right format.  If not, fix the key and
        // store the fixed version
        const fixedKey = fixBackupKey(storedKey);
        if (fixedKey) {
            const [keyId] = await this.crypto.getSecretStorageKey();
            await this.storeSecret("m.megolm_backup.v1", fixedKey, [keyId]);
        }

        const privKey = decodeBase64(fixedKey || storedKey);
        return this.restoreKeyBackup(
            privKey, targetRoomId, targetSessionId, backupInfo, opts,
        );
    }

    /**
     * Restore from an existing key backup via an encoded recovery key.
     *
     * @param {string} recoveryKey Encoded recovery key
     * @param {string} [targetRoomId] Room ID to target a specific room.
     * Restores all rooms if omitted.
     * @param {string} [targetSessionId] Session ID to target a specific session.
     * Restores all sessions if omitted.
     * @param {object} backupInfo Backup metadata from `checkKeyBackup`
     * @param {object} opts Optional params such as callbacks

     * @return {Promise<object>} Status of restoration with `total` and `imported`
     * key counts.
     */
    // TODO: Types
    public restoreKeyBackupWithRecoveryKey(
        recoveryKey: string,
        targetRoomId: string,
        targetSessionId: string,
        backupInfo: IKeyBackupInfo,
        opts: IKeyBackupRestoreOpts,
    ): Promise<IKeyBackupRestoreResult> {
        const privKey = decodeRecoveryKey(recoveryKey);
        return this.restoreKeyBackup(privKey, targetRoomId, targetSessionId, backupInfo, opts);
    }

    // TODO: Types
    public async restoreKeyBackupWithCache(
        targetRoomId: string,
        targetSessionId: string,
        backupInfo: IKeyBackupInfo,
        opts?: IKeyBackupRestoreOpts,
    ): Promise<IKeyBackupRestoreResult> {
        const privKey = await this.crypto.getSessionBackupPrivateKey();
        if (!privKey) {
            throw new Error("Couldn't get key");
        }
        return this.restoreKeyBackup(privKey, targetRoomId, targetSessionId, backupInfo, opts);
    }

    private async restoreKeyBackup(
        privKey: ArrayLike<number>,
        targetRoomId: string,
        targetSessionId: string,
        backupInfo: IKeyBackupInfo,
        opts?: IKeyBackupRestoreOpts,
    ): Promise<IKeyBackupRestoreResult> {
        const cacheCompleteCallback = opts?.cacheCompleteCallback;
        const progressCallback = opts?.progressCallback;

        if (!this.crypto) {
            throw new Error("End-to-end encryption disabled");
        }

        let totalKeyCount = 0;
        let keys = [];

        const path = this.makeKeyBackupPath(targetRoomId, targetSessionId, backupInfo.version);

        const algorithm = await BackupManager.makeAlgorithm(backupInfo, async () => { return privKey; });

        const untrusted = algorithm.untrusted;

        try {
            // If the pubkey computed from the private data we've been given
            // doesn't match the one in the auth_data, the user has entered
            // a different recovery key / the wrong passphrase.
            if (!await algorithm.keyMatches(privKey)) {
                return Promise.reject(new MatrixError({ errcode: MatrixClient.RESTORE_BACKUP_ERROR_BAD_KEY }));
            }

            // Cache the key, if possible.
            // This is async.
            this.crypto.storeSessionBackupPrivateKey(privKey)
                .catch((e) => {
                    logger.warn("Error caching session backup key:", e);
                }).then(cacheCompleteCallback);

            if (progressCallback) {
                progressCallback({
                    stage: "fetch",
                });
            }

            const res = await this.http.authedRequest(
                undefined, "GET", path.path, path.queryData, undefined,
                { prefix: PREFIX_UNSTABLE },
            );

            if (res.rooms) {
                // TODO: Types
                for (const [roomId, roomData] of Object.entries<any>(res.rooms)) {
                    if (!roomData.sessions) continue;

                    totalKeyCount += Object.keys(roomData.sessions).length;
                    const roomKeys = await algorithm.decryptSessions(roomData.sessions);
                    for (const k of roomKeys) {
                        k.room_id = roomId;
                        keys.push(k);
                    }
                }
            } else if (res.sessions) {
                totalKeyCount = Object.keys(res.sessions).length;
                keys = await algorithm.decryptSessions(res.sessions);
                for (const k of keys) {
                    k.room_id = targetRoomId;
                }
            } else {
                totalKeyCount = 1;
                try {
                    const [key] = await algorithm.decryptSessions({
                        [targetSessionId]: res,
                    });
                    key.room_id = targetRoomId;
                    key.session_id = targetSessionId;
                    keys.push(key);
                } catch (e) {
                    logger.log("Failed to decrypt megolm session from backup", e);
                }
            }
        } finally {
            algorithm.free();
        }

        await this.importRoomKeys(keys, {
            progressCallback,
            untrusted,
            source: "backup",
        });

        await this.checkKeyBackup();

        return { total: totalKeyCount, imported: keys.length };
    }

    public deleteKeysFromBackup(roomId: string, sessionId: string, version: string): Promise<void> {
        if (!this.crypto) {
            throw new Error("End-to-end encryption disabled");
        }

        const path = this.makeKeyBackupPath(roomId, sessionId, version);
        return this.http.authedRequest(
            undefined, "DELETE", path.path, path.queryData, undefined,
            { prefix: PREFIX_UNSTABLE },
        );
    }

    /**
     * Share shared-history decryption keys with the given users.
     *
     * @param {string} roomId the room for which keys should be shared.
     * @param {array} userIds a list of users to share with.  The keys will be sent to
     *     all of the user's current devices.
     */
    public async sendSharedHistoryKeys(roomId: string, userIds: string[]) {
        if (!this.crypto) {
            throw new Error("End-to-end encryption disabled");
        }

        const roomEncryption = this.roomList.getRoomEncryption(roomId);
        if (!roomEncryption) {
            // unknown room, or unencrypted room
            logger.error("Unknown room.  Not sharing decryption keys");
            return;
        }

        const deviceInfos = await this.crypto.downloadKeys(userIds);
        const devicesByUser = {};
        for (const [userId, devices] of Object.entries(deviceInfos)) {
            devicesByUser[userId] = Object.values(devices);
        }

        // XXX: Private member access
        const alg = this.crypto.getRoomDecryptor(roomId, roomEncryption.algorithm);
        if (alg.sendSharedHistoryInboundSessions) {
            await alg.sendSharedHistoryInboundSessions(devicesByUser);
        } else {
            logger.warn("Algorithm does not support sharing previous keys", roomEncryption.algorithm);
        }
    }

    /**
     * Get the group for the given group ID.
     * This function will return a valid group for any group for which a Group event
     * has been emitted.
     * @param {string} groupId The group ID
     * @return {Group} The Group or null if the group is not known or there is no data store.
     */
    public getGroup(groupId: string): Group {
        return this.store.getGroup(groupId);
    }

    /**
     * Retrieve all known groups.
     * @return {Group[]} A list of groups, or an empty list if there is no data store.
     */
    public getGroups(): Group[] {
        return this.store.getGroups();
    }

    /**
     * Get the config for the media repository.
     * @param {module:client.callback} callback Optional.
     * @return {Promise} Resolves with an object containing the config.
     */
    public getMediaConfig(callback?: Callback): Promise<IMediaConfig> {
        return this.http.authedRequest(
            callback, "GET", "/config", undefined, undefined, {
                prefix: PREFIX_MEDIA_R0,
            },
        );
    }

    /**
     * Get the room for the given room ID.
     * This function will return a valid room for any room for which a Room event
     * has been emitted. Note in particular that other events, eg. RoomState.members
     * will be emitted for a room before this function will return the given room.
     * @param {string} roomId The room ID
     * @return {Room} The Room or null if it doesn't exist or there is no data store.
     */
    public getRoom(roomId: string): Room {
        return this.store.getRoom(roomId);
    }

    /**
     * Retrieve all known rooms.
     * @return {Room[]} A list of rooms, or an empty list if there is no data store.
     */
    public getRooms(): Room[] {
        return this.store.getRooms();
    }

    /**
     * Retrieve all rooms that should be displayed to the user
     * This is essentially getRooms() with some rooms filtered out, eg. old versions
     * of rooms that have been replaced or (in future) other rooms that have been
     * marked at the protocol level as not to be displayed to the user.
     * @return {Room[]} A list of rooms, or an empty list if there is no data store.
     */
    public getVisibleRooms(): Room[] {
        const allRooms = this.store.getRooms();

        const replacedRooms = new Set();
        for (const r of allRooms) {
            const createEvent = r.currentState.getStateEvents(EventType.RoomCreate, '');
            // invites are included in this list and we don't know their create events yet
            if (createEvent) {
                const predecessor = createEvent.getContent()['predecessor'];
                if (predecessor && predecessor['room_id']) {
                    replacedRooms.add(predecessor['room_id']);
                }
            }
        }

        return allRooms.filter((r) => {
            const tombstone = r.currentState.getStateEvents(EventType.RoomTombstone, '');
            if (tombstone && replacedRooms.has(r.roomId)) {
                return false;
            }
            return true;
        });
    }

    /**
     * Retrieve a user.
     * @param {string} userId The user ID to retrieve.
     * @return {?User} A user or null if there is no data store or the user does
     * not exist.
     */
    public getUser(userId: string): User {
        return this.store.getUser(userId);
    }

    /**
     * Retrieve all known users.
     * @return {User[]} A list of users, or an empty list if there is no data store.
     */
    public getUsers(): User[] {
        return this.store.getUsers();
    }

    /**
     * Set account data event for the current user.
     * It will retry the request up to 5 times.
     * @param {string} eventType The event type
     * @param {Object} content the contents object for the event
     * @param {module:client.callback} callback Optional.
     * @return {Promise} Resolves: an empty object
     * @return {module:http-api.MatrixError} Rejects: with an error response.
     */
    public setAccountData(eventType: EventType | string, content: IContent, callback?: Callback): Promise<{}> {
        const path = utils.encodeUri("/user/$userId/account_data/$type", {
            $userId: this.credentials.userId,
            $type: eventType,
        });
        const promise = retryNetworkOperation(5, () => {
            return this.http.authedRequest(undefined, "PUT", path, undefined, content);
        });
        if (callback) {
            promise.then(result => callback(null, result), callback);
        }
        return promise;
    }

    /**
     * Get account data event of given type for the current user.
     * @param {string} eventType The event type
     * @return {?object} The contents of the given account data event
     */
    public getAccountData(eventType: string): MatrixEvent {
        return this.store.getAccountData(eventType);
    }

    /**
     * Get account data event of given type for the current user. This variant
     * gets account data directly from the homeserver if the local store is not
     * ready, which can be useful very early in startup before the initial sync.
     * @param {string} eventType The event type
     * @return {Promise} Resolves: The contents of the given account
     * data event.
     * @return {module:http-api.MatrixError} Rejects: with an error response.
     */
    public async getAccountDataFromServer(eventType: string): Promise<Record<string, any>> {
        if (this.isInitialSyncComplete()) {
            const event = this.store.getAccountData(eventType);
            if (!event) {
                return null;
            }
            // The network version below returns just the content, so this branch
            // does the same to match.
            return event.getContent();
        }
        const path = utils.encodeUri("/user/$userId/account_data/$type", {
            $userId: this.credentials.userId,
            $type: eventType,
        });
        try {
            return await this.http.authedRequest(
                undefined, "GET", path, undefined,
            );
        } catch (e) {
            if (e.data && e.data.errcode === 'M_NOT_FOUND') {
                return null;
            }
            throw e;
        }
    }

    /**
     * Gets the users that are ignored by this client
     * @returns {string[]} The array of users that are ignored (empty if none)
     */
    public getIgnoredUsers(): string[] {
        const event = this.getAccountData("m.ignored_user_list");
        if (!event || !event.getContent() || !event.getContent()["ignored_users"]) return [];
        return Object.keys(event.getContent()["ignored_users"]);
    }

    /**
     * Sets the users that the current user should ignore.
     * @param {string[]} userIds the user IDs to ignore
     * @param {module:client.callback} [callback] Optional.
     * @return {Promise} Resolves: an empty object
     * @return {module:http-api.MatrixError} Rejects: with an error response.
     */
    public setIgnoredUsers(userIds: string[], callback?: Callback): Promise<{}> {
        const content = { ignored_users: {} };
        userIds.map((u) => content.ignored_users[u] = {});
        return this.setAccountData("m.ignored_user_list", content, callback);
    }

    /**
     * Gets whether or not a specific user is being ignored by this client.
     * @param {string} userId the user ID to check
     * @returns {boolean} true if the user is ignored, false otherwise
     */
    public isUserIgnored(userId: string): boolean {
        return this.getIgnoredUsers().includes(userId);
    }

    /**
     * Join a room. If you have already joined the room, this will no-op.
     * @param {string} roomIdOrAlias The room ID or room alias to join.
     * @param {Object} opts Options when joining the room.
     * @param {boolean} opts.syncRoom True to do a room initial sync on the resulting
     * room. If false, the <strong>returned Room object will have no current state.
     * </strong> Default: true.
     * @param {boolean} opts.inviteSignUrl If the caller has a keypair 3pid invite, the signing URL is passed in this parameter.
     * @param {string[]} opts.viaServers The server names to try and join through in addition to those that are automatically chosen.
     * @param {module:client.callback} callback Optional.
     * @return {Promise} Resolves: Room object.
     * @return {module:http-api.MatrixError} Rejects: with an error response.
     */
    public async joinRoom(roomIdOrAlias: string, opts?: IJoinRoomOpts, callback?: Callback): Promise<Room> {
        // to help people when upgrading..
        if (utils.isFunction(opts)) {
            throw new Error("Expected 'opts' object, got function.");
        }
        opts = opts || {};
        if (opts.syncRoom === undefined) {
            opts.syncRoom = true;
        }

        const room = this.getRoom(roomIdOrAlias);
        if (room && room.hasMembershipState(this.credentials.userId, "join")) {
            return Promise.resolve(room);
        }

        let signPromise: Promise<IThirdPartySigned | void> = Promise.resolve();

        if (opts.inviteSignUrl) {
            signPromise = this.http.requestOtherUrl(
                undefined, 'POST',
                opts.inviteSignUrl, { mxid: this.credentials.userId },
            );
        }

        const queryString = {};
        if (opts.viaServers) {
            queryString["server_name"] = opts.viaServers;
        }

        const reqOpts = { qsStringifyOptions: { arrayFormat: 'repeat' } };

        try {
            const data: IJoinRequestBody = {};
            const signedInviteObj = await signPromise;
            if (signedInviteObj) {
                data.third_party_signed = signedInviteObj;
            }

            const path = utils.encodeUri("/join/$roomid", { $roomid: roomIdOrAlias });
            const res = await this.http.authedRequest(undefined, "POST", path, queryString, data, reqOpts);

            const roomId = res['room_id'];
            const syncApi = new SyncApi(this, this.clientOpts);
            const room = syncApi.createRoom(roomId);
            if (opts.syncRoom) {
                // v2 will do this for us
                // return syncApi.syncRoom(room);
            }
            callback?.(null, room);
            return room;
        } catch (e) {
            callback?.(e);
            throw e; // rethrow for reject
        }
    }

    /**
     * Resend an event.
     * @param {MatrixEvent} event The event to resend.
     * @param {Room} room Optional. The room the event is in. Will update the
     * timeline entry if provided.
     * @return {Promise} Resolves: to an ISendEventResponse object
     * @return {module:http-api.MatrixError} Rejects: with an error response.
     */
    public resendEvent(event: MatrixEvent, room: Room): Promise<ISendEventResponse> {
        this.updatePendingEventStatus(room, event, EventStatus.SENDING);
        return this.encryptAndSendEvent(room, event);
    }

    /**
     * Cancel a queued or unsent event.
     *
     * @param {MatrixEvent} event   Event to cancel
     * @throws Error if the event is not in QUEUED or NOT_SENT state
     */
    public cancelPendingEvent(event: MatrixEvent) {
        if ([EventStatus.QUEUED, EventStatus.NOT_SENT].indexOf(event.status) < 0) {
            throw new Error("cannot cancel an event with status " + event.status);
        }

        // first tell the scheduler to forget about it, if it's queued
        if (this.scheduler) {
            this.scheduler.removeEventFromQueue(event);
        }

        // then tell the room about the change of state, which will remove it
        // from the room's list of pending events.
        const room = this.getRoom(event.getRoomId());
        this.updatePendingEventStatus(room, event, EventStatus.CANCELLED);
    }

    /**
     * @param {string} roomId
     * @param {string} name
     * @param {module:client.callback} callback Optional.
     * @return {Promise} Resolves: TODO
     * @return {module:http-api.MatrixError} Rejects: with an error response.
     */
    public setRoomName(roomId: string, name: string, callback?: Callback): Promise<ISendEventResponse> {
        return this.sendStateEvent(roomId, EventType.RoomName, { name: name }, undefined, callback);
    }

    /**
     * @param {string} roomId
     * @param {string} topic
     * @param {module:client.callback} callback Optional.
     * @return {Promise} Resolves: TODO
     * @return {module:http-api.MatrixError} Rejects: with an error response.
     */
    public setRoomTopic(roomId: string, topic: string, callback?: Callback): Promise<ISendEventResponse> {
        return this.sendStateEvent(roomId, EventType.RoomTopic, { topic: topic }, undefined, callback);
    }

    /**
     * @param {string} roomId
     * @param {module:client.callback} callback Optional.
     * @return {Promise} Resolves: TODO
     * @return {module:http-api.MatrixError} Rejects: with an error response.
     */
    public getRoomTags(roomId: string, callback?: Callback): Promise<unknown> { // TODO: Types
        const path = utils.encodeUri("/user/$userId/rooms/$roomId/tags/", {
            $userId: this.credentials.userId,
            $roomId: roomId,
        });
        return this.http.authedRequest(
            callback, "GET", path, undefined,
        );
    }

    /**
     * @param {string} roomId
     * @param {string} tagName name of room tag to be set
     * @param {object} metadata associated with that tag to be stored
     * @param {module:client.callback} callback Optional.
     * @return {Promise} Resolves: to an empty object
     * @return {module:http-api.MatrixError} Rejects: with an error response.
     */
    public setRoomTag(roomId: string, tagName: string, metadata: ITagMetadata, callback?: Callback): Promise<{}> {
        const path = utils.encodeUri("/user/$userId/rooms/$roomId/tags/$tag", {
            $userId: this.credentials.userId,
            $roomId: roomId,
            $tag: tagName,
        });
        return this.http.authedRequest(callback, "PUT", path, undefined, metadata);
    }

    /**
     * @param {string} roomId
     * @param {string} tagName name of room tag to be removed
     * @param {module:client.callback} callback Optional.
     * @return {Promise} Resolves: TODO
     * @return {module:http-api.MatrixError} Rejects: with an error response.
     */
    public deleteRoomTag(roomId: string, tagName: string, callback?: Callback): Promise<void> {
        const path = utils.encodeUri("/user/$userId/rooms/$roomId/tags/$tag", {
            $userId: this.credentials.userId,
            $roomId: roomId,
            $tag: tagName,
        });
        return this.http.authedRequest(
            callback, "DELETE", path, undefined, undefined,
        );
    }

    /**
     * @param {string} roomId
     * @param {string} eventType event type to be set
     * @param {object} content event content
     * @param {module:client.callback} callback Optional.
     * @return {Promise} Resolves: to an empty object {}
     * @return {module:http-api.MatrixError} Rejects: with an error response.
     */
    public setRoomAccountData(
        roomId: string,
        eventType: string,
        content: Record<string, any>,
        callback?: Callback,
    ): Promise<{}> {
        const path = utils.encodeUri("/user/$userId/rooms/$roomId/account_data/$type", {
            $userId: this.credentials.userId,
            $roomId: roomId,
            $type: eventType,
        });
        return this.http.authedRequest(callback, "PUT", path, undefined, content);
    }

    /**
     * Set a user's power level.
     * @param {string} roomId
     * @param {string} userId
     * @param {Number} powerLevel
     * @param {MatrixEvent} event
     * @param {module:client.callback} callback Optional.
     * @return {Promise} Resolves: to an ISendEventResponse object
     * @return {module:http-api.MatrixError} Rejects: with an error response.
     */
    public setPowerLevel(
        roomId: string,
        userId: string,
        powerLevel: number,
        event: MatrixEvent,
        callback?: Callback,
    ): Promise<ISendEventResponse> {
        let content = {
            users: {},
        };
        if (event?.getType() === EventType.RoomPowerLevels) {
            // take a copy of the content to ensure we don't corrupt
            // existing client state with a failed power level change
            content = utils.deepCopy(event.getContent()) as typeof content;
        }
        content.users[userId] = powerLevel;
        const path = utils.encodeUri("/rooms/$roomId/state/m.room.power_levels", {
            $roomId: roomId,
        });
        return this.http.authedRequest(callback, "PUT", path, undefined, content);
    }

    /**
     * @param {string} roomId
     * @param {string} eventType
     * @param {Object} content
     * @param {string} txnId Optional.
     * @param {module:client.callback} callback Optional.
     * @return {Promise} Resolves: to an empty object {}
     * @return {module:http-api.MatrixError} Rejects: with an error response.
     */
    public sendEvent(
        roomId: string,
        eventType: string,
        content: IContent,
        txnId?: string,
        callback?: Callback,
    ): Promise<ISendEventResponse> {
        return this.sendCompleteEvent(roomId, { type: eventType, content }, txnId, callback);
    }

    /**
     * @param {string} roomId
     * @param {object} eventObject An object with the partial structure of an event, to which event_id, user_id, room_id and origin_server_ts will be added.
     * @param {string} txnId the txnId.
     * @param {module:client.callback} callback Optional.
     * @return {Promise} Resolves: to an empty object {}
     * @return {module:http-api.MatrixError} Rejects: with an error response.
     */
    private sendCompleteEvent(
        roomId: string,
        eventObject: any,
        txnId: string,
        callback?: Callback,
    ): Promise<ISendEventResponse> {
        if (utils.isFunction(txnId)) {
            callback = txnId as any as Callback; // convert for legacy
            txnId = undefined;
        }

        if (!txnId) {
            txnId = this.makeTxnId();
        }

        // we always construct a MatrixEvent when sending because the store and
        // scheduler use them. We'll extract the params back out if it turns out
        // the client has no scheduler or store.
        const localEvent = new MatrixEvent(Object.assign(eventObject, {
            event_id: "~" + roomId + ":" + txnId,
            user_id: this.credentials.userId,
            sender: this.credentials.userId,
            room_id: roomId,
            origin_server_ts: new Date().getTime(),
        }));

        const room = this.getRoom(roomId);

        // if this is a relation or redaction of an event
        // that hasn't been sent yet (e.g. with a local id starting with a ~)
        // then listen for the remote echo of that event so that by the time
        // this event does get sent, we have the correct event_id
        const targetId = localEvent.getAssociatedId();
        if (targetId && targetId.startsWith("~")) {
            const target = room.getPendingEvents().find(e => e.getId() === targetId);
            target.once("Event.localEventIdReplaced", () => {
                localEvent.updateAssociatedId(target.getId());
            });
        }

        const type = localEvent.getType();
        logger.log(`sendEvent of type ${type} in ${roomId} with txnId ${txnId}`);

        localEvent.setTxnId(txnId);
        localEvent.setStatus(EventStatus.SENDING);

        // add this event immediately to the local store as 'sending'.
        if (room) {
            room.addPendingEvent(localEvent, txnId);
        }

        // addPendingEvent can change the state to NOT_SENT if it believes
        // that there's other events that have failed. We won't bother to
        // try sending the event if the state has changed as such.
        if (localEvent.status === EventStatus.NOT_SENT) {
            return Promise.reject(new Error("Event blocked by other events not yet sent"));
        }

        return this.encryptAndSendEvent(room, localEvent, callback);
    }

    /**
     * encrypts the event if necessary; adds the event to the queue, or sends it; marks the event as sent/unsent
     * @param room
     * @param event
     * @param callback
     * @returns {Promise} returns a promise which resolves with the result of the send request
     * @private
     */
    private encryptAndSendEvent(room: Room, event: MatrixEvent, callback?: Callback): Promise<ISendEventResponse> {
        // Add an extra Promise.resolve() to turn synchronous exceptions into promise rejections,
        // so that we can handle synchronous and asynchronous exceptions with the
        // same code path.
        return Promise.resolve().then(() => {
            const encryptionPromise = this.encryptEventIfNeeded(event, room);
            if (!encryptionPromise) return null;

            this.updatePendingEventStatus(room, event, EventStatus.ENCRYPTING);
            return encryptionPromise.then(() => this.updatePendingEventStatus(room, event, EventStatus.SENDING));
        }).then(() => {
            let promise: Promise<ISendEventResponse>;
            if (this.scheduler) {
                // if this returns a promise then the scheduler has control now and will
                // resolve/reject when it is done. Internally, the scheduler will invoke
                // processFn which is set to this._sendEventHttpRequest so the same code
                // path is executed regardless.
                promise = this.scheduler.queueEvent(event);
                if (promise && this.scheduler.getQueueForEvent(event).length > 1) {
                    // event is processed FIFO so if the length is 2 or more we know
                    // this event is stuck behind an earlier event.
                    this.updatePendingEventStatus(room, event, EventStatus.QUEUED);
                }
            }

            if (!promise) {
                if (this.useWebSockets && this.websocketApi) {
                    promise = this.websocketApi.sendEvent(event);
                } else {
                    promise = this.sendEventHttpRequest(event);
                }
                if (room) {
                    promise = promise.then(res => {
                        room.updatePendingEvent(event, EventStatus.SENT, res['event_id']);
                        return res;
                    });
                }
            }

            return promise;
        }).then(res => {
            callback?.(null, res);
            return res;
        }).catch(err => {
            logger.error("Error sending event", err.stack || err);
            try {
                // set the error on the event before we update the status:
                // updating the status emits the event, so the state should be
                // consistent at that point.
                event.error = err;
                this.updatePendingEventStatus(room, event, EventStatus.NOT_SENT);
                // also put the event object on the error: the caller will need this
                // to resend or cancel the event
                err.event = event;

                callback?.(err);
            } catch (e) {
                logger.error("Exception in error handler!", e.stack || err);
            }
            throw err;
        });
    }

    private encryptEventIfNeeded(event: MatrixEvent, room?: Room): Promise<void> | null {
        if (event.isEncrypted()) {
            // this event has already been encrypted; this happens if the
            // encryption step succeeded, but the send step failed on the first
            // attempt.
            return null;
        }

        if (!this.isRoomEncrypted(event.getRoomId())) {
            return null;
        }

        if (!this.crypto && this.usingExternalCrypto) {
            // The client has opted to allow sending messages to encrypted
            // rooms even if the room is encrypted, and we haven't setup
            // crypto. This is useful for users of matrix-org/pantalaimon
            return null;
        }

        if (event.getType() === EventType.Reaction) {
            // For reactions, there is a very little gained by encrypting the entire
            // event, as relation data is already kept in the clear. Event
            // encryption for a reaction effectively only obscures the event type,
            // but the purpose is still obvious from the relation data, so nothing
            // is really gained. It also causes quite a few problems, such as:
            //   * triggers notifications via default push rules
            //   * prevents server-side bundling for reactions
            // The reaction key / content / emoji value does warrant encrypting, but
            // this will be handled separately by encrypting just this value.
            // See https://github.com/matrix-org/matrix-doc/pull/1849#pullrequestreview-248763642
            return null;
        }

        if (!this.crypto) {
            throw new Error(
                "This room is configured to use encryption, but your client does " +
                "not support encryption.",
            );
        }

        return this.crypto.encryptEvent(event, room);
    }

    /**
     * Returns the eventType that should be used taking encryption into account
     * for a given eventType.
     * @param {MatrixClient} client the client
     * @param {string} roomId the room for the events `eventType` relates to
     * @param {string} eventType the event type
     * @return {string} the event type taking encryption into account
     */
    private getEncryptedIfNeededEventType(roomId: string, eventType: string): string {
        if (eventType === EventType.Reaction) return eventType;
        return this.isRoomEncrypted(roomId) ? EventType.RoomMessageEncrypted : eventType;
    }

    private updatePendingEventStatus(room: Room | null, event: MatrixEvent, newStatus: EventStatus) {
        if (room) {
            room.updatePendingEvent(event, newStatus);
        } else {
            event.setStatus(newStatus);
        }
    }

    private sendEventHttpRequest(event: MatrixEvent): Promise<ISendEventResponse> {
        let txnId = event.getTxnId();
        if (!txnId) {
            txnId = this.makeTxnId();
            event.setTxnId(txnId);
        }

        const pathParams = {
            $roomId: event.getRoomId(),
            $eventType: event.getWireType(),
            $stateKey: event.getStateKey(),
            $txnId: txnId,
        };

        let path;

        if (event.isState()) {
            let pathTemplate = "/rooms/$roomId/state/$eventType";
            if (event.getStateKey() && event.getStateKey().length > 0) {
                pathTemplate = "/rooms/$roomId/state/$eventType/$stateKey";
            }
            path = utils.encodeUri(pathTemplate, pathParams);
        } else if (event.isRedaction()) {
            const pathTemplate = `/rooms/$roomId/redact/$redactsEventId/$txnId`;
            path = utils.encodeUri(pathTemplate, Object.assign({
                $redactsEventId: event.event.redacts,
            }, pathParams));
        } else {
            path = utils.encodeUri("/rooms/$roomId/send/$eventType/$txnId", pathParams);
        }

        return this.http.authedRequest(
            undefined, "PUT", path, undefined, event.getWireContent(),
        ).then((res) => {
            logger.log(`Event sent to ${event.getRoomId()} with event id ${res.event_id}`);
            return res;
        });
    }

    /**
     * @param {string} roomId
     * @param {string} eventId
     * @param {string} [txnId]  transaction id. One will be made up if not
     *    supplied.
     * @param {object|module:client.callback} cbOrOpts
     *    Options to pass on, may contain `reason`.
     *    Can be callback for backwards compatibility.
     * @return {Promise} Resolves: TODO
     * @return {module:http-api.MatrixError} Rejects: with an error response.
     */
    public redactEvent(
        roomId: string,
        eventId: string,
        txnId?: string,
        cbOrOpts?: Callback | IRedactOpts,
    ): Promise<ISendEventResponse> {
        const opts = typeof (cbOrOpts) === 'object' ? cbOrOpts : {};
        const reason = opts.reason;
        const callback = typeof (cbOrOpts) === 'function' ? cbOrOpts : undefined;
        return this.sendCompleteEvent(roomId, {
            type: EventType.RoomRedaction,
            content: { reason: reason },
            redacts: eventId,
        }, txnId, callback);
    }

    /**
     * @param {string} roomId
     * @param {Object} content
     * @param {string} txnId Optional.
     * @param {module:client.callback} callback Optional.
     * @return {Promise} Resolves: to an ISendEventResponse object
     * @return {module:http-api.MatrixError} Rejects: with an error response.
     */
    public sendMessage(
        roomId: string,
        content: IContent,
        txnId?: string,
        callback?: Callback,
    ): Promise<ISendEventResponse> {
        if (utils.isFunction(txnId)) {
            callback = txnId as any as Callback; // for legacy
            txnId = undefined;
        }
        return this.sendEvent(roomId, EventType.RoomMessage, content, txnId, callback);
    }

    /**
     * @param {string} roomId
     * @param {string} body
     * @param {string} txnId Optional.
     * @param {module:client.callback} callback Optional.
     * @return {Promise} Resolves: to an empty object {}
     * @return {module:http-api.MatrixError} Rejects: with an error response.
     */
    public sendTextMessage(
        roomId: string,
        body: string,
        txnId?: string,
        callback?: Callback,
    ): Promise<ISendEventResponse> {
        const content = ContentHelpers.makeTextMessage(body);
        return this.sendMessage(roomId, content, txnId, callback);
    }

    /**
     * @param {string} roomId
     * @param {string} body
     * @param {string} txnId Optional.
     * @param {module:client.callback} callback Optional.
     * @return {Promise} Resolves: to a ISendEventResponse object
     * @return {module:http-api.MatrixError} Rejects: with an error response.
     */
    public sendNotice(roomId: string, body: string, txnId?: string, callback?: Callback): Promise<ISendEventResponse> {
        const content = ContentHelpers.makeNotice(body);
        return this.sendMessage(roomId, content, txnId, callback);
    }

    /**
     * @param {string} roomId
     * @param {string} body
     * @param {string} txnId Optional.
     * @param {module:client.callback} callback Optional.
     * @return {Promise} Resolves: to a ISendEventResponse object
     * @return {module:http-api.MatrixError} Rejects: with an error response.
     */
    public sendEmoteMessage(
        roomId: string,
        body: string,
        txnId?: string,
        callback?: Callback,
    ): Promise<ISendEventResponse> {
        const content = ContentHelpers.makeEmoteMessage(body);
        return this.sendMessage(roomId, content, txnId, callback);
    }

    /**
     * @param {string} roomId
     * @param {string} url
     * @param {Object} info
     * @param {string} text
     * @param {module:client.callback} callback Optional.
     * @return {Promise} Resolves: to a ISendEventResponse object
     * @return {module:http-api.MatrixError} Rejects: with an error response.
     */
    public sendImageMessage(
        roomId: string,
        url: string,
        info?: IImageInfo,
        text = "Image",
        callback?: Callback,
    ): Promise<ISendEventResponse> {
        if (utils.isFunction(text)) {
            callback = text as any as Callback; // legacy
            text = undefined;
        }
        const content = {
            msgtype: MsgType.Image,
            url: url,
            info: info,
            body: text,
        };
        return this.sendMessage(roomId, content, undefined, callback);
    }

    /**
     * @param {string} roomId
     * @param {string} url
     * @param {Object} info
     * @param {string} text
     * @param {module:client.callback} callback Optional.
     * @return {Promise} Resolves: to a ISendEventResponse object
     * @return {module:http-api.MatrixError} Rejects: with an error response.
     */
    public sendStickerMessage(
        roomId: string,
        url: string,
        info?: IImageInfo,
        text = "Sticker",
        callback?: Callback,
    ): Promise<ISendEventResponse> {
        if (utils.isFunction(text)) {
            callback = text as any as Callback; // legacy
            text = undefined;
        }
        const content = {
            url: url,
            info: info,
            body: text,
        };
        return this.sendEvent(roomId, EventType.Sticker, content, undefined, callback);
    }

    /**
     * @param {string} roomId
     * @param {string} body
     * @param {string} htmlBody
     * @param {module:client.callback} callback Optional.
     * @return {Promise} Resolves: to a ISendEventResponse object
     * @return {module:http-api.MatrixError} Rejects: with an error response.
     */
    public sendHtmlMessage(
        roomId: string,
        body: string,
        htmlBody: string,
        callback?: Callback,
    ): Promise<ISendEventResponse> {
        const content = ContentHelpers.makeHtmlMessage(body, htmlBody);
        return this.sendMessage(roomId, content, undefined, callback);
    }

    /**
     * @param {string} roomId
     * @param {string} body
     * @param {string} htmlBody
     * @param {module:client.callback} callback Optional.
     * @return {Promise} Resolves: to a ISendEventResponse object
     * @return {module:http-api.MatrixError} Rejects: with an error response.
     */
    public sendHtmlNotice(
        roomId: string,
        body: string,
        htmlBody: string,
        callback?: Callback,
    ): Promise<ISendEventResponse> {
        const content = ContentHelpers.makeHtmlNotice(body, htmlBody);
        return this.sendMessage(roomId, content, undefined, callback);
    }

    /**
     * @param {string} roomId
     * @param {string} body
     * @param {string} htmlBody
     * @param {module:client.callback} callback Optional.
     * @return {Promise} Resolves: to a ISendEventResponse object
     * @return {module:http-api.MatrixError} Rejects: with an error response.
     */
    public sendHtmlEmote(
        roomId: string,
        body: string,
        htmlBody: string,
        callback?: Callback,
    ): Promise<ISendEventResponse> {
        const content = ContentHelpers.makeHtmlEmote(body, htmlBody);
        return this.sendMessage(roomId, content, undefined, callback);
    }

    /**
     * Send a receipt.
     * @param {Event} event The event being acknowledged
     * @param {string} receiptType The kind of receipt e.g. "m.read"
     * @param {object} body Additional content to send alongside the receipt.
     * @param {module:client.callback} callback Optional.
     * @return {Promise} Resolves: to an empty object {}
     * @return {module:http-api.MatrixError} Rejects: with an error response.
     */
    public sendReceipt(event: MatrixEvent, receiptType: string, body: any, callback?: Callback): Promise<{}> {
        if (typeof (body) === 'function') {
            callback = body as any as Callback; // legacy
            body = {};
        }

        if (this.isGuest()) {
            return Promise.resolve({}); // guests cannot send receipts so don't bother.
        }

        const path = utils.encodeUri("/rooms/$roomId/receipt/$receiptType/$eventId", {
            $roomId: event.getRoomId(),
            $receiptType: receiptType,
            $eventId: event.getId(),
        });
        const promise = this.http.authedRequest(callback, "POST", path, undefined, body || {});

        const room = this.getRoom(event.getRoomId());
        if (room) {
            room.addLocalEchoReceipt(this.credentials.userId, event, receiptType);
        }
        return promise;
    }

    /**
     * Send a read receipt.
     * @param {Event} event The event that has been read.
     * @param {object} opts The options for the read receipt.
     * @param {boolean} opts.hidden True to prevent the receipt from being sent to
     * other users and homeservers. Default false (send to everyone). <b>This
     * property is unstable and may change in the future.</b>
     * @param {module:client.callback} callback Optional.
     * @return {Promise} Resolves: to an empty object
     * @return {module:http-api.MatrixError} Rejects: with an error response.
<<<<<<< HEAD
     * TODO: Propose/Implement usage of WebSocketApi 
    */
    public async sendReadReceipt(event: MatrixEvent, opts: { hidden?: boolean }, callback?: Callback): Promise<{}> {
=======
     */
    public async sendReadReceipt(event: MatrixEvent, opts?: { hidden?: boolean }, callback?: Callback): Promise<{}> {
>>>>>>> ecc9fda2
        if (typeof (opts) === 'function') {
            callback = opts as any as Callback; // legacy
            opts = {};
        }
        if (!opts) opts = {};

        const eventId = event.getId();
        const room = this.getRoom(event.getRoomId());
        if (room && room.hasPendingEvent(eventId)) {
            throw new Error(`Cannot set read receipt to a pending event (${eventId})`);
        }

        const addlContent = {
            "org.matrix.msc2285.hidden": Boolean(opts.hidden),
        };

        return this.sendReceipt(event, "m.read", addlContent, callback);
    }

    /**
     * Set a marker to indicate the point in a room before which the user has read every
     * event. This can be retrieved from room account data (the event type is `m.fully_read`)
     * and displayed as a horizontal line in the timeline that is visually distinct to the
     * position of the user's own read receipt.
     * @param {string} roomId ID of the room that has been read
     * @param {string} rmEventId ID of the event that has been read
     * @param {MatrixEvent} rrEvent the event tracked by the read receipt. This is here for
     * convenience because the RR and the RM are commonly updated at the same time as each
     * other. The local echo of this receipt will be done if set. Optional.
     * @param {object} opts Options for the read markers
     * @param {object} opts.hidden True to hide the receipt from other users and homeservers.
     * <b>This property is unstable and may change in the future.</b>
     * @return {Promise} Resolves: the empty object, {}.
     */
    public async setRoomReadMarkers(
        roomId: string,
        rmEventId: string,
        rrEvent: MatrixEvent,
        opts: { hidden?: boolean },
    ): Promise<{}> {
        const room = this.getRoom(roomId);
        if (room && room.hasPendingEvent(rmEventId)) {
            throw new Error(`Cannot set read marker to a pending event (${rmEventId})`);
        }

        // Add the optional RR update, do local echo like `sendReceipt`
        let rrEventId;
        if (rrEvent) {
            rrEventId = rrEvent.getId();
            if (room && room.hasPendingEvent(rrEventId)) {
                throw new Error(`Cannot set read receipt to a pending event (${rrEventId})`);
            }
            if (room) {
                room.addLocalEchoReceipt(this.credentials.userId, rrEvent, "m.read");
            }
        }
        if (this.useWebSockets && this.websocketApi) {
            return this.websocketApi.sendReadMarkers(roomId, rmEventId, rrEventId, opts);
        }
        return this.setRoomReadMarkersHttpRequest(roomId, rmEventId, rrEventId, opts);
    }

    /**
     * Get a preview of the given URL as of (roughly) the given point in time,
     * described as an object with OpenGraph keys and associated values.
     * Attributes may be synthesized where actual OG metadata is lacking.
     * Caches results to prevent hammering the server.
     * @param {string} url The URL to get preview data for
     * @param {Number} ts The preferred point in time that the preview should
     * describe (ms since epoch).  The preview returned will either be the most
     * recent one preceding this timestamp if available, or failing that the next
     * most recent available preview.
     * @param {module:client.callback} callback Optional.
     * @return {Promise} Resolves: Object of OG metadata.
     * @return {module:http-api.MatrixError} Rejects: with an error response.
     * May return synthesized attributes if the URL lacked OG meta.
     */
    public getUrlPreview(url: string, ts: number, callback?: Callback): Promise<IPreviewUrlResponse> {
        // bucket the timestamp to the nearest minute to prevent excessive spam to the server
        // Surely 60-second accuracy is enough for anyone.
        ts = Math.floor(ts / 60000) * 60000;

        const parsed = new URL(url);
        parsed.hash = ""; // strip the hash as it won't affect the preview
        url = parsed.toString();

        const key = ts + "_" + url;

        // If there's already a request in flight (or we've handled it), return that instead.
        const cachedPreview = this.urlPreviewCache[key];
        if (cachedPreview) {
            if (callback) {
                cachedPreview.then(callback).catch(callback);
            }
            return cachedPreview;
        }

        const resp = this.http.authedRequest(
            callback, "GET", "/preview_url", {
                url: url,
                ts: ts,
            }, undefined, {
                prefix: PREFIX_MEDIA_R0,
            },
        );
        // TODO: Expire the URL preview cache sometimes
        this.urlPreviewCache[key] = resp;
        return resp;
    }

    /**
     * @param {string} roomId
     * @param {boolean} isTyping
     * @param {Number} timeoutMs
     * @param {module:client.callback} callback Optional.
     * @return {Promise} Resolves: to an empty object {}
     * @return {module:http-api.MatrixError} Rejects: with an error response.
     */
    public sendTyping(roomId: string, isTyping: boolean, timeoutMs: number, callback?: Callback): Promise<{}> {
        if (this.isGuest()) {
            return Promise.resolve({}); // guests cannot send typing notifications so don't bother.
        }

        if (this.useWebSockets && this.websocketApi) {
            return this.websocketApi.sendTyping(roomId, isTyping, timeoutMs, callback);
        }
        const path = utils.encodeUri("/rooms/$roomId/typing/$userId", {
            $roomId: roomId,
            $userId: this.credentials.userId,
        });
        const data: any = {
            typing: isTyping,
        };
        if (isTyping) {
            data.timeout = timeoutMs ? timeoutMs : 20000;
        }
        return this.http.authedRequest(callback, "PUT", path, undefined, data);
    }

    /**
     * Determines the history of room upgrades for a given room, as far as the
     * client can see. Returns an array of Rooms where the first entry is the
     * oldest and the last entry is the newest (likely current) room. If the
     * provided room is not found, this returns an empty list. This works in
     * both directions, looking for older and newer rooms of the given room.
     * @param {string} roomId The room ID to search from
     * @param {boolean} verifyLinks If true, the function will only return rooms
     * which can be proven to be linked. For example, rooms which have a create
     * event pointing to an old room which the client is not aware of or doesn't
     * have a matching tombstone would not be returned.
     * @return {Room[]} An array of rooms representing the upgrade
     * history.
     */
    public getRoomUpgradeHistory(roomId: string, verifyLinks = false): Room[] {
        let currentRoom = this.getRoom(roomId);
        if (!currentRoom) return [];

        const upgradeHistory = [currentRoom];

        // Work backwards first, looking at create events.
        let createEvent = currentRoom.currentState.getStateEvents(EventType.RoomCreate, "");
        while (createEvent) {
            logger.log(`Looking at ${createEvent.getId()}`);
            const predecessor = createEvent.getContent()['predecessor'];
            if (predecessor && predecessor['room_id']) {
                logger.log(`Looking at predecessor ${predecessor['room_id']}`);
                const refRoom = this.getRoom(predecessor['room_id']);
                if (!refRoom) break; // end of the chain

                if (verifyLinks) {
                    const tombstone = refRoom.currentState.getStateEvents(EventType.RoomTombstone, "");

                    if (!tombstone
                        || tombstone.getContent()['replacement_room'] !== refRoom.roomId) {
                        break;
                    }
                }

                // Insert at the front because we're working backwards from the currentRoom
                upgradeHistory.splice(0, 0, refRoom);
                createEvent = refRoom.currentState.getStateEvents(EventType.RoomCreate, "");
            } else {
                // No further create events to look at
                break;
            }
        }

        // Work forwards next, looking at tombstone events
        let tombstoneEvent = currentRoom.currentState.getStateEvents(EventType.RoomTombstone, "");
        while (tombstoneEvent) {
            const refRoom = this.getRoom(tombstoneEvent.getContent()['replacement_room']);
            if (!refRoom) break; // end of the chain
            if (refRoom.roomId === currentRoom.roomId) break; // Tombstone is referencing it's own room

            if (verifyLinks) {
                createEvent = refRoom.currentState.getStateEvents(EventType.RoomCreate, "");
                if (!createEvent || !createEvent.getContent()['predecessor']) break;

                const predecessor = createEvent.getContent()['predecessor'];
                if (predecessor['room_id'] !== currentRoom.roomId) break;
            }

            // Push to the end because we're looking forwards
            upgradeHistory.push(refRoom);
            const roomIds = new Set(upgradeHistory.map((ref) => ref.roomId));
            if (roomIds.size < upgradeHistory.length) {
                // The last room added to the list introduced a previous roomId
                // To avoid recursion, return the last rooms - 1
                return upgradeHistory.slice(0, upgradeHistory.length - 1);
            }

            // Set the current room to the reference room so we know where we're at
            currentRoom = refRoom;
            tombstoneEvent = currentRoom.currentState.getStateEvents(EventType.RoomTombstone, "");
        }

        return upgradeHistory;
    }

    /**
     * @param {string} roomId
     * @param {string} userId
     * @param {module:client.callback} callback Optional.
     * @param {string} reason Optional.
     * @return {Promise} Resolves: {} an empty object.
     * @return {module:http-api.MatrixError} Rejects: with an error response.
     */
    public invite(roomId: string, userId: string, callback?: Callback, reason?: string): Promise<{}> {
        return this.membershipChange(roomId, userId, "invite", reason, callback);
    }

    /**
     * Invite a user to a room based on their email address.
     * @param {string} roomId The room to invite the user to.
     * @param {string} email The email address to invite.
     * @param {module:client.callback} callback Optional.
     * @return {Promise} Resolves: {} an empty object.
     * @return {module:http-api.MatrixError} Rejects: with an error response.
     */
    public inviteByEmail(roomId: string, email: string, callback?: Callback): Promise<{}> {
        return this.inviteByThreePid(roomId, "email", email, callback);
    }

    /**
     * Invite a user to a room based on a third-party identifier.
     * @param {string} roomId The room to invite the user to.
     * @param {string} medium The medium to invite the user e.g. "email".
     * @param {string} address The address for the specified medium.
     * @param {module:client.callback} callback Optional.
     * @return {Promise} Resolves: {} an empty object.
     * @return {module:http-api.MatrixError} Rejects: with an error response.
     */
    public async inviteByThreePid(roomId: string, medium: string, address: string, callback?: Callback): Promise<{}> {
        const path = utils.encodeUri(
            "/rooms/$roomId/invite",
            { $roomId: roomId },
        );

        const identityServerUrl = this.getIdentityServerUrl(true);
        if (!identityServerUrl) {
            return Promise.reject(new MatrixError({
                error: "No supplied identity server URL",
                errcode: "ORG.MATRIX.JSSDK_MISSING_PARAM",
            }));
        }
        const params = {
            id_server: identityServerUrl,
            medium: medium,
            address: address,
        };

        if (
            this.identityServer &&
            this.identityServer.getAccessToken &&
            await this.doesServerAcceptIdentityAccessToken()
        ) {
            const identityAccessToken = await this.identityServer.getAccessToken();
            if (identityAccessToken) {
                params['id_access_token'] = identityAccessToken;
            }
        }

        return this.http.authedRequest(callback, "POST", path, undefined, params);
    }

    /**
     * @param {string} roomId
     * @param {module:client.callback} callback Optional.
     * @return {Promise} Resolves: {} an empty object.
     * @return {module:http-api.MatrixError} Rejects: with an error response.
     */
    public leave(roomId: string, callback?: Callback): Promise<{}> {
        return this.membershipChange(roomId, undefined, "leave", undefined, callback);
    }

    /**
     * Leaves all rooms in the chain of room upgrades based on the given room. By
     * default, this will leave all the previous and upgraded rooms, including the
     * given room. To only leave the given room and any previous rooms, keeping the
     * upgraded (modern) rooms untouched supply `false` to `includeFuture`.
     * @param {string} roomId The room ID to start leaving at
     * @param {boolean} includeFuture If true, the whole chain (past and future) of
     * upgraded rooms will be left.
     * @return {Promise} Resolves when completed with an object keyed
     * by room ID and value of the error encountered when leaving or null.
     */
    public leaveRoomChain(
        roomId: string,
        includeFuture = true,
    ): Promise<{ [roomId: string]: Error | MatrixError | null }> {
        const upgradeHistory = this.getRoomUpgradeHistory(roomId);

        let eligibleToLeave = upgradeHistory;
        if (!includeFuture) {
            eligibleToLeave = [];
            for (const room of upgradeHistory) {
                eligibleToLeave.push(room);
                if (room.roomId === roomId) {
                    break;
                }
            }
        }

        const populationResults = {}; // {roomId: Error}
        const promises = [];

        const doLeave = (roomId) => {
            return this.leave(roomId).then(() => {
                populationResults[roomId] = null;
            }).catch((err) => {
                populationResults[roomId] = err;
                return null; // suppress error
            });
        };

        for (const room of eligibleToLeave) {
            promises.push(doLeave(room.roomId));
        }

        return Promise.all(promises).then(() => populationResults);
    }

    /**
     * @param {string} roomId
     * @param {string} userId
     * @param {string} reason Optional.
     * @param {module:client.callback} callback Optional.
     * @return {Promise} Resolves: TODO
     * @return {module:http-api.MatrixError} Rejects: with an error response.
     */
    public ban(roomId: string, userId: string, reason?: string, callback?: Callback) {
        return this.membershipChange(roomId, userId, "ban", reason, callback);
    }

    /**
     * @param {string} roomId
     * @param {boolean} deleteRoom True to delete the room from the store on success.
     * Default: true.
     * @param {module:client.callback} callback Optional.
     * @return {Promise} Resolves: {} an empty object.
     * @return {module:http-api.MatrixError} Rejects: with an error response.
     */
    public forget(roomId: string, deleteRoom?: boolean, callback?: Callback): Promise<{}> {
        if (deleteRoom === undefined) {
            deleteRoom = true;
        }
        const promise = this.membershipChange(roomId, undefined, "forget", undefined,
            callback);
        if (!deleteRoom) {
            return promise;
        }
        return promise.then((response) => {
            this.store.removeRoom(roomId);
            this.emit("deleteRoom", roomId);
            return response;
        });
    }

    /**
     * @param {string} roomId
     * @param {string} userId
     * @param {module:client.callback} callback Optional.
     * @return {Promise} Resolves: Object (currently empty)
     * @return {module:http-api.MatrixError} Rejects: with an error response.
     */
    public unban(roomId: string, userId: string, callback?: Callback): Promise<void> {
        // unbanning != set their state to leave: this used to be
        // the case, but was then changed so that leaving was always
        // a revoking of privilege, otherwise two people racing to
        // kick / ban someone could end up banning and then un-banning
        // them.
        const path = utils.encodeUri("/rooms/$roomId/unban", {
            $roomId: roomId,
        });
        const data = {
            user_id: userId,
        };
        return this.http.authedRequest(
            callback, "POST", path, undefined, data,
        );
    }

    /**
     * @param {string} roomId
     * @param {string} userId
     * @param {string} reason Optional.
     * @param {module:client.callback} callback Optional.
     * @return {Promise} Resolves: {} an empty object.
     * @return {module:http-api.MatrixError} Rejects: with an error response.
     */
    public kick(roomId: string, userId: string, reason?: string, callback?: Callback): Promise<{}> {
        return this.setMembershipState(roomId, userId, "leave", reason, callback);
    }

    /**
     * This is an internal method.
     * @param {MatrixClient} client
     * @param {string} roomId
     * @param {string} userId
     * @param {string} membershipValue
     * @param {string} reason
     * @param {module:client.callback} callback Optional.
     * @return {Promise} Resolves: TODO
     * @return {module:http-api.MatrixError} Rejects: with an error response.
     */
    private setMembershipState(
        roomId: string,
        userId: string,
        membershipValue: string,
        reason?: string,
        callback?: Callback,
    ) {
        if (utils.isFunction(reason)) {
            callback = reason as any as Callback; // legacy
            reason = undefined;
        }

        const path = utils.encodeUri(
            "/rooms/$roomId/state/m.room.member/$userId",
            { $roomId: roomId, $userId: userId },
        );

        return this.http.authedRequest(callback, "PUT", path, undefined, {
            membership: membershipValue,
            reason: reason,
        });
    }

    private membershipChange(
        roomId: string,
        userId: string,
        membership: string,
        reason?: string,
        callback?: Callback,
    ): Promise<{}> {
        if (utils.isFunction(reason)) {
            callback = reason as any as Callback; // legacy
            reason = undefined;
        }

        const path = utils.encodeUri("/rooms/$room_id/$membership", {
            $room_id: roomId,
            $membership: membership,
        });
        return this.http.authedRequest(
            callback, "POST", path, undefined, {
                user_id: userId,  // may be undefined e.g. on leave
                reason: reason,
            },
        );
    }

    /**
     * Obtain a dict of actions which should be performed for this event according
     * to the push rules for this user.  Caches the dict on the event.
     * @param {MatrixEvent} event The event to get push actions for.
     * @return {module:pushprocessor~PushAction} A dict of actions to perform.
     */
    public getPushActionsForEvent(event: MatrixEvent): PushAction {
        if (!event.getPushActions()) {
            event.setPushActions(this.pushProcessor.actionsForEvent(event));
        }
        return event.getPushActions();
    }

    /**
     * @param {string} info The kind of info to set (e.g. 'avatar_url')
     * @param {Object} data The JSON object to set.
     * @param {module:client.callback} callback Optional.
     * @return {Promise} Resolves: to an empty object {}
     * @return {module:http-api.MatrixError} Rejects: with an error response.
     */
    // eslint-disable-next-line camelcase
    public setProfileInfo(info: "avatar_url", data: { avatar_url: string }, callback?: Callback): Promise<{}>;
    public setProfileInfo(info: "displayname", data: { displayname: string }, callback?: Callback): Promise<{}>;
    public setProfileInfo(info: "avatar_url" | "displayname", data: object, callback?: Callback): Promise<{}> {
        const path = utils.encodeUri("/profile/$userId/$info", {
            $userId: this.credentials.userId,
            $info: info,
        });
        return this.http.authedRequest(callback, "PUT", path, undefined, data);
    }

    /**
     * @param {string} name
     * @param {module:client.callback} callback Optional.
     * @return {Promise} Resolves: {} an empty object.
     * @return {module:http-api.MatrixError} Rejects: with an error response.
     */
    public async setDisplayName(name: string, callback?: Callback): Promise<{}> {
        const prom = await this.setProfileInfo("displayname", { displayname: name }, callback);
        // XXX: synthesise a profile update for ourselves because Synapse is broken and won't
        const user = this.getUser(this.getUserId());
        if (user) {
            user.displayName = name;
            user.emit("User.displayName", user.events.presence, user);
        }
        return prom;
    }

    /**
     * @param {string} url
     * @param {module:client.callback} callback Optional.
     * @return {Promise} Resolves: {} an empty object.
     * @return {module:http-api.MatrixError} Rejects: with an error response.
     */
    public async setAvatarUrl(url: string, callback?: Callback): Promise<{}> {
        const prom = await this.setProfileInfo("avatar_url", { avatar_url: url }, callback);
        // XXX: synthesise a profile update for ourselves because Synapse is broken and won't
        const user = this.getUser(this.getUserId());
        if (user) {
            user.avatarUrl = url;
            user.emit("User.avatarUrl", user.events.presence, user);
        }
        return prom;
    }

    /**
     * Turn an MXC URL into an HTTP one. <strong>This method is experimental and
     * may change.</strong>
     * @param {string} mxcUrl The MXC URL
     * @param {Number} width The desired width of the thumbnail.
     * @param {Number} height The desired height of the thumbnail.
     * @param {string} resizeMethod The thumbnail resize method to use, either
     * "crop" or "scale".
     * @param {Boolean} allowDirectLinks If true, return any non-mxc URLs
     * directly. Fetching such URLs will leak information about the user to
     * anyone they share a room with. If false, will return null for such URLs.
     * @return {?string} the avatar URL or null.
     */
    public mxcUrlToHttp(
        mxcUrl: string,
        width?: number,
        height?: number,
        resizeMethod?: string,
        allowDirectLinks?: boolean,
    ): string | null {
        return getHttpUriForMxc(this.baseUrl, mxcUrl, width, height, resizeMethod, allowDirectLinks);
    }

    /**
     * Sets a new status message for the user. The message may be null/falsey
     * to clear the message.
     * @param {string} newMessage The new message to set.
     * @return {Promise} Resolves: to nothing
     * @return {module:http-api.MatrixError} Rejects: with an error response.
     */
    public _unstable_setStatusMessage(newMessage: string): Promise<void> { // eslint-disable-line camelcase
        const type = "im.vector.user_status";
        return Promise.all(this.getRooms().map(async (room) => {
            const isJoined = room.getMyMembership() === "join";
            const looksLikeDm = room.getInvitedAndJoinedMemberCount() === 2;
            if (!isJoined || !looksLikeDm) return;
            // Check power level separately as it's a bit more expensive.
            const maySend = room.currentState.mayClientSendStateEvent(type, this);
            if (!maySend) return;
            await this.sendStateEvent(room.roomId, type, { status: newMessage }, this.getUserId());
        })).then(); // .then to fix return type
    }

    /**
     * @param {Object} opts Options to apply
     * @param {string} opts.presence One of "online", "offline" or "unavailable"
     * @param {string} opts.status_msg The status message to attach.
     * @param {module:client.callback} callback Optional.
     * @return {Promise} Resolves: TODO
     * @return {module:http-api.MatrixError} Rejects: with an error response.
     * @throws If 'presence' isn't a valid presence enum value.
     */
    public setPresence(opts: IPresenceOpts, callback?: Callback): Promise<void> {
        const path = utils.encodeUri("/presence/$userId/status", {
            $userId: this.credentials.userId,
        });

        if (typeof opts === "string") {
            opts = { presence: opts }; // legacy
        }

        const validStates = ["offline", "online", "unavailable"];
        if (validStates.indexOf(opts.presence) === -1) {
            throw new Error("Bad presence value: " + opts.presence);
        }
        if (this.useWebSockets && this.websocketApi) {
            return this.websocketApi.sendPresence(opts);
        }
        return this.http.authedRequest(
            callback, "PUT", path, undefined, opts,
        );
    }

    /**
     * @param {string} userId The user to get presence for
     * @param {module:client.callback} callback Optional.
     * @return {Promise} Resolves: The presence state for this user.
     * @return {module:http-api.MatrixError} Rejects: with an error response.
     */
    public getPresence(userId: string, callback?: Callback): Promise<unknown> { // TODO: Types
        const path = utils.encodeUri("/presence/$userId/status", {
            $userId: userId,
        });

        return this.http.authedRequest(callback, "GET", path, undefined, undefined);
    }

    /**
     * Retrieve older messages from the given room and put them in the timeline.
     *
     * If this is called multiple times whilst a request is ongoing, the <i>same</i>
     * Promise will be returned. If there was a problem requesting scrollback, there
     * will be a small delay before another request can be made (to prevent tight-looping
     * when there is no connection).
     *
     * @param {Room} room The room to get older messages in.
     * @param {Integer} limit Optional. The maximum number of previous events to
     * pull in. Default: 30.
     * @param {module:client.callback} callback Optional.
     * @return {Promise} Resolves: Room. If you are at the beginning
     * of the timeline, <code>Room.oldState.paginationToken</code> will be
     * <code>null</code>.
     * @return {module:http-api.MatrixError} Rejects: with an error response.
     */
    public scrollback(room: Room, limit: number, callback?: Callback): Promise<Room> {
        if (utils.isFunction(limit)) {
            callback = limit as any as Callback; // legacy
            limit = undefined;
        }
        limit = limit || 30;
        let timeToWaitMs = 0;

        let info = this.ongoingScrollbacks[room.roomId] || {};
        if (info.promise) {
            return info.promise;
        } else if (info.errorTs) {
            const timeWaitedMs = Date.now() - info.errorTs;
            timeToWaitMs = Math.max(SCROLLBACK_DELAY_MS - timeWaitedMs, 0);
        }

        if (room.oldState.paginationToken === null) {
            return Promise.resolve(room); // already at the start.
        }
        // attempt to grab more events from the store first
        const numAdded = this.store.scrollback(room, limit).length;
        if (numAdded === limit) {
            // store contained everything we needed.
            return Promise.resolve(room);
        }
        // reduce the required number of events appropriately
        limit = limit - numAdded;

        const prom = new Promise<Room>((resolve, reject) => {
            // wait for a time before doing this request
            // (which may be 0 in order not to special case the code paths)
            sleep(timeToWaitMs).then(() => {
                return this.createMessagesRequest(
                    room.roomId,
                    room.oldState.paginationToken,
                    limit,
                    Direction.Backward,
                );
            }).then((res: IMessagesResponse) => {
                const matrixEvents = res.chunk.map(this.getEventMapper());
                if (res.state) {
                    const stateEvents = res.state.map(this.getEventMapper());
                    room.currentState.setUnknownStateEvents(stateEvents);
                }
                room.addEventsToTimeline(matrixEvents, true, room.getLiveTimeline());
                room.oldState.paginationToken = res.end;
                if (res.chunk.length === 0) {
                    room.oldState.paginationToken = null;
                }
                this.store.storeEvents(room, matrixEvents, res.end, true);
                this.ongoingScrollbacks[room.roomId] = null;
                callback?.(null, room);
                resolve(room);
            }).catch((err) => {
                this.ongoingScrollbacks[room.roomId] = {
                    errorTs: Date.now(),
                };
                callback?.(err);
                reject(err);
            });
        });

        info = {
            promise: prom,
            errorTs: null,
        };

        this.ongoingScrollbacks[room.roomId] = info;
        return prom;
    }

    /**
     * @param {object} [options]
     * @param {boolean} options.preventReEmit don't re-emit events emitted on an event mapped by this mapper on the client
     * @param {boolean} options.decrypt decrypt event proactively
     * @return {Function}
     */
    public getEventMapper(options?: MapperOpts): EventMapper {
        return eventMapperFor(this, options || {});
    }

    /**
     * Get an EventTimeline for the given event
     *
     * <p>If the EventTimelineSet object already has the given event in its store, the
     * corresponding timeline will be returned. Otherwise, a /context request is
     * made, and used to construct an EventTimeline.
     *
     * @param {EventTimelineSet} timelineSet  The timelineSet to look for the event in
     * @param {string} eventId  The ID of the event to look for
     *
     * @return {Promise} Resolves:
     *    {@link module:models/event-timeline~EventTimeline} including the given
     *    event
     */
    public getEventTimeline(timelineSet: EventTimelineSet, eventId: string): Promise<EventTimeline> {
        // don't allow any timeline support unless it's been enabled.
        if (!this.timelineSupport) {
            throw new Error("timeline support is disabled. Set the 'timelineSupport'" +
                " parameter to true when creating MatrixClient to enable" +
                " it.");
        }

        if (timelineSet.getTimelineForEvent(eventId)) {
            return Promise.resolve(timelineSet.getTimelineForEvent(eventId));
        }

        const path = utils.encodeUri(
            "/rooms/$roomId/context/$eventId", {
                $roomId: timelineSet.room.roomId,
                $eventId: eventId,
            },
        );

        let params = undefined;
        if (this.clientOpts.lazyLoadMembers) {
            params = { filter: JSON.stringify(Filter.LAZY_LOADING_MESSAGES_FILTER) };
        }

        // TODO: we should implement a backoff (as per scrollback()) to deal more
        // nicely with HTTP errors.
        const promise = this.http.authedRequest(undefined, "GET", path, params).then((res) => {
            if (!res.event) {
                throw new Error("'event' not in '/context' result - homeserver too old?");
            }

            // by the time the request completes, the event might have ended up in
            // the timeline.
            if (timelineSet.getTimelineForEvent(eventId)) {
                return timelineSet.getTimelineForEvent(eventId);
            }

            // we start with the last event, since that's the point at which we
            // have known state.
            // events_after is already backwards; events_before is forwards.
            res.events_after.reverse();
            const events = res.events_after
                .concat([res.event])
                .concat(res.events_before);
            const matrixEvents = events.map(this.getEventMapper());

            let timeline = timelineSet.getTimelineForEvent(matrixEvents[0].getId());
            if (!timeline) {
                timeline = timelineSet.addTimeline();
                timeline.initialiseState(res.state.map(this.getEventMapper()));
                timeline.getState(EventTimeline.FORWARDS).paginationToken = res.end;
            } else {
                const stateEvents = res.state.map(this.getEventMapper());
                timeline.getState(EventTimeline.BACKWARDS).setUnknownStateEvents(stateEvents);
            }
            timelineSet.addEventsToTimeline(matrixEvents, true, timeline, res.start);

            // there is no guarantee that the event ended up in "timeline" (we
            // might have switched to a neighbouring timeline) - so check the
            // room's index again. On the other hand, there's no guarantee the
            // event ended up anywhere, if it was later redacted, so we just
            // return the timeline we first thought of.
            return timelineSet.getTimelineForEvent(eventId) || timeline;
        });
        return promise;
    }

    /**
     * Makes a request to /messages with the appropriate lazy loading filter set.
     * XXX: if we do get rid of scrollback (as it's not used at the moment),
     * we could inline this method again in paginateEventTimeline as that would
     * then be the only call-site
     * @param {string} roomId
     * @param {string} fromToken
     * @param {number} limit the maximum amount of events the retrieve
     * @param {string} dir 'f' or 'b'
     * @param {Filter} timelineFilter the timeline filter to pass
     * @return {Promise}
     */
    // XXX: Intended private, used in code.
    public createMessagesRequest(
        roomId: string,
        fromToken: string,
        limit: number,
        dir: Direction,
        timelineFilter?: Filter,
    ): Promise<IMessagesResponse> {
        const path = utils.encodeUri("/rooms/$roomId/messages", { $roomId: roomId });
        if (limit === undefined) {
            limit = 30;
        }
        const params: Record<string, string | number> = {
            from: fromToken,
            limit: limit,
            dir: dir,
        };

        let filter = null;
        if (this.clientOpts.lazyLoadMembers) {
            // create a shallow copy of LAZY_LOADING_MESSAGES_FILTER,
            // so the timelineFilter doesn't get written into it below
            filter = Object.assign({}, Filter.LAZY_LOADING_MESSAGES_FILTER);
        }
        if (timelineFilter) {
            // XXX: it's horrific that /messages' filter parameter doesn't match
            // /sync's one - see https://matrix.org/jira/browse/SPEC-451
            filter = filter || {};
            Object.assign(filter, timelineFilter.getRoomTimelineFilterComponent()?.toJSON());
        }
        if (filter) {
            params.filter = JSON.stringify(filter);
        }
        return this.http.authedRequest(undefined, "GET", path, params);
    }

    /**
     * Take an EventTimeline, and back/forward-fill results.
     *
     * @param {module:models/event-timeline~EventTimeline} eventTimeline timeline
     *    object to be updated
     * @param {Object}   [opts]
     * @param {boolean}     [opts.backwards = false]  true to fill backwards,
     *    false to go forwards
     * @param {number}   [opts.limit = 30]         number of events to request
     *
     * @return {Promise} Resolves to a boolean: false if there are no
     *    events and we reached either end of the timeline; else true.
     */
    public paginateEventTimeline(eventTimeline: EventTimeline, opts: IPaginateOpts): Promise<boolean> {
        const isNotifTimeline = (eventTimeline.getTimelineSet() === this.notifTimelineSet);

        // TODO: we should implement a backoff (as per scrollback()) to deal more
        // nicely with HTTP errors.
        opts = opts || {};
        const backwards = opts.backwards || false;

        if (isNotifTimeline) {
            if (!backwards) {
                throw new Error("paginateNotifTimeline can only paginate backwards");
            }
        }

        const dir = backwards ? EventTimeline.BACKWARDS : EventTimeline.FORWARDS;

        const token = eventTimeline.getPaginationToken(dir);
        if (!token) {
            // no token - no results.
            return Promise.resolve(false);
        }

        const pendingRequest = eventTimeline.paginationRequests[dir];

        if (pendingRequest) {
            // already a request in progress - return the existing promise
            return pendingRequest;
        }

        let path;
        let params;
        let promise;

        if (isNotifTimeline) {
            path = "/notifications";
            params = {
                limit: ('limit' in opts) ? opts.limit : 30,
                only: 'highlight',
            };

            if (token && token !== "end") {
                params.from = token;
            }

            promise = this.http.authedRequest(
                undefined, "GET", path, params, undefined,
            ).then((res) => {
                const token = res.next_token;
                const matrixEvents = [];

                for (let i = 0; i < res.notifications.length; i++) {
                    const notification = res.notifications[i];
                    const event = this.getEventMapper()(notification.event);
                    event.setPushActions(
                        PushProcessor.actionListToActionsObject(notification.actions),
                    );
                    event.event.room_id = notification.room_id; // XXX: gutwrenching
                    matrixEvents[i] = event;
                }

                eventTimeline.getTimelineSet()
                    .addEventsToTimeline(matrixEvents, backwards, eventTimeline, token);

                // if we've hit the end of the timeline, we need to stop trying to
                // paginate. We need to keep the 'forwards' token though, to make sure
                // we can recover from gappy syncs.
                if (backwards && !res.next_token) {
                    eventTimeline.setPaginationToken(null, dir);
                }
                return res.next_token ? true : false;
            }).finally(() => {
                eventTimeline.paginationRequests[dir] = null;
            });
            eventTimeline.paginationRequests[dir] = promise;
        } else {
            const room = this.getRoom(eventTimeline.getRoomId());
            if (!room) {
                throw new Error("Unknown room " + eventTimeline.getRoomId());
            }

            promise = this.createMessagesRequest(
                eventTimeline.getRoomId(),
                token,
                opts.limit,
                dir,
                eventTimeline.getFilter());
            promise.then((res) => {
                if (res.state) {
                    const roomState = eventTimeline.getState(dir);
                    const stateEvents = res.state.map(this.getEventMapper());
                    roomState.setUnknownStateEvents(stateEvents);
                }
                const token = res.end;
                const matrixEvents = res.chunk.map(this.getEventMapper());
                eventTimeline.getTimelineSet()
                    .addEventsToTimeline(matrixEvents, backwards, eventTimeline, token);

                // if we've hit the end of the timeline, we need to stop trying to
                // paginate. We need to keep the 'forwards' token though, to make sure
                // we can recover from gappy syncs.
                if (backwards && res.end == res.start) {
                    eventTimeline.setPaginationToken(null, dir);
                }
                return res.end != res.start;
            }).finally(() => {
                eventTimeline.paginationRequests[dir] = null;
            });
            eventTimeline.paginationRequests[dir] = promise;
        }

        return promise;
    }

    /**
     * Reset the notifTimelineSet entirely, paginating in some historical notifs as
     * a starting point for subsequent pagination.
     */
    public resetNotifTimelineSet() {
        if (!this.notifTimelineSet) {
            return;
        }

        // FIXME: This thing is a total hack, and results in duplicate events being
        // added to the timeline both from /sync and /notifications, and lots of
        // slow and wasteful processing and pagination.  The correct solution is to
        // extend /messages or /search or something to filter on notifications.

        // use the fictitious token 'end'. in practice we would ideally give it
        // the oldest backwards pagination token from /sync, but /sync doesn't
        // know about /notifications, so we have no choice but to start paginating
        // from the current point in time.  This may well overlap with historical
        // notifs which are then inserted into the timeline by /sync responses.
        this.notifTimelineSet.resetLiveTimeline('end', null);

        // we could try to paginate a single event at this point in order to get
        // a more valid pagination token, but it just ends up with an out of order
        // timeline. given what a mess this is and given we're going to have duplicate
        // events anyway, just leave it with the dummy token for now.
        /*
        this.paginateNotifTimeline(this._notifTimelineSet.getLiveTimeline(), {
            backwards: true,
            limit: 1
        });
        */
    }

    /**
     * Peek into a room and receive updates about the room. This only works if the
     * history visibility for the room is world_readable.
     * @param {String} roomId The room to attempt to peek into.
     * @return {Promise} Resolves: Room object
     * @return {module:http-api.MatrixError} Rejects: with an error response.
     * TODO: Propose/Implement usage of WebSocketApi (maybe separate for requesting /events)
     */
    public peekInRoom(roomId: string): Promise<Room> {
        if (this.peekSync) {
            this.peekSync.stopPeeking();
        }
        this.peekSync = new SyncApi(this, this.clientOpts);
        return this.peekSync.peek(roomId);
    }

    /**
     * Stop any ongoing room peeking.
     */
    public stopPeeking() {
        if (this.peekSync) {
            this.peekSync.stopPeeking();
            this.peekSync = null;
        }
    }

    /**
     * Set r/w flags for guest access in a room.
     * @param {string} roomId The room to configure guest access in.
     * @param {Object} opts Options
     * @param {boolean} opts.allowJoin True to allow guests to join this room. This
     * implicitly gives guests write access. If false or not given, guests are
     * explicitly forbidden from joining the room.
     * @param {boolean} opts.allowRead True to set history visibility to
     * be world_readable. This gives guests read access *from this point forward*.
     * If false or not given, history visibility is not modified.
     * @return {Promise} Resolves: TODO
     * @return {module:http-api.MatrixError} Rejects: with an error response.
     */
    public setGuestAccess(roomId: string, opts: IGuestAccessOpts): Promise<void> {
        const writePromise = this.sendStateEvent(roomId, EventType.RoomGuestAccess, {
            guest_access: opts.allowJoin ? "can_join" : "forbidden",
        }, "");

        let readPromise: Promise<any> = Promise.resolve();
        if (opts.allowRead) {
            readPromise = this.sendStateEvent(roomId, EventType.RoomHistoryVisibility, {
                history_visibility: "world_readable",
            }, "");
        }

        return Promise.all([readPromise, writePromise]).then(); // .then() to hide results for contract
    }

    /**
     * Requests an email verification token for the purposes of registration.
     * This API requests a token from the homeserver.
     * The doesServerRequireIdServerParam() method can be used to determine if
     * the server requires the id_server parameter to be provided.
     *
     * Parameters and return value are as for requestEmailToken

     * @param {string} email As requestEmailToken
     * @param {string} clientSecret As requestEmailToken
     * @param {number} sendAttempt As requestEmailToken
     * @param {string} nextLink As requestEmailToken
     * @return {Promise} Resolves: As requestEmailToken
     */
    public requestRegisterEmailToken(
        email: string,
        clientSecret: string,
        sendAttempt: number,
        nextLink?: string,
    ): Promise<IRequestTokenResponse> {
        return this.requestTokenFromEndpoint(
            "/register/email/requestToken",
            {
                email: email,
                client_secret: clientSecret,
                send_attempt: sendAttempt,
                next_link: nextLink,
            },
        );
    }

    /**
     * Requests a text message verification token for the purposes of registration.
     * This API requests a token from the homeserver.
     * The doesServerRequireIdServerParam() method can be used to determine if
     * the server requires the id_server parameter to be provided.
     *
     * @param {string} phoneCountry The ISO 3166-1 alpha-2 code for the country in which
     *    phoneNumber should be parsed relative to.
     * @param {string} phoneNumber The phone number, in national or international format
     * @param {string} clientSecret As requestEmailToken
     * @param {number} sendAttempt As requestEmailToken
     * @param {string} nextLink As requestEmailToken
     * @return {Promise} Resolves: As requestEmailToken
     */
    public requestRegisterMsisdnToken(
        phoneCountry: string,
        phoneNumber: string,
        clientSecret: string,
        sendAttempt: number,
        nextLink?: string,
    ): Promise<IRequestMsisdnTokenResponse> {
        return this.requestTokenFromEndpoint(
            "/register/msisdn/requestToken",
            {
                country: phoneCountry,
                phone_number: phoneNumber,
                client_secret: clientSecret,
                send_attempt: sendAttempt,
                next_link: nextLink,
            },
        );
    }

    /**
     * Requests an email verification token for the purposes of adding a
     * third party identifier to an account.
     * This API requests a token from the homeserver.
     * The doesServerRequireIdServerParam() method can be used to determine if
     * the server requires the id_server parameter to be provided.
     * If an account with the given email address already exists and is
     * associated with an account other than the one the user is authed as,
     * it will either send an email to the address informing them of this
     * or return M_THREEPID_IN_USE (which one is up to the homeserver).
     *
     * @param {string} email As requestEmailToken
     * @param {string} clientSecret As requestEmailToken
     * @param {number} sendAttempt As requestEmailToken
     * @param {string} nextLink As requestEmailToken
     * @return {Promise} Resolves: As requestEmailToken
     */
    public requestAdd3pidEmailToken(
        email: string,
        clientSecret: string,
        sendAttempt: number,
        nextLink: string,
    ): Promise<IRequestTokenResponse> {
        return this.requestTokenFromEndpoint(
            "/account/3pid/email/requestToken",
            {
                email: email,
                client_secret: clientSecret,
                send_attempt: sendAttempt,
                next_link: nextLink,
            },
        );
    }

    /**
     * Requests a text message verification token for the purposes of adding a
     * third party identifier to an account.
     * This API proxies the identity server /validate/email/requestToken API,
     * adding specific behaviour for the addition of phone numbers to an
     * account, as requestAdd3pidEmailToken.
     *
     * @param {string} phoneCountry As requestRegisterMsisdnToken
     * @param {string} phoneNumber As requestRegisterMsisdnToken
     * @param {string} clientSecret As requestEmailToken
     * @param {number} sendAttempt As requestEmailToken
     * @param {string} nextLink As requestEmailToken
     * @return {Promise} Resolves: As requestEmailToken
     */
    public requestAdd3pidMsisdnToken(
        phoneCountry: string,
        phoneNumber: string,
        clientSecret: string,
        sendAttempt: number,
        nextLink: string,
    ): Promise<IRequestMsisdnTokenResponse> {
        return this.requestTokenFromEndpoint(
            "/account/3pid/msisdn/requestToken",
            {
                country: phoneCountry,
                phone_number: phoneNumber,
                client_secret: clientSecret,
                send_attempt: sendAttempt,
                next_link: nextLink,
            },
        );
    }

    /**
     * Requests an email verification token for the purposes of resetting
     * the password on an account.
     * This API proxies the identity server /validate/email/requestToken API,
     * adding specific behaviour for the password resetting. Specifically,
     * if no account with the given email address exists, it may either
     * return M_THREEPID_NOT_FOUND or send an email
     * to the address informing them of this (which one is up to the homeserver).
     *
     * requestEmailToken calls the equivalent API directly on the identity server,
     * therefore bypassing the password reset specific logic.
     *
     * @param {string} email As requestEmailToken
     * @param {string} clientSecret As requestEmailToken
     * @param {number} sendAttempt As requestEmailToken
     * @param {string} nextLink As requestEmailToken
     * @param {module:client.callback} callback Optional. As requestEmailToken
     * @return {Promise} Resolves: As requestEmailToken
     */
    public requestPasswordEmailToken(
        email: string,
        clientSecret: string,
        sendAttempt: number,
        nextLink: string,
    ): Promise<IRequestTokenResponse> {
        return this.requestTokenFromEndpoint(
            "/account/password/email/requestToken",
            {
                email: email,
                client_secret: clientSecret,
                send_attempt: sendAttempt,
                next_link: nextLink,
            },
        );
    }

    /**
     * Requests a text message verification token for the purposes of resetting
     * the password on an account.
     * This API proxies the identity server /validate/email/requestToken API,
     * adding specific behaviour for the password resetting, as requestPasswordEmailToken.
     *
     * @param {string} phoneCountry As requestRegisterMsisdnToken
     * @param {string} phoneNumber As requestRegisterMsisdnToken
     * @param {string} clientSecret As requestEmailToken
     * @param {number} sendAttempt As requestEmailToken
     * @param {string} nextLink As requestEmailToken
     * @return {Promise} Resolves: As requestEmailToken
     */
    public requestPasswordMsisdnToken(
        phoneCountry: string,
        phoneNumber: string,
        clientSecret: string,
        sendAttempt: number,
        nextLink: string,
    ): Promise<IRequestMsisdnTokenResponse> {
        return this.requestTokenFromEndpoint(
            "/account/password/msisdn/requestToken",
            {
                country: phoneCountry,
                phone_number: phoneNumber,
                client_secret: clientSecret,
                send_attempt: sendAttempt,
                next_link: nextLink,
            },
        );
    }

    /**
     * Internal utility function for requesting validation tokens from usage-specific
     * requestToken endpoints.
     *
     * @param {string} endpoint The endpoint to send the request to
     * @param {object} params Parameters for the POST request
     * @return {Promise} Resolves: As requestEmailToken
     */
    private async requestTokenFromEndpoint<T extends IRequestTokenResponse>(
        endpoint: string,
        params: Record<string, any>,
    ): Promise<T> {
        const postParams = Object.assign({}, params);

        // If the HS supports separate add and bind, then requestToken endpoints
        // don't need an IS as they are all validated by the HS directly.
        if (!await this.doesServerSupportSeparateAddAndBind() && this.idBaseUrl) {
            const idServerUrl = new URL(this.idBaseUrl);
            postParams.id_server = idServerUrl.host;

            if (
                this.identityServer &&
                this.identityServer.getAccessToken &&
                await this.doesServerAcceptIdentityAccessToken()
            ) {
                const identityAccessToken = await this.identityServer.getAccessToken();
                if (identityAccessToken) {
                    postParams.id_access_token = identityAccessToken;
                }
            }
        }

        return this.http.request(undefined, "POST", endpoint, undefined, postParams);
    }

    /**
     * Get the room-kind push rule associated with a room.
     * @param {string} scope "global" or device-specific.
     * @param {string} roomId the id of the room.
     * @return {object} the rule or undefined.
     */
    public getRoomPushRule(scope: string, roomId: string): any { // TODO: Types
        // There can be only room-kind push rule per room
        // and its id is the room id.
        if (this.pushRules) {
            for (let i = 0; i < this.pushRules[scope].room.length; i++) {
                const rule = this.pushRules[scope].room[i];
                if (rule.rule_id === roomId) {
                    return rule;
                }
            }
        } else {
            throw new Error(
                //TODO or WebSocket has to be initialized
                "SyncApi.sync() must be done before accessing to push rules.",
            );
        }
    }

    /**
     * Set a room-kind muting push rule in a room.
     * The operation also updates MatrixClient.pushRules at the end.
     * @param {string} scope "global" or device-specific.
     * @param {string} roomId the id of the room.
     * @param {string} mute the mute state.
     * @return {Promise} Resolves: result object
     * @return {module:http-api.MatrixError} Rejects: with an error response.
     */
    public setRoomMutePushRule(scope: string, roomId: string, mute: string): Promise<void> | void {
        let deferred;
        let hasDontNotifyRule;

        // Get the existing room-kind push rule if any
        const roomPushRule = this.getRoomPushRule(scope, roomId);
        if (roomPushRule) {
            if (0 <= roomPushRule.actions.indexOf("dont_notify")) {
                hasDontNotifyRule = true;
            }
        }

        if (!mute) {
            // Remove the rule only if it is a muting rule
            if (hasDontNotifyRule) {
                deferred = this.deletePushRule(scope, PushRuleKind.RoomSpecific, roomPushRule.rule_id);
            }
        } else {
            if (!roomPushRule) {
                deferred = this.addPushRule(scope, PushRuleKind.RoomSpecific, roomId, {
                    actions: ["dont_notify"],
                });
            } else if (!hasDontNotifyRule) {
                // Remove the existing one before setting the mute push rule
                // This is a workaround to SYN-590 (Push rule update fails)
                deferred = utils.defer();
                this.deletePushRule(scope, PushRuleKind.RoomSpecific, roomPushRule.rule_id)
                    .then(() => {
                        this.addPushRule(scope, PushRuleKind.RoomSpecific, roomId, {
                            actions: ["dont_notify"],
                        }).then(() => {
                            deferred.resolve();
                        }).catch((err) => {
                            deferred.reject(err);
                        });
                    }).catch((err) => {
                        deferred.reject(err);
                    });

                deferred = deferred.promise;
            }
        }

        if (deferred) {
            return new Promise<void>((resolve, reject) => {
                // Update this.pushRules when the operation completes
                deferred.then(() => {
                    this.getPushRules().then((result) => {
                        this.pushRules = result;
                        resolve();
                    }).catch((err) => {
                        reject(err);
                    });
                }).catch((err) => {
                    // Update it even if the previous operation fails. This can help the
                    // app to recover when push settings has been modifed from another client
                    this.getPushRules().then((result) => {
                        this.pushRules = result;
                        reject(err);
                    }).catch((err2) => {
                        reject(err);
                    });
                });
            });
        }
    }

    public searchMessageText(opts: ISearchOpts, callback?: Callback): Promise<ISearchResponse> {
        const roomEvents: ISearchRequestBody["search_categories"]["room_events"] = {
            search_term: opts.query,
        };

        if ('keys' in opts) {
            roomEvents.keys = opts.keys;
        }

        return this.search({
            body: {
                search_categories: {
                    room_events: roomEvents,
                },
            },
        }, callback);
    }

    /**
     * Perform a server-side search for room events.
     *
     * The returned promise resolves to an object containing the fields:
     *
     *  * {number}  count:       estimate of the number of results
     *  * {string}  next_batch:  token for back-pagination; if undefined, there are
     *                           no more results
     *  * {Array}   highlights:  a list of words to highlight from the stemming
     *                           algorithm
     *  * {Array}   results:     a list of results
     *
     * Each entry in the results list is a {module:models/search-result.SearchResult}.
     *
     * @param {Object} opts
     * @param {string} opts.term     the term to search for
     * @param {Object} opts.filter   a JSON filter object to pass in the request
     * @return {Promise} Resolves: result object
     * @return {module:http-api.MatrixError} Rejects: with an error response.
     */
    public searchRoomEvents(opts: IEventSearchOpts): Promise<ISearchResults> {
        // TODO: support groups

        const body = {
            search_categories: {
                room_events: {
                    search_term: opts.term,
                    filter: opts.filter,
                    order_by: SearchOrderBy.Recent,
                    event_context: {
                        before_limit: 1,
                        after_limit: 1,
                        include_profile: true,
                    },
                },
            },
        };

        const searchResults: ISearchResults = {
            _query: body,
            results: [],
            highlights: [],
        };

        return this.search({ body: body }).then(res => this.processRoomEventsSearch(searchResults, res));
    }

    /**
     * Take a result from an earlier searchRoomEvents call, and backfill results.
     *
     * @param  {object} searchResults  the results object to be updated
     * @return {Promise} Resolves: updated result object
     * @return {Error} Rejects: with an error response.
     */
    public backPaginateRoomEventsSearch<T extends ISearchResults>(searchResults: T): Promise<T> {
        // TODO: we should implement a backoff (as per scrollback()) to deal more
        // nicely with HTTP errors.

        if (!searchResults.next_batch) {
            return Promise.reject(new Error("Cannot backpaginate event search any further"));
        }

        if (searchResults.pendingRequest) {
            // already a request in progress - return the existing promise
            return searchResults.pendingRequest as Promise<T>;
        }

        const searchOpts = {
            body: searchResults._query,
            next_batch: searchResults.next_batch,
        };

        const promise = this.search(searchOpts)
            .then(res => this.processRoomEventsSearch(searchResults, res))
            .finally(() => {
                searchResults.pendingRequest = null;
            });
        searchResults.pendingRequest = promise;

        return promise;
    }

    /**
     * helper for searchRoomEvents and backPaginateRoomEventsSearch. Processes the
     * response from the API call and updates the searchResults
     *
     * @param {Object} searchResults
     * @param {Object} response
     * @return {Object} searchResults
     * @private
     */
    // XXX: Intended private, used in code
    public processRoomEventsSearch<T extends ISearchResults>(searchResults: T, response: ISearchResponse): T {
        const roomEvents = response.search_categories.room_events;

        searchResults.count = roomEvents.count;
        searchResults.next_batch = roomEvents.next_batch;

        // combine the highlight list with our existing list; build an object
        // to avoid O(N^2) fail
        const highlights = {};
        roomEvents.highlights.forEach((hl) => {
            highlights[hl] = 1;
        });
        searchResults.highlights.forEach((hl) => {
            highlights[hl] = 1;
        });

        // turn it back into a list.
        searchResults.highlights = Object.keys(highlights);

        // append the new results to our existing results
        const resultsLength = roomEvents.results ? roomEvents.results.length : 0;
        for (let i = 0; i < resultsLength; i++) {
            const sr = SearchResult.fromJson(roomEvents.results[i], this.getEventMapper());
            searchResults.results.push(sr);
        }
        return searchResults;
    }

    /**
     * Populate the store with rooms the user has left.
     * @return {Promise} Resolves: TODO - Resolved when the rooms have
     * been added to the data store.
     * @return {module:http-api.MatrixError} Rejects: with an error response.
     */
    public syncLeftRooms(): Promise<Room[]> {
        // Guard against multiple calls whilst ongoing and multiple calls post success
        if (this.syncedLeftRooms) {
            return Promise.resolve([]); // don't call syncRooms again if it succeeded.
        }
        if (this.syncLeftRoomsPromise) {
            return this.syncLeftRoomsPromise; // return the ongoing request
        }
        const syncApi = new SyncApi(this, this.clientOpts);
        this.syncLeftRoomsPromise = syncApi.syncLeftRooms();

        // cleanup locks
        this.syncLeftRoomsPromise.then((res) => {
            logger.log("Marking success of sync left room request");
            this.syncedLeftRooms = true; // flip the bit on success
        }).finally(() => {
            this.syncLeftRoomsPromise = null; // cleanup ongoing request state
        });

        return this.syncLeftRoomsPromise;
    }

    /**
     * Create a new filter.
     * @param {Object} content The HTTP body for the request
     * @return {Filter} Resolves to a Filter object.
     * @return {module:http-api.MatrixError} Rejects: with an error response.
     */
    public createFilter(content: IFilterDefinition): Promise<Filter> {
        const path = utils.encodeUri("/user/$userId/filter", {
            $userId: this.credentials.userId,
        });
        return this.http.authedRequest(undefined, "POST", path, undefined, content).then((response) => {
            // persist the filter
            const filter = Filter.fromJson(
                this.credentials.userId, response.filter_id, content,
            );
            this.store.storeFilter(filter);
            return filter;
        });
    }

    /**
     * Retrieve a filter.
     * @param {string} userId The user ID of the filter owner
     * @param {string} filterId The filter ID to retrieve
     * @param {boolean} allowCached True to allow cached filters to be returned.
     * Default: True.
     * @return {Promise} Resolves: a Filter object
     * @return {module:http-api.MatrixError} Rejects: with an error response.
     */
    public getFilter(userId: string, filterId: string, allowCached: boolean): Promise<Filter> {
        if (allowCached) {
            const filter = this.store.getFilter(userId, filterId);
            if (filter) {
                return Promise.resolve(filter);
            }
        }

        const path = utils.encodeUri("/user/$userId/filter/$filterId", {
            $userId: userId,
            $filterId: filterId,
        });

        return this.http.authedRequest(
            undefined, "GET", path, undefined, undefined,
        ).then((response) => {
            // persist the filter
            const filter = Filter.fromJson(
                userId, filterId, response,
            );
            this.store.storeFilter(filter);
            return filter;
        });
    }

    /**
     * @param {string} filterName
     * @param {Filter} filter
     * @return {Promise<String>} Filter ID
     */
    public async getOrCreateFilter(filterName: string, filter: Filter): Promise<string> {
        const filterId = this.store.getFilterIdByName(filterName);
        let existingId = undefined;

        if (filterId) {
            // check that the existing filter matches our expectations
            try {
                const existingFilter =
                    await this.getFilter(this.credentials.userId, filterId, true);
                if (existingFilter) {
                    const oldDef = existingFilter.getDefinition();
                    const newDef = filter.getDefinition();

                    if (utils.deepCompare(oldDef, newDef)) {
                        // super, just use that.
                        // debuglog("Using existing filter ID %s: %s", filterId,
                        //          JSON.stringify(oldDef));
                        existingId = filterId;
                    }
                }
            } catch (error) {
                // Synapse currently returns the following when the filter cannot be found:
                // {
                //     errcode: "M_UNKNOWN",
                //     name: "M_UNKNOWN",
                //     message: "No row found",
                // }
                if (error.errcode !== "M_UNKNOWN" && error.errcode !== "M_NOT_FOUND") {
                    throw error;
                }
            }
            // if the filter doesn't exist anymore on the server, remove from store
            if (!existingId) {
                this.store.setFilterIdByName(filterName, undefined);
            }
        }

        if (existingId) {
            return existingId;
        }

        // create a new filter
        const createdFilter = await this.createFilter(filter.getDefinition());

        // debuglog("Created new filter ID %s: %s", createdFilter.filterId,
        //          JSON.stringify(createdFilter.getDefinition()));
        this.store.setFilterIdByName(filterName, createdFilter.filterId);
        return createdFilter.filterId;
    }

    /**
     * Gets a bearer token from the homeserver that the user can
     * present to a third party in order to prove their ownership
     * of the Matrix account they are logged into.
     * @return {Promise} Resolves: Token object
     * @return {module:http-api.MatrixError} Rejects: with an error response.
     */
    public getOpenIdToken(): Promise<IOpenIDToken> {
        const path = utils.encodeUri("/user/$userId/openid/request_token", {
            $userId: this.credentials.userId,
        });

        return this.http.authedRequest(
            undefined, "POST", path, undefined, {},
        );
    }

    private startCallEventHandler = (): void => {
        if (this.isInitialSyncComplete()) {
            this.callEventHandler.start();
            this.off("sync", this.startCallEventHandler);
        }
    };

    /**
     * @param {module:client.callback} callback Optional.
     * @return {Promise} Resolves: ITurnServerResponse object
     * @return {module:http-api.MatrixError} Rejects: with an error response.
     */
    public turnServer(callback?: Callback): Promise<ITurnServerResponse> {
        return this.http.authedRequest(callback, "GET", "/voip/turnServer");
    }

    /**
     * Get the TURN servers for this homeserver.
     * @return {Array<Object>} The servers or an empty list.
     */
    public getTurnServers(): ITurnServer[] {
        return this.turnServers || [];
    }

    /**
     * Get the unix timestamp (in seconds) at which the current
     * TURN credentials (from getTurnServers) expire
     * @return {number} The expiry timestamp, in seconds, or null if no credentials
     */
    public getTurnServersExpiry(): number | null {
        return this.turnServersExpiry;
    }

    // XXX: Intended private, used in code.
    public async checkTurnServers(): Promise<boolean> {
        if (!this.canSupportVoip) {
            return;
        }

        let credentialsGood = false;
        const remainingTime = this.turnServersExpiry - Date.now();
        if (remainingTime > TURN_CHECK_INTERVAL) {
            logger.debug("TURN creds are valid for another " + remainingTime + " ms: not fetching new ones.");
            credentialsGood = true;
        } else {
            logger.debug("Fetching new TURN credentials");
            try {
                const res = await this.turnServer();
                if (res.uris) {
                    logger.log("Got TURN URIs: " + res.uris + " refresh in " + res.ttl + " secs");
                    // map the response to a format that can be fed to RTCPeerConnection
                    const servers: ITurnServer = {
                        urls: res.uris,
                        username: res.username,
                        credential: res.password,
                    };
                    this.turnServers = [servers];
                    // The TTL is in seconds but we work in ms
                    this.turnServersExpiry = Date.now() + (res.ttl * 1000);
                    credentialsGood = true;
                }
            } catch (err) {
                logger.error("Failed to get TURN URIs", err);
                // If we get a 403, there's no point in looping forever.
                if (err.httpStatus === 403) {
                    logger.info("TURN access unavailable for this account: stopping credentials checks");
                    if (this.checkTurnServersIntervalID !== null) global.clearInterval(this.checkTurnServersIntervalID);
                    this.checkTurnServersIntervalID = null;
                }
            }
            // otherwise, if we failed for whatever reason, try again the next time we're called.
        }

        return credentialsGood;
    }

    /**
     * Set whether to allow a fallback ICE server should be used for negotiating a
     * WebRTC connection if the homeserver doesn't provide any servers. Defaults to
     * false.
     *
     * @param {boolean} allow
     */
    public setFallbackICEServerAllowed(allow: boolean) {
        this.fallbackICEServerAllowed = allow;
    }

    /**
     * Get whether to allow a fallback ICE server should be used for negotiating a
     * WebRTC connection if the homeserver doesn't provide any servers. Defaults to
     * false.
     *
     * @returns {boolean}
     */
    public isFallbackICEServerAllowed(): boolean {
        return this.fallbackICEServerAllowed;
    }

    /**
     * Determines if the current user is an administrator of the Synapse homeserver.
     * Returns false if untrue or the homeserver does not appear to be a Synapse
     * homeserver. <strong>This function is implementation specific and may change
     * as a result.</strong>
     * @return {boolean} true if the user appears to be a Synapse administrator.
     */
    public isSynapseAdministrator(): Promise<boolean> {
        const path = utils.encodeUri(
            "/_synapse/admin/v1/users/$userId/admin",
            { $userId: this.getUserId() },
        );
        return this.http.authedRequest(
            undefined, 'GET', path, undefined, undefined, { prefix: '' },
        ).then(r => r['admin']); // pull out the specific boolean we want
    }

    /**
     * Performs a whois lookup on a user using Synapse's administrator API.
     * <strong>This function is implementation specific and may change as a
     * result.</strong>
     * @param {string} userId the User ID to look up.
     * @return {object} the whois response - see Synapse docs for information.
     */
    public whoisSynapseUser(userId: string): Promise<ISynapseAdminWhoisResponse> {
        const path = utils.encodeUri(
            "/_synapse/admin/v1/whois/$userId",
            { $userId: userId },
        );
        return this.http.authedRequest(undefined, 'GET', path, undefined, undefined, { prefix: '' });
    }

    /**
     * Deactivates a user using Synapse's administrator API. <strong>This
     * function is implementation specific and may change as a result.</strong>
     * @param {string} userId the User ID to deactivate.
     * @return {object} the deactivate response - see Synapse docs for information.
     */
    public deactivateSynapseUser(userId: string): Promise<ISynapseAdminDeactivateResponse> {
        const path = utils.encodeUri(
            "/_synapse/admin/v1/deactivate/$userId",
            { $userId: userId },
        );
        return this.http.authedRequest(
            undefined, 'POST', path, undefined, undefined, { prefix: '' },
        );
    }

    private async fetchClientWellKnown(): Promise<void> {
        // `getRawClientConfig` does not throw or reject on network errors, instead
        // it absorbs errors and returns `{}`.
        this.clientWellKnownPromise = AutoDiscovery.getRawClientConfig(this.getDomain());
        this.clientWellKnown = await this.clientWellKnownPromise;
        this.emit("WellKnown.client", this.clientWellKnown);
    }

    public getClientWellKnown(): IClientWellKnown {
        return this.clientWellKnown;
    }

    public waitForClientWellKnown(): Promise<IClientWellKnown> {
        return this.clientWellKnownPromise;
    }

    /**
     * store client options with boolean/string/numeric values
     * to know in the next session what flags the sync data was
     * created with (e.g. lazy loading)
     * @param {object} opts the complete set of client options
     * @return {Promise} for store operation
     */
    public storeClientOptions(): Promise<void> { // XXX: Intended private, used in code
        const primTypes = ["boolean", "string", "number"];
        const serializableOpts = Object.entries(this.clientOpts)
            .filter(([key, value]) => {
                return primTypes.includes(typeof value);
            })
            .reduce((obj, [key, value]) => {
                obj[key] = value;
                return obj;
            }, {});
        return this.store.storeClientOptions(serializableOpts);
    }

    /**
     * Gets a set of room IDs in common with another user
     * @param {string} userId The userId to check.
     * @return {Promise<string[]>} Resolves to a set of rooms
     * @return {module:http-api.MatrixError} Rejects: with an error response.
     */
    public async _unstable_getSharedRooms(userId: string): Promise<string[]> { // eslint-disable-line camelcase
        if (!(await this.doesServerSupportUnstableFeature("uk.half-shot.msc2666"))) {
            throw Error('Server does not support shared_rooms API');
        }
        const path = utils.encodeUri("/uk.half-shot.msc2666/user/shared_rooms/$userId", {
            $userId: userId,
        });
        const res = await this.http.authedRequest(
            undefined, "GET", path, undefined, undefined,
            { prefix: PREFIX_UNSTABLE },
        );
        return res.joined;
    }

    /**
     * Get the API versions supported by the server, along with any
     * unstable APIs it supports
     * @return {Promise<object>} The server /versions response
     */
    public getVersions(): Promise<IServerVersions> {
        if (this.serverVersionsPromise) {
            return this.serverVersionsPromise;
        }

        this.serverVersionsPromise = this.http.request(
            undefined, // callback
            "GET", "/_matrix/client/versions",
            undefined, // queryParams
            undefined, // data
            {
                prefix: '',
            },
        ).catch((e) => {
            // Need to unset this if it fails, otherwise we'll never retry
            this.serverVersionsPromise = null;
            // but rethrow the exception to anything that was waiting
            throw e;
        });

        return this.serverVersionsPromise;
    }

    /**
     * Check if a particular spec version is supported by the server.
     * @param {string} version The spec version (such as "r0.5.0") to check for.
     * @return {Promise<bool>} Whether it is supported
     */
    public async isVersionSupported(version: string): Promise<boolean> {
        const { versions } = await this.getVersions();
        return versions && versions.includes(version);
    }

    /**
     * Query the server to see if it support members lazy loading
     * @return {Promise<boolean>} true if server supports lazy loading
     */
    public async doesServerSupportLazyLoading(): Promise<boolean> {
        const response = await this.getVersions();
        if (!response) return false;

        const versions = response["versions"];
        const unstableFeatures = response["unstable_features"];

        return (versions && versions.includes("r0.5.0"))
            || (unstableFeatures && unstableFeatures["m.lazy_load_members"]);
    }

    /**
     * Query the server to see if the `id_server` parameter is required
     * when registering with an 3pid, adding a 3pid or resetting password.
     * @return {Promise<boolean>} true if id_server parameter is required
     */
    public async doesServerRequireIdServerParam(): Promise<boolean> {
        const response = await this.getVersions();
        if (!response) return true;

        const versions = response["versions"];

        // Supporting r0.6.0 is the same as having the flag set to false
        if (versions && versions.includes("r0.6.0")) {
            return false;
        }

        const unstableFeatures = response["unstable_features"];
        if (!unstableFeatures) return true;
        if (unstableFeatures["m.require_identity_server"] === undefined) {
            return true;
        } else {
            return unstableFeatures["m.require_identity_server"];
        }
    }

    /**
     * Query the server to see if the `id_access_token` parameter can be safely
     * passed to the homeserver. Some homeservers may trigger errors if they are not
     * prepared for the new parameter.
     * @return {Promise<boolean>} true if id_access_token can be sent
     */
    public async doesServerAcceptIdentityAccessToken(): Promise<boolean> {
        const response = await this.getVersions();
        if (!response) return false;

        const versions = response["versions"];
        const unstableFeatures = response["unstable_features"];
        return (versions && versions.includes("r0.6.0"))
            || (unstableFeatures && unstableFeatures["m.id_access_token"]);
    }

    /**
     * Query the server to see if it supports separate 3PID add and bind functions.
     * This affects the sequence of API calls clients should use for these operations,
     * so it's helpful to be able to check for support.
     * @return {Promise<boolean>} true if separate functions are supported
     */
    public async doesServerSupportSeparateAddAndBind(): Promise<boolean> {
        const response = await this.getVersions();
        if (!response) return false;

        const versions = response["versions"];
        const unstableFeatures = response["unstable_features"];

        return (versions && versions.includes("r0.6.0"))
            || (unstableFeatures && unstableFeatures["m.separate_add_and_bind"]);
    }

    /**
     * Query the server to see if it lists support for an unstable feature
     * in the /versions response
     * @param {string} feature the feature name
     * @return {Promise<boolean>} true if the feature is supported
     */
    public async doesServerSupportUnstableFeature(feature: string): Promise<boolean> {
        const response = await this.getVersions();
        if (!response) return false;
        const unstableFeatures = response["unstable_features"];
        return unstableFeatures && !!unstableFeatures[feature];
    }

    /**
     * Query the server to see if it is forcing encryption to be enabled for
     * a given room preset, based on the /versions response.
     * @param {Preset} presetName The name of the preset to check.
     * @returns {Promise<boolean>} true if the server is forcing encryption
     * for the preset.
     */
    public async doesServerForceEncryptionForPreset(presetName: Preset): Promise<boolean> {
        const response = await this.getVersions();
        if (!response) return false;
        const unstableFeatures = response["unstable_features"];

        // The preset name in the versions response will be without the _chat suffix.
        const versionsPresetName = presetName.includes("_chat")
            ? presetName.substring(0, presetName.indexOf("_chat"))
            : presetName;

        return unstableFeatures && !!unstableFeatures[`io.element.e2ee_forced.${versionsPresetName}`];
    }

    /**
     * Get if lazy loading members is being used.
     * @return {boolean} Whether or not members are lazy loaded by this client
     */
    public hasLazyLoadMembersEnabled(): boolean {
        return !!this.clientOpts.lazyLoadMembers;
    }

    /**
     * Set a function which is called when /sync returns a 'limited' response.
     * It is called with a room ID and returns a boolean. It should return 'true' if the SDK
     * can SAFELY remove events from this room. It may not be safe to remove events if there
     * are other references to the timelines for this room, e.g because the client is
     * actively viewing events in this room.
     * Default: returns false.
     * @param {Function} cb The callback which will be invoked.
     */
    public setCanResetTimelineCallback(cb: ResetTimelineCallback) {
        this.canResetTimelineCallback = cb;
    }

    /**
     * Get the callback set via `setCanResetTimelineCallback`.
     * @return {?Function} The callback or null
     */
    public getCanResetTimelineCallback(): ResetTimelineCallback {
        return this.canResetTimelineCallback;
    }

    /**
     * Returns relations for a given event. Handles encryption transparently,
     * with the caveat that the amount of events returned might be 0, even though you get a nextBatch.
     * When the returned promise resolves, all messages should have finished trying to decrypt.
     * @param {string} roomId the room of the event
     * @param {string} eventId the id of the event
     * @param {string} relationType the rel_type of the relations requested
     * @param {string} eventType the event type of the relations requested
     * @param {Object} opts options with optional values for the request.
     * @param {Object} opts.from the pagination token returned from a previous request as `nextBatch` to return following relations.
     * @return {Object} an object with `events` as `MatrixEvent[]` and optionally `nextBatch` if more relations are available.
     */
    public async relations(
        roomId: string,
        eventId: string,
        relationType: string,
        eventType: string,
        opts: { from: string },
    ): Promise<{ originalEvent: MatrixEvent, events: MatrixEvent[], nextBatch?: string }> {
        const fetchedEventType = this.getEncryptedIfNeededEventType(roomId, eventType);
        const result = await this.fetchRelations(
            roomId,
            eventId,
            relationType,
            fetchedEventType,
            opts);
        const mapper = this.getEventMapper();
        let originalEvent;
        if (result.original_event) {
            originalEvent = mapper(result.original_event);
        }
        let events = result.chunk.map(mapper);
        if (fetchedEventType === EventType.RoomMessageEncrypted) {
            const allEvents = originalEvent ? events.concat(originalEvent) : events;
            await Promise.all(allEvents.map(e => {
                return new Promise(resolve => e.once("Event.decrypted", resolve));
            }));
            events = events.filter(e => e.getType() === eventType);
        }
        if (originalEvent && relationType === RelationType.Replace) {
            events = events.filter(e => e.getSender() === originalEvent.getSender());
        }
        return {
            originalEvent,
            events,
            nextBatch: result.next_batch,
        };
    }

    /**
     * The app may wish to see if we have a key cached without
     * triggering a user interaction.
     * @return {object}
     */
    public getCrossSigningCacheCallbacks(): ICacheCallbacks {
        // XXX: Private member access
        return this.crypto?.crossSigningInfo.getCacheCallbacks();
    }

    /**
     * Generates a random string suitable for use as a client secret. <strong>This
     * method is experimental and may change.</strong>
     * @return {string} A new client secret
     */
    public generateClientSecret(): string {
        return randomString(32);
    }

    /**
     * Attempts to decrypt an event
     * @param {MatrixEvent} event The event to decrypt
     * @returns {Promise<void>} A decryption promise
     * @param {object} options
     * @param {boolean} options.isRetry True if this is a retry (enables more logging)
     * @param {boolean} options.emit Emits "event.decrypted" if set to true
     */
    public decryptEventIfNeeded(event: MatrixEvent, options?: IDecryptOptions): Promise<void> {
        if (event.shouldAttemptDecryption()) {
            event.attemptDecryption(this.crypto, options);
        }

        if (event.isBeingDecrypted()) {
            return event.getDecryptionPromise();
        } else {
            return Promise.resolve();
        }
    }

    private termsUrlForService(serviceType: SERVICE_TYPES, baseUrl: string) {
        switch (serviceType) {
            case SERVICE_TYPES.IS:
                return baseUrl + PREFIX_IDENTITY_V2 + '/terms';
            case SERVICE_TYPES.IM:
                return baseUrl + '/_matrix/integrations/v1/terms';
            default:
                throw new Error('Unsupported service type');
        }
    }

    /**
     * Get the Homeserver URL of this client
     * @return {string} Homeserver URL of this client
     */
    public getHomeserverUrl(): string {
        return this.baseUrl;
    }

    /**
     * Get the identity server URL of this client
     * @param {boolean} stripProto whether or not to strip the protocol from the URL
     * @return {string} Identity server URL of this client
     */
    public getIdentityServerUrl(stripProto = false): string {
        if (stripProto && (this.idBaseUrl.startsWith("http://") ||
            this.idBaseUrl.startsWith("https://"))) {
            return this.idBaseUrl.split("://")[1];
        }
        return this.idBaseUrl;
    }

    /**
     * Set the identity server URL of this client
     * @param {string} url New identity server URL
     */
    public setIdentityServerUrl(url: string) {
        this.idBaseUrl = utils.ensureNoTrailingSlash(url);
        this.http.setIdBaseUrl(this.idBaseUrl);
    }

    /**
     * Get the access token associated with this account.
     * @return {?String} The access_token or null
     */
    public getAccessToken(): string {
        return this.http.opts.accessToken || null;
    }

    /**
     * @return {boolean} true if there is a valid access_token for this client.
     */
    public isLoggedIn(): boolean {
        return this.http.opts.accessToken !== undefined;
    }

    /**
     * Make up a new transaction id
     *
     * @return {string} a new, unique, transaction id
     */
    public makeTxnId(): string {
        return "m" + new Date().getTime() + "." + (this.txnCtr++);
    }

    /**
     * Check whether a username is available prior to registration. An error response
     * indicates an invalid/unavailable username.
     * @param {string} username The username to check the availability of.
     * @return {Promise} Resolves: to `true`.
     */
    public isUsernameAvailable(username: string): Promise<true> {
        return this.http.authedRequest(
            undefined, "GET", '/register/available', { username: username },
        ).then((response) => {
            return response.available;
        });
    }

    /**
     * @param {string} username
     * @param {string} password
     * @param {string} sessionId
     * @param {Object} auth
     * @param {Object} bindThreepids Set key 'email' to true to bind any email
     *     threepid uses during registration in the identity server. Set 'msisdn' to
     *     true to bind msisdn.
     * @param {string} guestAccessToken
     * @param {string} inhibitLogin
     * @param {module:client.callback} callback Optional.
     * @return {Promise} Resolves: TODO
     * @return {module:http-api.MatrixError} Rejects: with an error response.
     */
    public register(
        username: string,
        password: string,
        sessionId: string,
        auth: any,
        bindThreepids: any,
        guestAccessToken: string,
        inhibitLogin: boolean,
        callback?: Callback,
    ): Promise<any> { // TODO: Types (many)
        // backwards compat
        if (bindThreepids === true) {
            bindThreepids = { email: true };
        } else if (bindThreepids === null || bindThreepids === undefined) {
            bindThreepids = {};
        }
        if (typeof inhibitLogin === 'function') {
            callback = inhibitLogin;
            inhibitLogin = undefined;
        }

        if (sessionId) {
            auth.session = sessionId;
        }

        const params: any = {
            auth: auth,
        };
        if (username !== undefined && username !== null) {
            params.username = username;
        }
        if (password !== undefined && password !== null) {
            params.password = password;
        }
        if (bindThreepids.email) {
            params.bind_email = true;
        }
        if (bindThreepids.msisdn) {
            params.bind_msisdn = true;
        }
        if (guestAccessToken !== undefined && guestAccessToken !== null) {
            params.guest_access_token = guestAccessToken;
        }
        if (inhibitLogin !== undefined && inhibitLogin !== null) {
            params.inhibit_login = inhibitLogin;
        }
        // Temporary parameter added to make the register endpoint advertise
        // msisdn flows. This exists because there are clients that break
        // when given stages they don't recognise. This parameter will cease
        // to be necessary once these old clients are gone.
        // Only send it if we send any params at all (the password param is
        // mandatory, so if we send any params, we'll send the password param)
        if (password !== undefined && password !== null) {
            params.x_show_msisdn = true;
        }

        return this.registerRequest(params, undefined, callback);
    }

    /**
     * Register a guest account.
     * This method returns the auth info needed to create a new authenticated client,
     * Remember to call `setGuest(true)` on the (guest-)authenticated client, e.g:
     * ```javascript
     * const tmpClient = await sdk.createClient(MATRIX_INSTANCE);
     * const { user_id, device_id, access_token } = tmpClient.registerGuest();
     * const client = createClient({
     *   baseUrl: MATRIX_INSTANCE,
     *   accessToken: access_token,
     *   userId: user_id,
     *   deviceId: device_id,
     * })
     * client.setGuest(true);
     * ```
     *
     * @param {Object=} opts Registration options
     * @param {Object} opts.body JSON HTTP body to provide.
     * @param {module:client.callback} callback Optional.
     * @return {Promise} Resolves: JSON object that contains:
     *                   { user_id, device_id, access_token, home_server }
     * @return {module:http-api.MatrixError} Rejects: with an error response.
     */
    public registerGuest(opts: { body?: any }, callback?: Callback): Promise<any> { // TODO: Types
        opts = opts || {};
        opts.body = opts.body || {};
        return this.registerRequest(opts.body, "guest", callback);
    }

    /**
     * @param {Object} data   parameters for registration request
     * @param {string=} kind  type of user to register. may be "guest"
     * @param {module:client.callback=} callback
     * @return {Promise} Resolves: to the /register response
     * @return {module:http-api.MatrixError} Rejects: with an error response.
     */
    public registerRequest(data: any, kind?: string, callback?: Callback): Promise<any> { // TODO: Types
        const params: any = {};
        if (kind) {
            params.kind = kind;
        }

        return this.http.request(callback, "POST", "/register", params, data);
    }

    /**
     * @param {module:client.callback} callback Optional.
     * @return {Promise} Resolves: TODO
     * @return {module:http-api.MatrixError} Rejects: with an error response.
     */
    public loginFlows(callback?: Callback): Promise<any> { // TODO: Types
        return this.http.request(callback, "GET", "/login");
    }

    /**
     * @param {string} loginType
     * @param {Object} data
     * @param {module:client.callback} callback Optional.
     * @return {Promise} Resolves: TODO
     * @return {module:http-api.MatrixError} Rejects: with an error response.
     */
    public login(loginType: string, data: any, callback?: Callback): Promise<any> { // TODO: Types
        const loginData = {
            type: loginType,
        };

        // merge data into loginData
        utils.extend(loginData, data);

        return this.http.authedRequest(
            (error, response) => {
                if (response && response.access_token && response.user_id) {
                    this.http.opts.accessToken = response.access_token;
                    this.credentials = {
                        userId: response.user_id,
                    };
                }

                if (callback) {
                    callback(error, response);
                }
            }, "POST", "/login", undefined, loginData,
        );
    }

    /**
     * @param {string} user
     * @param {string} password
     * @param {module:client.callback} callback Optional.
     * @return {Promise} Resolves: TODO
     * @return {module:http-api.MatrixError} Rejects: with an error response.
     */
    public loginWithPassword(user: string, password: string, callback?: Callback): Promise<any> { // TODO: Types
        return this.login("m.login.password", {
            user: user,
            password: password,
        }, callback);
    }

    /**
     * @param {string} relayState URL Callback after SAML2 Authentication
     * @param {module:client.callback} callback Optional.
     * @return {Promise} Resolves: TODO
     * @return {module:http-api.MatrixError} Rejects: with an error response.
     */
    public loginWithSAML2(relayState: string, callback?: Callback): Promise<any> { // TODO: Types
        return this.login("m.login.saml2", {
            relay_state: relayState,
        }, callback);
    }

    /**
     * @param {string} redirectUrl The URL to redirect to after the HS
     * authenticates with CAS.
     * @return {string} The HS URL to hit to begin the CAS login process.
     */
    public getCasLoginUrl(redirectUrl: string): string {
        return this.getSsoLoginUrl(redirectUrl, "cas");
    }

    /**
     * @param {string} redirectUrl The URL to redirect to after the HS
     *     authenticates with the SSO.
     * @param {string} loginType The type of SSO login we are doing (sso or cas).
     *     Defaults to 'sso'.
     * @param {string} idpId The ID of the Identity Provider being targeted, optional.
     * @return {string} The HS URL to hit to begin the SSO login process.
     */
    public getSsoLoginUrl(redirectUrl: string, loginType = "sso", idpId?: string): string {
        let url = "/login/" + loginType + "/redirect";
        if (idpId) {
            url += "/" + idpId;
        }

        return this.http.getUrl(url, { redirectUrl }, PREFIX_R0);
    }

    /**
     * @param {string} token Login token previously received from homeserver
     * @param {module:client.callback} callback Optional.
     * @return {Promise} Resolves: TODO
     * @return {module:http-api.MatrixError} Rejects: with an error response.
     */
    public loginWithToken(token: string, callback?: Callback): Promise<any> { // TODO: Types
        return this.login("m.login.token", {
            token: token,
        }, callback);
    }

    /**
     * Logs out the current session.
     * Obviously, further calls that require authorisation should fail after this
     * method is called. The state of the MatrixClient object is not affected:
     * it is up to the caller to either reset or destroy the MatrixClient after
     * this method succeeds.
     * @param {module:client.callback} callback Optional.
     * @return {Promise} Resolves: On success, the empty object
     */
    public logout(callback?: Callback): Promise<{}> {
        return this.http.authedRequest(
            callback, "POST", '/logout',
        );
    }

    /**
     * Deactivates the logged-in account.
     * Obviously, further calls that require authorisation should fail after this
     * method is called. The state of the MatrixClient object is not affected:
     * it is up to the caller to either reset or destroy the MatrixClient after
     * this method succeeds.
     * @param {object} auth Optional. Auth data to supply for User-Interactive auth.
     * @param {boolean} erase Optional. If set, send as `erase` attribute in the
     * JSON request body, indicating whether the account should be erased. Defaults
     * to false.
     * @return {Promise} Resolves: On success, the empty object
     */
    public deactivateAccount(auth?: any, erase?: boolean): Promise<{}> {
        if (typeof (erase) === 'function') {
            throw new Error('deactivateAccount no longer accepts a callback parameter');
        }

        const body: any = {};
        if (auth) {
            body.auth = auth;
        }
        if (erase !== undefined) {
            body.erase = erase;
        }

        return this.http.authedRequest(undefined, "POST", '/account/deactivate', undefined, body);
    }

    /**
     * Get the fallback URL to use for unknown interactive-auth stages.
     *
     * @param {string} loginType     the type of stage being attempted
     * @param {string} authSessionId the auth session ID provided by the homeserver
     *
     * @return {string} HS URL to hit to for the fallback interface
     */
    public getFallbackAuthUrl(loginType: string, authSessionId: string): string {
        const path = utils.encodeUri("/auth/$loginType/fallback/web", {
            $loginType: loginType,
        });

        return this.http.getUrl(path, {
            session: authSessionId,
        }, PREFIX_R0);
    }

    /**
     * Create a new room.
     * @param {Object} options a list of options to pass to the /createRoom API.
     * @param {string} options.room_alias_name The alias localpart to assign to
     * this room.
     * @param {string} options.visibility Either 'public' or 'private'.
     * @param {string[]} options.invite A list of user IDs to invite to this room.
     * @param {string} options.name The name to give this room.
     * @param {string} options.topic The topic to give this room.
     * @param {module:client.callback} callback Optional.
     * @return {Promise} Resolves: <code>{room_id: {string}}</code>
     * @return {module:http-api.MatrixError} Rejects: with an error response.
     */
    public async createRoom(
        options: ICreateRoomOpts,
        callback?: Callback,
    ): Promise<{ room_id: string }> { // eslint-disable-line camelcase
        // some valid options include: room_alias_name, visibility, invite

        // inject the id_access_token if inviting 3rd party addresses
        const invitesNeedingToken = (options.invite_3pid || [])
            .filter(i => !i.id_access_token);
        if (
            invitesNeedingToken.length > 0 &&
            this.identityServer &&
            this.identityServer.getAccessToken &&
            await this.doesServerAcceptIdentityAccessToken()
        ) {
            const identityAccessToken = await this.identityServer.getAccessToken();
            if (identityAccessToken) {
                for (const invite of invitesNeedingToken) {
                    invite.id_access_token = identityAccessToken;
                }
            }
        }

        return this.http.authedRequest(callback, "POST", "/createRoom", undefined, options);
    }

    /**
     * Fetches relations for a given event
     * @param {string} roomId the room of the event
     * @param {string} eventId the id of the event
     * @param {string} relationType the rel_type of the relations requested
     * @param {string} eventType the event type of the relations requested
     * @param {Object} opts options with optional values for the request.
     * @param {Object} opts.from the pagination token returned from a previous request as `next_batch` to return following relations.
     * @return {Object} the response, with chunk and next_batch.
     */
    public async fetchRelations(
        roomId: string,
        eventId: string,
        relationType: string,
        eventType: string,
        opts: { from: string },
    ): Promise<any> { // TODO: Types
        const queryParams: any = {};
        if (opts.from) {
            queryParams.from = opts.from;
        }
        const queryString = utils.encodeParams(queryParams);
        const path = utils.encodeUri(
            "/rooms/$roomId/relations/$eventId/$relationType/$eventType?" + queryString, {
                $roomId: roomId,
                $eventId: eventId,
                $relationType: relationType,
                $eventType: eventType,
            });
        return await this.http.authedRequest(
            undefined, "GET", path, null, null, {
                prefix: PREFIX_UNSTABLE,
            },
        );
    }

    /**
     * @param {string} roomId
     * @param {module:client.callback} callback Optional.
     * @return {Promise} Resolves: TODO
     * @return {module:http-api.MatrixError} Rejects: with an error response.
     */
    public roomState(roomId: string, callback?: Callback): Promise<IStateEventWithRoomId[]> {
        const path = utils.encodeUri("/rooms/$roomId/state", { $roomId: roomId });
        return this.http.authedRequest(callback, "GET", path);
    }

    /**
     * Get an event in a room by its event id.
     * @param {string} roomId
     * @param {string} eventId
     * @param {module:client.callback} callback Optional.
     *
     * @return {Promise} Resolves to an object containing the event.
     * @return {module:http-api.MatrixError} Rejects: with an error response.
     */
    public fetchRoomEvent(
        roomId: string,
        eventId: string,
        callback?: Callback,
    ): Promise<IMinimalEvent> {
        const path = utils.encodeUri(
            "/rooms/$roomId/event/$eventId", {
                $roomId: roomId,
                $eventId: eventId,
            },
        );
        return this.http.authedRequest(callback, "GET", path);
    }

    /**
     * @param {string} roomId
     * @param {string} includeMembership the membership type to include in the response
     * @param {string} excludeMembership the membership type to exclude from the response
     * @param {string} atEventId the id of the event for which moment in the timeline the members should be returned for
     * @param {module:client.callback} callback Optional.
     * @return {Promise} Resolves: dictionary of userid to profile information
     * @return {module:http-api.MatrixError} Rejects: with an error response.
     */
    public members(
        roomId: string,
        includeMembership?: string[],
        excludeMembership?: string[],
        atEventId?: string,
        callback?: Callback,
    ): Promise<{ [userId: string]: IStateEventWithRoomId }> {
        const queryParams: any = {};
        if (includeMembership) {
            queryParams.membership = includeMembership;
        }
        if (excludeMembership) {
            queryParams.not_membership = excludeMembership;
        }
        if (atEventId) {
            queryParams.at = atEventId;
        }

        const queryString = utils.encodeParams(queryParams);

        const path = utils.encodeUri("/rooms/$roomId/members?" + queryString,
            { $roomId: roomId });
        return this.http.authedRequest(callback, "GET", path);
    }

    /**
     * Upgrades a room to a new protocol version
     * @param {string} roomId
     * @param {string} newVersion The target version to upgrade to
     * @return {Promise} Resolves: Object with key 'replacement_room'
     * @return {module:http-api.MatrixError} Rejects: with an error response.
     */
    public upgradeRoom(
        roomId: string,
        newVersion: string,
    ): Promise<{ replacement_room: string }> { // eslint-disable-line camelcase
        const path = utils.encodeUri("/rooms/$roomId/upgrade", { $roomId: roomId });
        return this.http.authedRequest(
            undefined, "POST", path, undefined, { new_version: newVersion },
        );
    }

    /**
     * Retrieve a state event.
     * @param {string} roomId
     * @param {string} eventType
     * @param {string} stateKey
     * @param {module:client.callback} callback Optional.
     * @return {Promise} Resolves: TODO
     * @return {module:http-api.MatrixError} Rejects: with an error response.
     */
    public getStateEvent(
        roomId: string,
        eventType: string,
        stateKey: string,
        callback?: Callback,
    ): Promise<IStateEventWithRoomId> {
        const pathParams = {
            $roomId: roomId,
            $eventType: eventType,
            $stateKey: stateKey,
        };
        let path = utils.encodeUri("/rooms/$roomId/state/$eventType", pathParams);
        if (stateKey !== undefined) {
            path = utils.encodeUri(path + "/$stateKey", pathParams);
        }
        return this.http.authedRequest(
            callback, "GET", path,
        );
    }

    /**
     * @param {string} roomId
     * @param {string} eventType
     * @param {Object} content
     * @param {string} stateKey
     * @param {module:client.callback} callback Optional.
     * @return {Promise} Resolves: TODO
     * @return {module:http-api.MatrixError} Rejects: with an error response.
     */
    public sendStateEvent(
        roomId: string,
        eventType: string,
        content: any,
        stateKey = "",
        callback?: Callback,
    ): Promise<ISendEventResponse> {
        const pathParams = {
            $roomId: roomId,
            $eventType: eventType,
            $stateKey: stateKey,
        };
        let path = utils.encodeUri("/rooms/$roomId/state/$eventType", pathParams);
        if (stateKey !== undefined) {
            path = utils.encodeUri(path + "/$stateKey", pathParams);
        }
        return this.http.authedRequest(callback, "PUT", path, undefined, content);
    }

    /**
     * @param {string} roomId
     * @param {Number} limit
     * @param {module:client.callback} callback Optional.
     * @return {Promise} Resolves: TODO
     * @return {module:http-api.MatrixError} Rejects: with an error response.
     */
    public roomInitialSync(roomId: string, limit: number, callback?: Callback): Promise<IRoomInitialSyncResponse> {
        if (utils.isFunction(limit)) {
            callback = limit as any as Callback; // legacy
            limit = undefined;
        }
        const path = utils.encodeUri("/rooms/$roomId/initialSync",
            { $roomId: roomId },
        );
        if (!limit) {
            limit = 30;
        }
        return this.http.authedRequest(
            callback, "GET", path, { limit: limit },
        );
    }

    /**
     * Set a marker to indicate the point in a room before which the user has read every
     * event. This can be retrieved from room account data (the event type is `m.fully_read`)
     * and displayed as a horizontal line in the timeline that is visually distinct to the
     * position of the user's own read receipt.
     * @param {string} roomId ID of the room that has been read
     * @param {string} rmEventId ID of the event that has been read
     * @param {string} rrEventId ID of the event tracked by the read receipt. This is here
     * for convenience because the RR and the RM are commonly updated at the same time as
     * each other. Optional.
     * @param {object} opts Options for the read markers.
     * @param {object} opts.hidden True to hide the read receipt from other users. <b>This
     * property is currently unstable and may change in the future.</b>
     * @return {Promise} Resolves: the empty object, {}.
     */
    public setRoomReadMarkersHttpRequest(
        roomId: string,
        rmEventId: string,
        rrEventId: string,
        opts: { hidden?: boolean },
    ): Promise<{}> {
        const path = utils.encodeUri("/rooms/$roomId/read_markers", {
            $roomId: roomId,
        });

        const content = {
            "m.fully_read": rmEventId,
            "m.read": rrEventId,
            "org.matrix.msc2285.hidden": Boolean(opts ? opts.hidden : false),
        };

        return this.http.authedRequest(undefined, "POST", path, undefined, content);
    }

    /**
     * @return {Promise} Resolves: A list of the user's current rooms
     * @return {module:http-api.MatrixError} Rejects: with an error response.
     */
    public getJoinedRooms(): Promise<string[]> {
        const path = utils.encodeUri("/joined_rooms", {});
        return this.http.authedRequest(undefined, "GET", path);
    }

    /**
     * Retrieve membership info. for a room.
     * @param {string} roomId ID of the room to get membership for
     * @return {Promise} Resolves: A list of currently joined users
     *                                 and their profile data.
     * @return {module:http-api.MatrixError} Rejects: with an error response.
     */
    public getJoinedRoomMembers(roomId: string): Promise<IJoinedMembersResponse> {
        const path = utils.encodeUri("/rooms/$roomId/joined_members", {
            $roomId: roomId,
        });
        return this.http.authedRequest(undefined, "GET", path);
    }

    /**
     * @param {Object} options Options for this request
     * @param {string} options.server The remote server to query for the room list.
     *                                Optional. If unspecified, get the local home
     *                                server's public room list.
     * @param {number} options.limit Maximum number of entries to return
     * @param {string} options.since Token to paginate from
     * @param {object} options.filter Filter parameters
     * @param {string} options.filter.generic_search_term String to search for
     * @param {module:client.callback} callback Optional.
     * @return {Promise} Resolves: TODO
     * @return {module:http-api.MatrixError} Rejects: with an error response.
     */
    public publicRooms(options: IRoomDirectoryOptions, callback?: Callback): Promise<IPublicRoomsResponse> {
        if (typeof (options) == 'function') {
            callback = options;
            options = {};
        }
        if (options === undefined) {
            options = {};
        }

        const queryParams: any = {};
        if (options.server) {
            queryParams.server = options.server;
            delete options.server;
        }

        if (Object.keys(options).length === 0 && Object.keys(queryParams).length === 0) {
            return this.http.authedRequest(callback, "GET", "/publicRooms");
        } else {
            return this.http.authedRequest(callback, "POST", "/publicRooms", queryParams, options);
        }
    }

    /**
     * Create an alias to room ID mapping.
     * @param {string} alias The room alias to create.
     * @param {string} roomId The room ID to link the alias to.
     * @param {module:client.callback} callback Optional.
     * @return {Promise} Resolves: an empty object {}
     * @return {module:http-api.MatrixError} Rejects: with an error response.
     */
    public createAlias(alias: string, roomId: string, callback?: Callback): Promise<{}> {
        const path = utils.encodeUri("/directory/room/$alias", {
            $alias: alias,
        });
        const data = {
            room_id: roomId,
        };
        return this.http.authedRequest(callback, "PUT", path, undefined, data);
    }

    /**
     * Delete an alias to room ID mapping.  This alias must be on your local server
     * and you must have sufficient access to do this operation.
     * @param {string} alias The room alias to delete.
     * @param {module:client.callback} callback Optional.
     * @return {Promise} Resolves: an empty object.
     * @return {module:http-api.MatrixError} Rejects: with an error response.
     */
    public deleteAlias(alias: string, callback?: Callback): Promise<{}> {
        const path = utils.encodeUri("/directory/room/$alias", {
            $alias: alias,
        });
        return this.http.authedRequest(callback, "DELETE", path, undefined, undefined);
    }

    /**
     * @param {string} roomId
     * @param {module:client.callback} callback Optional.
     * @return {Promise} Resolves: an object with an `aliases` property, containing an array of local aliases
     * @return {module:http-api.MatrixError} Rejects: with an error response.
     */
    public unstableGetLocalAliases(roomId: string, callback?: Callback): Promise<{ aliases: string[] }> {
        const path = utils.encodeUri("/rooms/$roomId/aliases",
            { $roomId: roomId });
        const prefix = PREFIX_UNSTABLE + "/org.matrix.msc2432";
        return this.http.authedRequest(callback, "GET", path, null, null, { prefix });
    }

    /**
     * Get room info for the given alias.
     * @param {string} alias The room alias to resolve.
     * @param {module:client.callback} callback Optional.
     * @return {Promise} Resolves: Object with room_id and servers.
     * @return {module:http-api.MatrixError} Rejects: with an error response.
     */
    public getRoomIdForAlias(
        alias: string,
        callback?: Callback,
    ): Promise<{ room_id: string, servers: string[] }> { // eslint-disable-line camelcase
        // TODO: deprecate this or resolveRoomAlias
        const path = utils.encodeUri("/directory/room/$alias", {
            $alias: alias,
        });
        return this.http.authedRequest(callback, "GET", path);
    }

    /**
     * @param {string} roomAlias
     * @param {module:client.callback} callback Optional.
     * @return {Promise} Resolves: Object with room_id and servers.
     * @return {module:http-api.MatrixError} Rejects: with an error response.
     */
    // eslint-disable-next-line camelcase
    public resolveRoomAlias(roomAlias: string, callback?: Callback): Promise<{ room_id: string, servers: string[] }> {
        // TODO: deprecate this or getRoomIdForAlias
        const path = utils.encodeUri("/directory/room/$alias", { $alias: roomAlias });
        return this.http.request(callback, "GET", path);
    }

    /**
     * Get the visibility of a room in the current HS's room directory
     * @param {string} roomId
     * @param {module:client.callback} callback Optional.
     * @return {Promise} Resolves: TODO
     * @return {module:http-api.MatrixError} Rejects: with an error response.
     */
    public getRoomDirectoryVisibility(roomId: string, callback?: Callback): Promise<{ visibility: Visibility }> {
        const path = utils.encodeUri("/directory/list/room/$roomId", {
            $roomId: roomId,
        });
        return this.http.authedRequest(callback, "GET", path);
    }

    /**
     * Set the visbility of a room in the current HS's room directory
     * @param {string} roomId
     * @param {string} visibility "public" to make the room visible
     *                 in the public directory, or "private" to make
     *                 it invisible.
     * @param {module:client.callback} callback Optional.
     * @return {Promise} Resolves: result object
     * @return {module:http-api.MatrixError} Rejects: with an error response.
     */
    public setRoomDirectoryVisibility(roomId: string, visibility: Visibility, callback?: Callback): Promise<{}> {
        const path = utils.encodeUri("/directory/list/room/$roomId", {
            $roomId: roomId,
        });
        return this.http.authedRequest(callback, "PUT", path, undefined, { visibility });
    }

    /**
     * Set the visbility of a room bridged to a 3rd party network in
     * the current HS's room directory.
     * @param {string} networkId the network ID of the 3rd party
     *                 instance under which this room is published under.
     * @param {string} roomId
     * @param {string} visibility "public" to make the room visible
     *                 in the public directory, or "private" to make
     *                 it invisible.
     * @param {module:client.callback} callback Optional.
     * @return {Promise} Resolves: result object
     * @return {module:http-api.MatrixError} Rejects: with an error response.
     */
    public setRoomDirectoryVisibilityAppService(
        networkId: string,
        roomId: string,
        visibility: "public" | "private",
        callback?: Callback,
    ): Promise<any> { // TODO: Types
        const path = utils.encodeUri("/directory/list/appservice/$networkId/$roomId", {
            $networkId: networkId,
            $roomId: roomId,
        });
        return this.http.authedRequest(
            callback, "PUT", path, undefined, { "visibility": visibility },
        );
    }

    /**
     * Query the user directory with a term matching user IDs, display names and domains.
     * @param {object} opts options
     * @param {string} opts.term the term with which to search.
     * @param {number} opts.limit the maximum number of results to return. The server will
     *                 apply a limit if unspecified.
     * @return {Promise} Resolves: an array of results.
     */
    public searchUserDirectory(opts: { term: string, limit?: number }): Promise<IUserDirectoryResponse> {
        const body: any = {
            search_term: opts.term,
        };

        if (opts.limit !== undefined) {
            body.limit = opts.limit;
        }

        return this.http.authedRequest(undefined, "POST", "/user_directory/search", undefined, body);
    }

    /**
     * Upload a file to the media repository on the homeserver.
     *
     * @param {object} file The object to upload. On a browser, something that
     *   can be sent to XMLHttpRequest.send (typically a File).  Under node.js,
     *   a a Buffer, String or ReadStream.
     *
     * @param {object} opts  options object
     *
     * @param {string=} opts.name   Name to give the file on the server. Defaults
     *   to <tt>file.name</tt>.
     *
     * @param {boolean=} opts.includeFilename if false will not send the filename,
     *   e.g for encrypted file uploads where filename leaks are undesirable.
     *   Defaults to true.
     *
     * @param {string=} opts.type   Content-type for the upload. Defaults to
     *   <tt>file.type</tt>, or <tt>applicaton/octet-stream</tt>.
     *
     * @param {boolean=} opts.rawResponse Return the raw body, rather than
     *   parsing the JSON. Defaults to false (except on node.js, where it
     *   defaults to true for backwards compatibility).
     *
     * @param {boolean=} opts.onlyContentUri Just return the content URI,
     *   rather than the whole body. Defaults to false (except on browsers,
     *   where it defaults to true for backwards compatibility). Ignored if
     *   opts.rawResponse is true.
     *
     * @param {Function=} opts.callback Deprecated. Optional. The callback to
     *    invoke on success/failure. See the promise return values for more
     *    information.
     *
     * @param {Function=} opts.progressHandler Optional. Called when a chunk of
     *    data has been uploaded, with an object containing the fields `loaded`
     *    (number of bytes transferred) and `total` (total size, if known).
     *
     * @return {Promise} Resolves to response object, as
     *    determined by this.opts.onlyData, opts.rawResponse, and
     *    opts.onlyContentUri.  Rejects with an error (usually a MatrixError).
     */
    public uploadContent(
        file: File | String | Buffer | ReadStream | Blob,
        opts?: IUploadOpts,
    ): IAbortablePromise<any> { // TODO: Advanced types
        return this.http.uploadContent(file, opts);
    }

    /**
     * Cancel a file upload in progress
     * @param {Promise} promise The promise returned from uploadContent
     * @return {boolean} true if canceled, otherwise false
     */
    public cancelUpload(promise: IAbortablePromise<any>): boolean {
        return this.http.cancelUpload(promise);
    }

    /**
     * Get a list of all file uploads in progress
     * @return {array} Array of objects representing current uploads.
     * Currently in progress is element 0. Keys:
     *  - promise: The promise associated with the upload
     *  - loaded: Number of bytes uploaded
     *  - total: Total number of bytes to upload
     */
    public getCurrentUploads(): { promise: Promise<any>, loaded: number, total: number }[] { // TODO: Advanced types (promise)
        return this.http.getCurrentUploads();
    }

    /**
     * @param {string} userId
     * @param {string} info The kind of info to retrieve (e.g. 'displayname',
     * 'avatar_url').
     * @param {module:client.callback} callback Optional.
     * @return {Promise} Resolves: TODO
     * @return {module:http-api.MatrixError} Rejects: with an error response.
     */
    public getProfileInfo(
        userId: string,
        info?: string,
        callback?: Callback,
        // eslint-disable-next-line camelcase
    ): Promise<{ avatar_url?: string, displayname?: string }> {
        if (utils.isFunction(info)) {
            callback = info as any as Callback; // legacy
            info = undefined;
        }

        const path = info ?
            utils.encodeUri("/profile/$userId/$info",
                { $userId: userId, $info: info }) :
            utils.encodeUri("/profile/$userId",
                { $userId: userId });
        return this.http.authedRequest(callback, "GET", path);
    }

    /**
     * @param {module:client.callback} callback Optional.
     * @return {Promise} Resolves to a list of the user's threepids.
     * @return {module:http-api.MatrixError} Rejects: with an error response.
     */
    public getThreePids(callback?: Callback): Promise<{ threepids: IThreepid[] }> {
        const path = "/account/3pid";
        return this.http.authedRequest(callback, "GET", path, undefined, undefined);
    }

    /**
     * Add a 3PID to your homeserver account and optionally bind it to an identity
     * server as well. An identity server is required as part of the `creds` object.
     *
     * This API is deprecated, and you should instead use `addThreePidOnly`
     * for homeservers that support it.
     *
     * @param {Object} creds
     * @param {boolean} bind
     * @param {module:client.callback} callback Optional.
     * @return {Promise} Resolves: on success
     * @return {module:http-api.MatrixError} Rejects: with an error response.
     */
    public addThreePid(creds: any, bind: boolean, callback?: Callback): Promise<any> { // TODO: Types
        const path = "/account/3pid";
        const data = {
            'threePidCreds': creds,
            'bind': bind,
        };
        return this.http.authedRequest(
            callback, "POST", path, null, data,
        );
    }

    /**
     * Add a 3PID to your homeserver account. This API does not use an identity
     * server, as the homeserver is expected to handle 3PID ownership validation.
     *
     * You can check whether a homeserver supports this API via
     * `doesServerSupportSeparateAddAndBind`.
     *
     * @param {Object} data A object with 3PID validation data from having called
     * `account/3pid/<medium>/requestToken` on the homeserver.
     * @return {Promise} Resolves: on success
     * @return {module:http-api.MatrixError} Rejects: with an error response.
     */
    public async addThreePidOnly(data: IAddThreePidOnlyBody): Promise<{}> {
        const path = "/account/3pid/add";
        const prefix = await this.isVersionSupported("r0.6.0") ? PREFIX_R0 : PREFIX_UNSTABLE;
        return this.http.authedRequest(undefined, "POST", path, null, data, { prefix });
    }

    /**
     * Bind a 3PID for discovery onto an identity server via the homeserver. The
     * identity server handles 3PID ownership validation and the homeserver records
     * the new binding to track where all 3PIDs for the account are bound.
     *
     * You can check whether a homeserver supports this API via
     * `doesServerSupportSeparateAddAndBind`.
     *
     * @param {Object} data A object with 3PID validation data from having called
     * `validate/<medium>/requestToken` on the identity server. It should also
     * contain `id_server` and `id_access_token` fields as well.
     * @return {Promise} Resolves: on success
     * @return {module:http-api.MatrixError} Rejects: with an error response.
     */
    public async bindThreePid(data: IBindThreePidBody): Promise<{}> {
        const path = "/account/3pid/bind";
        const prefix = await this.isVersionSupported("r0.6.0") ?
            PREFIX_R0 : PREFIX_UNSTABLE;
        return this.http.authedRequest(
            undefined, "POST", path, null, data, { prefix },
        );
    }

    /**
     * Unbind a 3PID for discovery on an identity server via the homeserver. The
     * homeserver removes its record of the binding to keep an updated record of
     * where all 3PIDs for the account are bound.
     *
     * @param {string} medium The threepid medium (eg. 'email')
     * @param {string} address The threepid address (eg. 'bob@example.com')
     *        this must be as returned by getThreePids.
     * @return {Promise} Resolves: on success
     * @return {module:http-api.MatrixError} Rejects: with an error response.
     */
    public async unbindThreePid(
        medium: string,
        address: string,
        // eslint-disable-next-line camelcase
    ): Promise<{ id_server_unbind_result: IdServerUnbindResult }> {
        const path = "/account/3pid/unbind";
        const data = {
            medium,
            address,
            id_server: this.getIdentityServerUrl(true),
        };
        const prefix = await this.isVersionSupported("r0.6.0") ? PREFIX_R0 : PREFIX_UNSTABLE;
        return this.http.authedRequest(undefined, "POST", path, null, data, { prefix });
    }

    /**
     * @param {string} medium The threepid medium (eg. 'email')
     * @param {string} address The threepid address (eg. 'bob@example.com')
     *        this must be as returned by getThreePids.
     * @return {Promise} Resolves: The server response on success
     *     (generally the empty JSON object)
     * @return {module:http-api.MatrixError} Rejects: with an error response.
     */
    public deleteThreePid(
        medium: string,
        address: string,
        // eslint-disable-next-line camelcase
    ): Promise<{ id_server_unbind_result: IdServerUnbindResult }> {
        const path = "/account/3pid/delete";
        return this.http.authedRequest(undefined, "POST", path, null, { medium, address });
    }

    /**
     * Make a request to change your password.
     * @param {Object} authDict
     * @param {string} newPassword The new desired password.
     * @param {module:client.callback} callback Optional.
     * @return {Promise} Resolves: TODO
     * @return {module:http-api.MatrixError} Rejects: with an error response.
     */
    public setPassword(authDict: any, newPassword: string, callback?: Callback): Promise<any> { // TODO: Types
        const path = "/account/password";
        const data = {
            'auth': authDict,
            'new_password': newPassword,
        };

        return this.http.authedRequest(
            callback, "POST", path, null, data,
        );
    }

    /**
     * Gets all devices recorded for the logged-in user
     * @return {Promise} Resolves: result object
     * @return {module:http-api.MatrixError} Rejects: with an error response.
     */
    public getDevices(): Promise<{ devices: IMyDevice[] }> {
        return this.http.authedRequest(undefined, 'GET', "/devices", undefined, undefined);
    }

    /**
     * Gets specific device details for the logged-in user
     * @param {string} deviceId  device to query
     * @return {Promise} Resolves: result object
     * @return {module:http-api.MatrixError} Rejects: with an error response.
     */
    public getDevice(deviceId: string): Promise<IMyDevice> {
        const path = utils.encodeUri("/devices/$device_id", {
            $device_id: deviceId,
        });
        return this.http.authedRequest(undefined, 'GET', path, undefined, undefined);
    }

    /**
     * Update the given device
     *
     * @param {string} deviceId  device to update
     * @param {Object} body       body of request
     * @return {Promise} Resolves: result object
     * @return {module:http-api.MatrixError} Rejects: with an error response.
     */
    // eslint-disable-next-line camelcase
    public setDeviceDetails(deviceId: string, body: { display_name: string }): Promise<{}> {
        const path = utils.encodeUri("/devices/$device_id", {
            $device_id: deviceId,
        });

        return this.http.authedRequest(undefined, "PUT", path, undefined, body);
    }

    /**
     * Delete the given device
     *
     * @param {string} deviceId  device to delete
     * @param {object} auth Optional. Auth data to supply for User-Interactive auth.
     * @return {Promise} Resolves: result object
     * @return {module:http-api.MatrixError} Rejects: with an error response.
     */
    public deleteDevice(deviceId: string, auth?: any): Promise<any> { // TODO: Types
        const path = utils.encodeUri("/devices/$device_id", {
            $device_id: deviceId,
        });

        const body: any = {};

        if (auth) {
            body.auth = auth;
        }

        return this.http.authedRequest(undefined, "DELETE", path, undefined, body);
    }

    /**
     * Delete multiple device
     *
     * @param {string[]} devices IDs of the devices to delete
     * @param {object} auth Optional. Auth data to supply for User-Interactive auth.
     * @return {Promise} Resolves: result object
     * @return {module:http-api.MatrixError} Rejects: with an error response.
     */
    public deleteMultipleDevices(devices: string[], auth?: any): Promise<any> { // TODO: Types
        const body: any = { devices };

        if (auth) {
            body.auth = auth;
        }

        const path = "/delete_devices";
        return this.http.authedRequest(undefined, "POST", path, undefined, body);
    }

    /**
     * Gets all pushers registered for the logged-in user
     *
     * @param {module:client.callback} callback Optional.
     * @return {Promise} Resolves: Array of objects representing pushers
     * @return {module:http-api.MatrixError} Rejects: with an error response.
     */
    public getPushers(callback?: Callback): Promise<{ pushers: IPusher[] }> {
        const path = "/pushers";
        return this.http.authedRequest(callback, "GET", path, undefined, undefined);
    }

    /**
     * Adds a new pusher or updates an existing pusher
     *
     * @param {IPusherRequest} pusher Object representing a pusher
     * @param {module:client.callback} callback Optional.
     * @return {Promise} Resolves: Empty json object on success
     * @return {module:http-api.MatrixError} Rejects: with an error response.
     */
    public setPusher(pusher: IPusherRequest, callback?: Callback): Promise<{}> {
        const path = "/pushers/set";
        return this.http.authedRequest(callback, "POST", path, null, pusher);
    }

    /**
     * Get the push rules for the account from the server.
     * @param {module:client.callback} callback Optional.
     * @return {Promise} Resolves to the push rules.
     * @return {module:http-api.MatrixError} Rejects: with an error response.
     */
    public getPushRules(callback?: Callback): Promise<IPushRules> {
        return this.http.authedRequest(callback, "GET", "/pushrules/").then(rules => {
            return PushProcessor.rewriteDefaultRules(rules);
        });
    }

    /**
     * @param {string} scope
     * @param {string} kind
     * @param {string} ruleId
     * @param {Object} body
     * @param {module:client.callback} callback Optional.
     * @return {Promise} Resolves: an empty object {}
     * @return {module:http-api.MatrixError} Rejects: with an error response.
     */
    public addPushRule(
        scope: string,
        kind: PushRuleKind,
        ruleId: Exclude<string, RuleId>,
        body: any,
        callback?: Callback,
    ): Promise<any> { // TODO: Types
        // NB. Scope not uri encoded because devices need the '/'
        const path = utils.encodeUri("/pushrules/" + scope + "/$kind/$ruleId", {
            $kind: kind,
            $ruleId: ruleId,
        });
        return this.http.authedRequest(callback, "PUT", path, undefined, body);
    }

    /**
     * @param {string} scope
     * @param {string} kind
     * @param {string} ruleId
     * @param {module:client.callback} callback Optional.
     * @return {Promise} Resolves: an empty object {}
     * @return {module:http-api.MatrixError} Rejects: with an error response.
     */
    public deletePushRule(
        scope: string,
        kind: PushRuleKind,
        ruleId: Exclude<string, RuleId>,
        callback?: Callback,
    ): Promise<any> { // TODO: Types
        // NB. Scope not uri encoded because devices need the '/'
        const path = utils.encodeUri("/pushrules/" + scope + "/$kind/$ruleId", {
            $kind: kind,
            $ruleId: ruleId,
        });
        return this.http.authedRequest(callback, "DELETE", path);
    }

    /**
     * Enable or disable a push notification rule.
     * @param {string} scope
     * @param {string} kind
     * @param {string} ruleId
     * @param {boolean} enabled
     * @param {module:client.callback} callback Optional.
     * @return {Promise} Resolves: result object
     * @return {module:http-api.MatrixError} Rejects: with an error response.
     */
    public setPushRuleEnabled(
        scope: string,
        kind: PushRuleKind,
        ruleId: RuleId | string,
        enabled: boolean,
        callback?: Callback,
    ): Promise<{}> {
        const path = utils.encodeUri("/pushrules/" + scope + "/$kind/$ruleId/enabled", {
            $kind: kind,
            $ruleId: ruleId,
        });
        return this.http.authedRequest(
            callback, "PUT", path, undefined, { "enabled": enabled },
        );
    }

    /**
     * Set the actions for a push notification rule.
     * @param {string} scope
     * @param {string} kind
     * @param {string} ruleId
     * @param {array} actions
     * @param {module:client.callback} callback Optional.
     * @return {Promise} Resolves: result object
     * @return {module:http-api.MatrixError} Rejects: with an error response.
     */
    public setPushRuleActions(
        scope: string,
        kind: PushRuleKind,
        ruleId: RuleId | string,
        actions: PushRuleAction[],
        callback?: Callback,
    ): Promise<{}> {
        const path = utils.encodeUri("/pushrules/" + scope + "/$kind/$ruleId/actions", {
            $kind: kind,
            $ruleId: ruleId,
        });
        return this.http.authedRequest(
            callback, "PUT", path, undefined, { "actions": actions },
        );
    }

    /**
     * Perform a server-side search.
     * @param {Object} opts
     * @param {string} opts.next_batch the batch token to pass in the query string
     * @param {Object} opts.body the JSON object to pass to the request body.
     * @param {module:client.callback} callback Optional.
     * @return {Promise} Resolves: TODO
     * @return {module:http-api.MatrixError} Rejects: with an error response.
     */
    public search(
        opts: { body: ISearchRequestBody, next_batch?: string }, // eslint-disable-line camelcase
        callback?: Callback,
    ): Promise<ISearchResponse> {
        const queryParams: any = {};
        if (opts.next_batch) {
            queryParams.next_batch = opts.next_batch;
        }
        return this.http.authedRequest(callback, "POST", "/search", queryParams, opts.body);
    }

    /**
     * Upload keys
     *
     * @param {Object} content  body of upload request
     *
     * @param {Object=} opts this method no longer takes any opts,
     *  used to take opts.device_id but this was not removed from the spec as a redundant parameter
     *
     * @param {module:client.callback=} callback
     *
     * @return {Promise} Resolves: result object. Rejects: with
     *     an error response ({@link module:http-api.MatrixError}).
     */
    public uploadKeysRequest(
        content: IUploadKeysRequest,
        opts?: void,
        callback?: Callback,
    ): Promise<IKeysUploadResponse> {
        return this.http.authedRequest(callback, "POST", "/keys/upload", undefined, content);
    }

    public uploadKeySignatures(content: KeySignatures): Promise<IUploadKeySignaturesResponse> {
        return this.http.authedRequest(
            undefined, "POST", '/keys/signatures/upload', undefined,
            content, {
                prefix: PREFIX_UNSTABLE,
            },
        );
    }

    /**
     * Download device keys
     *
     * @param {string[]} userIds  list of users to get keys for
     *
     * @param {Object=} opts
     *
     * @param {string=} opts.token   sync token to pass in the query request, to help
     *   the HS give the most recent results
     *
     * @return {Promise} Resolves: result object. Rejects: with
     *     an error response ({@link module:http-api.MatrixError}).
     */
    public downloadKeysForUsers(userIds: string[], opts: { token?: string }): Promise<IDownloadKeyResult> {
        if (utils.isFunction(opts)) {
            // opts used to be 'callback'.
            throw new Error('downloadKeysForUsers no longer accepts a callback parameter');
        }
        opts = opts || {};

        const content: any = {
            device_keys: {},
        };
        if ('token' in opts) {
            content.token = opts.token;
        }
        userIds.forEach((u) => {
            content.device_keys[u] = [];
        });

        return this.http.authedRequest(undefined, "POST", "/keys/query", undefined, content);
    }

    /**
     * Claim one-time keys
     *
     * @param {string[]} devices  a list of [userId, deviceId] pairs
     *
     * @param {string} [keyAlgorithm = signed_curve25519]  desired key type
     *
     * @param {number} [timeout] the time (in milliseconds) to wait for keys from remote
     *     servers
     *
     * @return {Promise} Resolves: result object. Rejects: with
     *     an error response ({@link module:http-api.MatrixError}).
     */
    public claimOneTimeKeys(
        devices: string[],
        keyAlgorithm = "signed_curve25519",
        timeout?: number,
    ): Promise<IClaimOTKsResult> {
        const queries = {};

        if (keyAlgorithm === undefined) {
            keyAlgorithm = "signed_curve25519";
        }

        for (let i = 0; i < devices.length; ++i) {
            const userId = devices[i][0];
            const deviceId = devices[i][1];
            const query = queries[userId] || {};
            queries[userId] = query;
            query[deviceId] = keyAlgorithm;
        }
        const content: any = { one_time_keys: queries };
        if (timeout) {
            content.timeout = timeout;
        }
        const path = "/keys/claim";
        return this.http.authedRequest(undefined, "POST", path, undefined, content);
    }

    /**
     * Ask the server for a list of users who have changed their device lists
     * between a pair of sync tokens
     *
     * @param {string} oldToken
     * @param {string} newToken
     *
     * @return {Promise} Resolves: result object. Rejects: with
     *     an error response ({@link module:http-api.MatrixError}).
     */
    public getKeyChanges(oldToken: string, newToken: string): Promise<{ changed: string[], left: string[] }> {
        const qps = {
            from: oldToken,
            to: newToken,
        };

        const path = "/keys/changes";
        return this.http.authedRequest(undefined, "GET", path, qps, undefined);
    }

    public uploadDeviceSigningKeys(auth: any, keys: CrossSigningKeys): Promise<{}> { // TODO: types
        const data = Object.assign({}, keys);
        if (auth) Object.assign(data, { auth });
        return this.http.authedRequest(
            undefined, "POST", "/keys/device_signing/upload", undefined, data, {
                prefix: PREFIX_UNSTABLE,
            },
        );
    }

    /**
     * Register with an identity server using the OpenID token from the user's
     * Homeserver, which can be retrieved via
     * {@link module:client~MatrixClient#getOpenIdToken}.
     *
     * Note that the `/account/register` endpoint (as well as IS authentication in
     * general) was added as part of the v2 API version.
     *
     * @param {object} hsOpenIdToken
     * @return {Promise} Resolves: with object containing an Identity
     * Server access token.
     * @return {module:http-api.MatrixError} Rejects: with an error response.
     */
    public registerWithIdentityServer(hsOpenIdToken: any): Promise<any> { // TODO: Types
        if (!this.idBaseUrl) {
            throw new Error("No identity server base URL set");
        }

        const uri = this.idBaseUrl + PREFIX_IDENTITY_V2 + "/account/register";
        return this.http.requestOtherUrl(
            undefined, "POST", uri,
            null, hsOpenIdToken,
        );
    }

    /**
     * Requests an email verification token directly from an identity server.
     *
     * This API is used as part of binding an email for discovery on an identity
     * server. The validation data that results should be passed to the
     * `bindThreePid` method to complete the binding process.
     *
     * @param {string} email The email address to request a token for
     * @param {string} clientSecret A secret binary string generated by the client.
     *                 It is recommended this be around 16 ASCII characters.
     * @param {number} sendAttempt If an identity server sees a duplicate request
     *                 with the same sendAttempt, it will not send another email.
     *                 To request another email to be sent, use a larger value for
     *                 the sendAttempt param as was used in the previous request.
     * @param {string} nextLink Optional If specified, the client will be redirected
     *                 to this link after validation.
     * @param {module:client.callback} callback Optional.
     * @param {string} identityAccessToken The `access_token` field of the identity
     * server `/account/register` response (see {@link registerWithIdentityServer}).
     *
     * @return {Promise} Resolves: TODO
     * @return {module:http-api.MatrixError} Rejects: with an error response.
     * @throws Error if no identity server is set
     */
    public async requestEmailToken(
        email: string,
        clientSecret: string,
        sendAttempt: number,
        nextLink: string,
        callback?: Callback,
        identityAccessToken?: string,
    ): Promise<any> { // TODO: Types
        const params = {
            client_secret: clientSecret,
            email: email,
            send_attempt: sendAttempt,
            next_link: nextLink,
        };

        return await this.http.idServerRequest(
            callback, "POST", "/validate/email/requestToken",
            params, PREFIX_IDENTITY_V2, identityAccessToken,
        );
    }

    /**
     * Requests a MSISDN verification token directly from an identity server.
     *
     * This API is used as part of binding a MSISDN for discovery on an identity
     * server. The validation data that results should be passed to the
     * `bindThreePid` method to complete the binding process.
     *
     * @param {string} phoneCountry The ISO 3166-1 alpha-2 code for the country in
     *                 which phoneNumber should be parsed relative to.
     * @param {string} phoneNumber The phone number, in national or international
     *                 format
     * @param {string} clientSecret A secret binary string generated by the client.
     *                 It is recommended this be around 16 ASCII characters.
     * @param {number} sendAttempt If an identity server sees a duplicate request
     *                 with the same sendAttempt, it will not send another SMS.
     *                 To request another SMS to be sent, use a larger value for
     *                 the sendAttempt param as was used in the previous request.
     * @param {string} nextLink Optional If specified, the client will be redirected
     *                 to this link after validation.
     * @param {module:client.callback} callback Optional.
     * @param {string} identityAccessToken The `access_token` field of the Identity
     * Server `/account/register` response (see {@link registerWithIdentityServer}).
     *
     * @return {Promise} Resolves: TODO
     * @return {module:http-api.MatrixError} Rejects: with an error response.
     * @throws Error if no identity server is set
     */
    public async requestMsisdnToken(
        phoneCountry: string,
        phoneNumber: string,
        clientSecret: string,
        sendAttempt: number,
        nextLink: string,
        callback?: Callback,
        identityAccessToken?: string,
    ): Promise<any> { // TODO: Types
        const params = {
            client_secret: clientSecret,
            country: phoneCountry,
            phone_number: phoneNumber,
            send_attempt: sendAttempt,
            next_link: nextLink,
        };

        return await this.http.idServerRequest(
            callback, "POST", "/validate/msisdn/requestToken",
            params, PREFIX_IDENTITY_V2, identityAccessToken,
        );
    }

    /**
     * Submits a MSISDN token to the identity server
     *
     * This is used when submitting the code sent by SMS to a phone number.
     * The identity server has an equivalent API for email but the js-sdk does
     * not expose this, since email is normally validated by the user clicking
     * a link rather than entering a code.
     *
     * @param {string} sid The sid given in the response to requestToken
     * @param {string} clientSecret A secret binary string generated by the client.
     *                 This must be the same value submitted in the requestToken call.
     * @param {string} msisdnToken The MSISDN token, as enetered by the user.
     * @param {string} identityAccessToken The `access_token` field of the Identity
     * Server `/account/register` response (see {@link registerWithIdentityServer}).
     *
     * @return {Promise} Resolves: Object, currently with no parameters.
     * @return {module:http-api.MatrixError} Rejects: with an error response.
     * @throws Error if No identity server is set
     */
    public async submitMsisdnToken(
        sid: string,
        clientSecret: string,
        msisdnToken: string,
        identityAccessToken: string,
    ): Promise<any> { // TODO: Types
        const params = {
            sid: sid,
            client_secret: clientSecret,
            token: msisdnToken,
        };

        return await this.http.idServerRequest(
            undefined, "POST", "/validate/msisdn/submitToken",
            params, PREFIX_IDENTITY_V2, identityAccessToken,
        );
    }

    /**
     * Submits a MSISDN token to an arbitrary URL.
     *
     * This is used when submitting the code sent by SMS to a phone number in the
     * newer 3PID flow where the homeserver validates 3PID ownership (as part of
     * `requestAdd3pidMsisdnToken`). The homeserver response may include a
     * `submit_url` to specify where the token should be sent, and this helper can
     * be used to pass the token to this URL.
     *
     * @param {string} url The URL to submit the token to
     * @param {string} sid The sid given in the response to requestToken
     * @param {string} clientSecret A secret binary string generated by the client.
     *                 This must be the same value submitted in the requestToken call.
     * @param {string} msisdnToken The MSISDN token, as enetered by the user.
     *
     * @return {Promise} Resolves: Object, currently with no parameters.
     * @return {module:http-api.MatrixError} Rejects: with an error response.
     */
    public submitMsisdnTokenOtherUrl(
        url: string,
        sid: string,
        clientSecret: string,
        msisdnToken: string,
    ): Promise<any> { // TODO: Types
        const params = {
            sid: sid,
            client_secret: clientSecret,
            token: msisdnToken,
        };

        return this.http.requestOtherUrl(
            undefined, "POST", url, undefined, params,
        );
    }

    /**
     * Gets the V2 hashing information from the identity server. Primarily useful for
     * lookups.
     * @param {string} identityAccessToken The access token for the identity server.
     * @returns {Promise<object>} The hashing information for the identity server.
     */
    public getIdentityHashDetails(identityAccessToken: string): Promise<any> { // TODO: Types
        return this.http.idServerRequest(
            undefined, "GET", "/hash_details",
            null, PREFIX_IDENTITY_V2, identityAccessToken,
        );
    }

    /**
     * Performs a hashed lookup of addresses against the identity server. This is
     * only supported on identity servers which have at least the version 2 API.
     * @param {Array<Array<string,string>>} addressPairs An array of 2 element arrays.
     * The first element of each pair is the address, the second is the 3PID medium.
     * Eg: ["email@example.org", "email"]
     * @param {string} identityAccessToken The access token for the identity server.
     * @returns {Promise<Array<{address, mxid}>>} A collection of address mappings to
     * found MXIDs. Results where no user could be found will not be listed.
     */
    public async identityHashedLookup(
        addressPairs: [string, string][],
        identityAccessToken: string,
    ): Promise<{ address: string, mxid: string }[]> {
        const params = {
            // addresses: ["email@example.org", "10005550000"],
            // algorithm: "sha256",
            // pepper: "abc123"
        };

        // Get hash information first before trying to do a lookup
        const hashes = await this.getIdentityHashDetails(identityAccessToken);
        if (!hashes || !hashes['lookup_pepper'] || !hashes['algorithms']) {
            throw new Error("Unsupported identity server: bad response");
        }

        params['pepper'] = hashes['lookup_pepper'];

        const localMapping = {
            // hashed identifier => plain text address
            // For use in this function's return format
        };

        // When picking an algorithm, we pick the hashed over no hashes
        if (hashes['algorithms'].includes('sha256')) {
            // Abuse the olm hashing
            const olmutil = new global.Olm.Utility();
            params["addresses"] = addressPairs.map(p => {
                const addr = p[0].toLowerCase(); // lowercase to get consistent hashes
                const med = p[1].toLowerCase();
                const hashed = olmutil.sha256(`${addr} ${med} ${params['pepper']}`)
                    .replace(/\+/g, '-').replace(/\//g, '_'); // URL-safe base64
                // Map the hash to a known (case-sensitive) address. We use the case
                // sensitive version because the caller might be expecting that.
                localMapping[hashed] = p[0];
                return hashed;
            });
            params["algorithm"] = "sha256";
        } else if (hashes['algorithms'].includes('none')) {
            params["addresses"] = addressPairs.map(p => {
                const addr = p[0].toLowerCase(); // lowercase to get consistent hashes
                const med = p[1].toLowerCase();
                const unhashed = `${addr} ${med}`;
                // Map the unhashed values to a known (case-sensitive) address. We use
                // the case sensitive version because the caller might be expecting that.
                localMapping[unhashed] = p[0];
                return unhashed;
            });
            params["algorithm"] = "none";
        } else {
            throw new Error("Unsupported identity server: unknown hash algorithm");
        }

        const response = await this.http.idServerRequest(
            undefined, "POST", "/lookup",
            params, PREFIX_IDENTITY_V2, identityAccessToken,
        );

        if (!response || !response['mappings']) return []; // no results

        const foundAddresses = [/* {address: "plain@example.org", mxid} */];
        for (const hashed of Object.keys(response['mappings'])) {
            const mxid = response['mappings'][hashed];
            const plainAddress = localMapping[hashed];
            if (!plainAddress) {
                throw new Error("Identity server returned more results than expected");
            }

            foundAddresses.push({ address: plainAddress, mxid });
        }
        return foundAddresses;
    }

    /**
     * Looks up the public Matrix ID mapping for a given 3rd party
     * identifier from the identity server
     *
     * @param {string} medium The medium of the threepid, eg. 'email'
     * @param {string} address The textual address of the threepid
     * @param {module:client.callback} callback Optional.
     * @param {string} identityAccessToken The `access_token` field of the Identity
     * Server `/account/register` response (see {@link registerWithIdentityServer}).
     *
     * @return {Promise} Resolves: A threepid mapping
     *                                 object or the empty object if no mapping
     *                                 exists
     * @return {module:http-api.MatrixError} Rejects: with an error response.
     */
    public async lookupThreePid(
        medium: string,
        address: string,
        callback?: Callback,
        identityAccessToken?: string,
    ): Promise<any> { // TODO: Types
        // Note: we're using the V2 API by calling this function, but our
        // function contract requires a V1 response. We therefore have to
        // convert it manually.
        const response = await this.identityHashedLookup(
            [[address, medium]], identityAccessToken,
        );
        const result = response.find(p => p.address === address);
        if (!result) {
            if (callback) callback(null, {});
            return {};
        }

        const mapping = {
            address,
            medium,
            mxid: result.mxid,

            // We can't reasonably fill these parameters:
            // not_before
            // not_after
            // ts
            // signatures
        };

        if (callback) callback(null, mapping);
        return mapping;
    }

    /**
     * Looks up the public Matrix ID mappings for multiple 3PIDs.
     *
     * @param {Array.<Array.<string>>} query Array of arrays containing
     * [medium, address]
     * @param {string} identityAccessToken The `access_token` field of the Identity
     * Server `/account/register` response (see {@link registerWithIdentityServer}).
     *
     * @return {Promise} Resolves: Lookup results from IS.
     * @return {module:http-api.MatrixError} Rejects: with an error response.
     */
    public async bulkLookupThreePids(query: [string, string][], identityAccessToken: string): Promise<any> { // TODO: Types
        // Note: we're using the V2 API by calling this function, but our
        // function contract requires a V1 response. We therefore have to
        // convert it manually.
        const response = await this.identityHashedLookup(
            // We have to reverse the query order to get [address, medium] pairs
            query.map(p => [p[1], p[0]]), identityAccessToken,
        );

        const v1results = [];
        for (const mapping of response) {
            const originalQuery = query.find(p => p[1] === mapping.address);
            if (!originalQuery) {
                throw new Error("Identity sever returned unexpected results");
            }

            v1results.push([
                originalQuery[0], // medium
                mapping.address,
                mapping.mxid,
            ]);
        }

        return { threepids: v1results };
    }

    /**
     * Get account info from the identity server. This is useful as a neutral check
     * to verify that other APIs are likely to approve access by testing that the
     * token is valid, terms have been agreed, etc.
     *
     * @param {string} identityAccessToken The `access_token` field of the Identity
     * Server `/account/register` response (see {@link registerWithIdentityServer}).
     *
     * @return {Promise} Resolves: an object with account info.
     * @return {module:http-api.MatrixError} Rejects: with an error response.
     */
    public getIdentityAccount(identityAccessToken: string): Promise<any> { // TODO: Types
        return this.http.idServerRequest(
            undefined, "GET", "/account",
            undefined, PREFIX_IDENTITY_V2, identityAccessToken,
        );
    }

    /**
     * Send an event to a specific list of devices
     *
     * @param {string} eventType  type of event to send
     * @param {Object.<string, Object<string, Object>>} contentMap
     *    content to send. Map from user_id to device_id to content object.
     * @param {string=} txnId     transaction id. One will be made up if not
     *    supplied.
     * @return {Promise} Resolves to the result object
     */
    public sendToDevice(
        eventType: string,
        contentMap: { [userId: string]: { [deviceId: string]: Record<string, any> } },
        txnId?: string,
    ): Promise<{}> {
        const path = utils.encodeUri("/sendToDevice/$eventType/$txnId", {
            $eventType: eventType,
            $txnId: txnId ? txnId : this.makeTxnId(),
        });

        const body = {
            messages: contentMap,
        };

        const targets = Object.keys(contentMap).reduce((obj, key) => {
            obj[key] = Object.keys(contentMap[key]);
            return obj;
        }, {});
        logger.log(`PUT ${path}`, targets);

        return this.http.authedRequest(undefined, "PUT", path, undefined, body);
    }

    /**
     * Get the third party protocols that can be reached using
     * this HS
     * @return {Promise} Resolves to the result object
     */
    public getThirdpartyProtocols(): Promise<{ [protocol: string]: IProtocol }> {
        return this.http.authedRequest(
            undefined, "GET", "/thirdparty/protocols", undefined, undefined,
        ).then((response) => {
            // sanity check
            if (!response || typeof (response) !== 'object') {
                throw new Error(`/thirdparty/protocols did not return an object: ${response}`);
            }
            return response;
        });
    }

    /**
     * Get information on how a specific place on a third party protocol
     * may be reached.
     * @param {string} protocol The protocol given in getThirdpartyProtocols()
     * @param {object} params Protocol-specific parameters, as given in the
     *                        response to getThirdpartyProtocols()
     * @return {Promise} Resolves to the result object
     */
    public getThirdpartyLocation(
        protocol: string,
        params: { searchFields?: string[] },
    ): Promise<IThirdPartyLocation[]> {
        const path = utils.encodeUri("/thirdparty/location/$protocol", {
            $protocol: protocol,
        });

        return this.http.authedRequest(undefined, "GET", path, params, undefined);
    }

    /**
     * Get information on how a specific user on a third party protocol
     * may be reached.
     * @param {string} protocol The protocol given in getThirdpartyProtocols()
     * @param {object} params Protocol-specific parameters, as given in the
     *                        response to getThirdpartyProtocols()
     * @return {Promise} Resolves to the result object
     */
    public getThirdpartyUser(protocol: string, params: any): Promise<IThirdPartyUser[]> { // TODO: Types
        const path = utils.encodeUri("/thirdparty/user/$protocol", {
            $protocol: protocol,
        });

        return this.http.authedRequest(undefined, "GET", path, params, undefined);
    }

    public getTerms(serviceType: SERVICE_TYPES, baseUrl: string): Promise<any> { // TODO: Types
        const url = this.termsUrlForService(serviceType, baseUrl);
        return this.http.requestOtherUrl(undefined, 'GET', url);
    }

    public agreeToTerms(
        serviceType: SERVICE_TYPES,
        baseUrl: string,
        accessToken: string,
        termsUrls: string[],
    ): Promise<any> { // TODO: Types
        const url = this.termsUrlForService(serviceType, baseUrl);
        const headers = {
            Authorization: "Bearer " + accessToken,
        };
        return this.http.requestOtherUrl(undefined, 'POST', url, null, { user_accepts: termsUrls }, { headers });
    }

    /**
     * Reports an event as inappropriate to the server, which may then notify the appropriate people.
     * @param {string} roomId The room in which the event being reported is located.
     * @param {string} eventId The event to report.
     * @param {number} score The score to rate this content as where -100 is most offensive and 0 is inoffensive.
     * @param {string} reason The reason the content is being reported. May be blank.
     * @returns {Promise} Resolves to an empty object if successful
     */
    public reportEvent(roomId: string, eventId: string, score: number, reason: string): Promise<{}> {
        const path = utils.encodeUri("/rooms/$roomId/report/$eventId", {
            $roomId: roomId,
            $eventId: eventId,
        });

        return this.http.authedRequest(undefined, "POST", path, null, { score, reason });
    }

    /**
     * Fetches or paginates a summary of a space as defined by MSC2946
     * @param {string} roomId The ID of the space-room to use as the root of the summary.
     * @param {number?} maxRoomsPerSpace The maximum number of rooms to return per subspace.
     * @param {boolean?} suggestedOnly Whether to only return rooms with suggested=true.
     * @param {boolean?} autoJoinOnly Whether to only return rooms with auto_join=true.
     * @param {number?} limit The maximum number of rooms to return in total.
     * @param {string?} batch The opaque token to paginate a previous summary request.
     * @returns {Promise} the response, with next_batch, rooms, events fields.
     */
    public getSpaceSummary(
        roomId: string,
        maxRoomsPerSpace?: number,
        suggestedOnly?: boolean,
        autoJoinOnly?: boolean,
        limit?: number,
        batch?: string,
    ): Promise<{
        rooms: ISpaceSummaryRoom[];
        events: ISpaceSummaryEvent[];
    }> {
        const path = utils.encodeUri("/rooms/$roomId/spaces", {
            $roomId: roomId,
        });

        return this.http.authedRequest(undefined, "POST", path, null, {
            max_rooms_per_space: maxRoomsPerSpace,
            suggested_only: suggestedOnly,
            auto_join_only: autoJoinOnly,
            limit,
            batch,
        }, {
            prefix: "/_matrix/client/unstable/org.matrix.msc2946",
        });
    }

    /**
     * Creates a new file tree space with the given name. The client will pick
     * defaults for how it expects to be able to support the remaining API offered
     * by the returned class.
     *
     * Note that this is UNSTABLE and may have breaking changes without notice.
     * @param {string} name The name of the tree space.
     * @returns {Promise<MSC3089TreeSpace>} Resolves to the created space.
     */
    public async unstableCreateFileTree(name: string): Promise<MSC3089TreeSpace> {
        const { room_id: roomId } = await this.createRoom({
            name: name,
            preset: Preset.PrivateChat,
            power_level_content_override: {
                ...DEFAULT_TREE_POWER_LEVELS_TEMPLATE,
                users: {
                    [this.getUserId()]: 100,
                },
            },
            creation_content: {
                [RoomCreateTypeField]: RoomType.Space,
            },
            initial_state: [
                {
                    type: UNSTABLE_MSC3088_PURPOSE.name,
                    state_key: UNSTABLE_MSC3089_TREE_SUBTYPE.name,
                    content: {
                        [UNSTABLE_MSC3088_ENABLED.name]: true,
                    },
                },
                {
                    type: EventType.RoomEncryption,
                    state_key: "",
                    content: {
                        algorithm: olmlib.MEGOLM_ALGORITHM,
                    },
                },
            ],
        });
        return new MSC3089TreeSpace(this, roomId);
    }

    /**
     * Gets a reference to a tree space, if the room ID given is a tree space. If the room
     * does not appear to be a tree space then null is returned.
     *
     * Note that this is UNSTABLE and may have breaking changes without notice.
     * @param {string} roomId The room ID to get a tree space reference for.
     * @returns {MSC3089TreeSpace} The tree space, or null if not a tree space.
     */
    public unstableGetFileTreeSpace(roomId: string): MSC3089TreeSpace {
        const room = this.getRoom(roomId);
        if (!room) return null;

        const createEvent = room.currentState.getStateEvents(EventType.RoomCreate, "");
        const purposeEvent = room.currentState.getStateEvents(
            UNSTABLE_MSC3088_PURPOSE.name,
            UNSTABLE_MSC3089_TREE_SUBTYPE.name);

        if (!createEvent) throw new Error("Expected single room create event");

        if (!purposeEvent?.getContent()?.[UNSTABLE_MSC3088_ENABLED.name]) return null;
        if (createEvent.getContent()?.[RoomCreateTypeField] !== RoomType.Space) return null;

        return new MSC3089TreeSpace(this, roomId);
    }

    // TODO: Remove this warning, alongside the functions
    // See https://github.com/vector-im/element-web/issues/17532
    // ======================================================
    // **                ANCIENT APIS BELOW                **
    // ======================================================

    /**
     * @param {string} groupId
     * @return {Promise} Resolves: Group summary object
     * @return {module:http-api.MatrixError} Rejects: with an error response.
     */
    public getGroupSummary(groupId: string): Promise<any> {
        const path = utils.encodeUri("/groups/$groupId/summary", { $groupId: groupId });
        return this.http.authedRequest(undefined, "GET", path);
    }

    /**
     * @param {string} groupId
     * @return {Promise} Resolves: Group profile object
     * @return {module:http-api.MatrixError} Rejects: with an error response.
     */
    public getGroupProfile(groupId: string): Promise<any> {
        const path = utils.encodeUri("/groups/$groupId/profile", { $groupId: groupId });
        return this.http.authedRequest(undefined, "GET", path);
    }

    /**
     * @param {string} groupId
     * @param {Object} profile The group profile object
     * @param {string=} profile.name Name of the group
     * @param {string=} profile.avatar_url MXC avatar URL
     * @param {string=} profile.short_description A short description of the room
     * @param {string=} profile.long_description A longer HTML description of the room
     * @return {Promise} Resolves: Empty object
     * @return {module:http-api.MatrixError} Rejects: with an error response.
     */
    public setGroupProfile(groupId: string, profile: any): Promise<any> {
        const path = utils.encodeUri("/groups/$groupId/profile", { $groupId: groupId });
        return this.http.authedRequest(
            undefined, "POST", path, undefined, profile,
        );
    }

    /**
     * @param {string} groupId
     * @param {object} policy The join policy for the group. Must include at
     *     least a 'type' field which is 'open' if anyone can join the group
     *     the group without prior approval, or 'invite' if an invite is
     *     required to join.
     * @return {Promise} Resolves: Empty object
     * @return {module:http-api.MatrixError} Rejects: with an error response.
     */
    public setGroupJoinPolicy(groupId: string, policy: any): Promise<any> {
        const path = utils.encodeUri(
            "/groups/$groupId/settings/m.join_policy",
            { $groupId: groupId },
        );
        return this.http.authedRequest(
            undefined, "PUT", path, undefined, {
                'm.join_policy': policy,
            },
        );
    }

    /**
     * @param {string} groupId
     * @return {Promise} Resolves: Group users list object
     * @return {module:http-api.MatrixError} Rejects: with an error response.
     */
    public getGroupUsers(groupId: string): Promise<any> {
        const path = utils.encodeUri("/groups/$groupId/users", { $groupId: groupId });
        return this.http.authedRequest(undefined, "GET", path);
    }

    /**
     * @param {string} groupId
     * @return {Promise} Resolves: Group users list object
     * @return {module:http-api.MatrixError} Rejects: with an error response.
     */
    public getGroupInvitedUsers(groupId: string): Promise<any> {
        const path = utils.encodeUri("/groups/$groupId/invited_users", { $groupId: groupId });
        return this.http.authedRequest(undefined, "GET", path);
    }

    /**
     * @param {string} groupId
     * @return {Promise} Resolves: Group rooms list object
     * @return {module:http-api.MatrixError} Rejects: with an error response.
     */
    public getGroupRooms(groupId: string): Promise<any> {
        const path = utils.encodeUri("/groups/$groupId/rooms", { $groupId: groupId });
        return this.http.authedRequest(undefined, "GET", path);
    }

    /**
     * @param {string} groupId
     * @param {string} userId
     * @return {Promise} Resolves: Empty object
     * @return {module:http-api.MatrixError} Rejects: with an error response.
     */
    public inviteUserToGroup(groupId: string, userId: string): Promise<any> {
        const path = utils.encodeUri(
            "/groups/$groupId/admin/users/invite/$userId",
            { $groupId: groupId, $userId: userId },
        );
        return this.http.authedRequest(undefined, "PUT", path, undefined, {});
    }

    /**
     * @param {string} groupId
     * @param {string} userId
     * @return {Promise} Resolves: Empty object
     * @return {module:http-api.MatrixError} Rejects: with an error response.
     */
    public removeUserFromGroup(groupId: string, userId: string): Promise<any> {
        const path = utils.encodeUri(
            "/groups/$groupId/admin/users/remove/$userId",
            { $groupId: groupId, $userId: userId },
        );
        return this.http.authedRequest(undefined, "PUT", path, undefined, {});
    }

    /**
     * @param {string} groupId
     * @param {string} userId
     * @param {string} roleId Optional.
     * @return {Promise} Resolves: Empty object
     * @return {module:http-api.MatrixError} Rejects: with an error response.
     */
    public addUserToGroupSummary(groupId: string, userId: string, roleId: string): Promise<any> {
        const path = utils.encodeUri(
            roleId ?
                "/groups/$groupId/summary/$roleId/users/$userId" :
                "/groups/$groupId/summary/users/$userId",
            { $groupId: groupId, $roleId: roleId, $userId: userId },
        );
        return this.http.authedRequest(undefined, "PUT", path, undefined, {});
    }

    /**
     * @param {string} groupId
     * @param {string} userId
     * @return {Promise} Resolves: Empty object
     * @return {module:http-api.MatrixError} Rejects: with an error response.
     */
    public removeUserFromGroupSummary(groupId: string, userId: string): Promise<any> {
        const path = utils.encodeUri(
            "/groups/$groupId/summary/users/$userId",
            { $groupId: groupId, $userId: userId },
        );
        return this.http.authedRequest(undefined, "DELETE", path, undefined, {});
    }

    /**
     * @param {string} groupId
     * @param {string} roomId
     * @param {string} categoryId Optional.
     * @return {Promise} Resolves: Empty object
     * @return {module:http-api.MatrixError} Rejects: with an error response.
     */
    public addRoomToGroupSummary(groupId: string, roomId: string, categoryId: string): Promise<any> {
        const path = utils.encodeUri(
            categoryId ?
                "/groups/$groupId/summary/$categoryId/rooms/$roomId" :
                "/groups/$groupId/summary/rooms/$roomId",
            { $groupId: groupId, $categoryId: categoryId, $roomId: roomId },
        );
        return this.http.authedRequest(undefined, "PUT", path, undefined, {});
    }

    /**
     * @param {string} groupId
     * @param {string} roomId
     * @return {Promise} Resolves: Empty object
     * @return {module:http-api.MatrixError} Rejects: with an error response.
     */
    public removeRoomFromGroupSummary(groupId: string, roomId: string): Promise<any> {
        const path = utils.encodeUri(
            "/groups/$groupId/summary/rooms/$roomId",
            { $groupId: groupId, $roomId: roomId },
        );
        return this.http.authedRequest(undefined, "DELETE", path, undefined, {});
    }

    /**
     * @param {string} groupId
     * @param {string} roomId
     * @param {boolean} isPublic Whether the room-group association is visible to non-members
     * @return {Promise} Resolves: Empty object
     * @return {module:http-api.MatrixError} Rejects: with an error response.
     */
    public addRoomToGroup(groupId: string, roomId: string, isPublic: boolean): Promise<any> {
        if (isPublic === undefined) {
            isPublic = true;
        }
        const path = utils.encodeUri(
            "/groups/$groupId/admin/rooms/$roomId",
            { $groupId: groupId, $roomId: roomId },
        );
        return this.http.authedRequest(undefined, "PUT", path, undefined,
            { "m.visibility": { type: isPublic ? "public" : "private" } },
        );
    }

    /**
     * Configure the visibility of a room-group association.
     * @param {string} groupId
     * @param {string} roomId
     * @param {boolean} isPublic Whether the room-group association is visible to non-members
     * @return {Promise} Resolves: Empty object
     * @return {module:http-api.MatrixError} Rejects: with an error response.
     */
    public updateGroupRoomVisibility(groupId: string, roomId: string, isPublic: boolean): Promise<any> {
        // NB: The /config API is generic but there's not much point in exposing this yet as synapse
        //     is the only server to implement this. In future we should consider an API that allows
        //     arbitrary configuration, i.e. "config/$configKey".

        const path = utils.encodeUri(
            "/groups/$groupId/admin/rooms/$roomId/config/m.visibility",
            { $groupId: groupId, $roomId: roomId },
        );
        return this.http.authedRequest(undefined, "PUT", path, undefined,
            { type: isPublic ? "public" : "private" },
        );
    }

    /**
     * @param {string} groupId
     * @param {string} roomId
     * @return {Promise} Resolves: Empty object
     * @return {module:http-api.MatrixError} Rejects: with an error response.
     */
    public removeRoomFromGroup(groupId: string, roomId: string): Promise<any> {
        const path = utils.encodeUri(
            "/groups/$groupId/admin/rooms/$roomId",
            { $groupId: groupId, $roomId: roomId },
        );
        return this.http.authedRequest(undefined, "DELETE", path, undefined, {});
    }

    /**
     * @param {string} groupId
     * @param {Object} opts Additional options to send alongside the acceptance.
     * @return {Promise} Resolves: Empty object
     * @return {module:http-api.MatrixError} Rejects: with an error response.
     */
    public acceptGroupInvite(groupId: string, opts = null): Promise<any> {
        const path = utils.encodeUri(
            "/groups/$groupId/self/accept_invite",
            { $groupId: groupId },
        );
        return this.http.authedRequest(undefined, "PUT", path, undefined, opts || {});
    }

    /**
     * @param {string} groupId
     * @return {Promise} Resolves: Empty object
     * @return {module:http-api.MatrixError} Rejects: with an error response.
     */
    public joinGroup(groupId: string): Promise<any> {
        const path = utils.encodeUri(
            "/groups/$groupId/self/join",
            { $groupId: groupId },
        );
        return this.http.authedRequest(undefined, "PUT", path, undefined, {});
    }

    /**
     * @param {string} groupId
     * @return {Promise} Resolves: Empty object
     * @return {module:http-api.MatrixError} Rejects: with an error response.
     */
    public leaveGroup(groupId: string): Promise<any> {
        const path = utils.encodeUri(
            "/groups/$groupId/self/leave",
            { $groupId: groupId },
        );
        return this.http.authedRequest(undefined, "PUT", path, undefined, {});
    }

    /**
     * @return {Promise} Resolves: The groups to which the user is joined
     * @return {module:http-api.MatrixError} Rejects: with an error response.
     */
    public getJoinedGroups(): Promise<any> {
        const path = utils.encodeUri("/joined_groups", {});
        return this.http.authedRequest(undefined, "GET", path);
    }

    /**
     * @param {Object} content Request content
     * @param {string} content.localpart The local part of the desired group ID
     * @param {Object} content.profile Group profile object
     * @return {Promise} Resolves: Object with key group_id: id of the created group
     * @return {module:http-api.MatrixError} Rejects: with an error response.
     */
    public createGroup(content: any): Promise<any> {
        const path = utils.encodeUri("/create_group", {});
        return this.http.authedRequest(
            undefined, "POST", path, undefined, content,
        );
    }

    /**
     * @param {string[]} userIds List of user IDs
     * @return {Promise} Resolves: Object as exmaple below
     *
     *     {
     *         "users": {
     *             "@bob:example.com": {
     *                 "+example:example.com"
     *             }
     *         }
     *     }
     * @return {module:http-api.MatrixError} Rejects: with an error response.
     */
    public getPublicisedGroups(userIds: string[]): Promise<any> {
        const path = utils.encodeUri("/publicised_groups", {});
        return this.http.authedRequest(
            undefined, "POST", path, undefined, { user_ids: userIds },
        );
    }

    /**
     * @param {string} groupId
     * @param {boolean} isPublic Whether the user's membership of this group is made public
     * @return {Promise} Resolves: Empty object
     * @return {module:http-api.MatrixError} Rejects: with an error response.
     */
    public setGroupPublicity(groupId: string, isPublic: boolean): Promise<any> {
        const path = utils.encodeUri(
            "/groups/$groupId/self/update_publicity",
            { $groupId: groupId },
        );
        return this.http.authedRequest(undefined, "PUT", path, undefined, {
            publicise: isPublic,
        });
    }
}

/**
 * Fires whenever the SDK receives a new event.
 * <p>
 * This is only fired for live events received via /sync - it is not fired for
 * events received over context, search, or pagination APIs.
 *
 * @event module:client~MatrixClient#"event"
 * @param {MatrixEvent} event The matrix event which caused this event to fire.
 * @example
 * matrixClient.on("event", function(event){
 *   var sender = event.getSender();
 * });
 */

/**
 * Fires whenever the SDK receives a new to-device event.
 * @event module:client~MatrixClient#"toDeviceEvent"
 * @param {MatrixEvent} event The matrix event which caused this event to fire.
 * @example
 * matrixClient.on("toDeviceEvent", function(event){
 *   var sender = event.getSender();
 * });
 */

/**
 * Fires whenever the SDK's syncing state is updated. The state can be one of:
 * <ul>
 *
 * <li>PREPARED: The client has synced with the server at least once and is
 * ready for methods to be called on it. This will be immediately followed by
 * a state of SYNCING. <i>This is the equivalent of "syncComplete" in the
 * previous API.</i></li>
 *
 * <li>CATCHUP: The client has detected the connection to the server might be
 * available again and will now try to do a sync again. As this sync might take
 * a long time (depending how long ago was last synced, and general server
 * performance) the client is put in this mode so the UI can reflect trying
 * to catch up with the server after losing connection.</li>
 *
 * <li>SYNCING : The client is currently polling for new events from the server.
 * This will be called <i>after</i> processing latest events from a sync.</li>
 *
 * <li>ERROR : The client has had a problem syncing with the server. If this is
 * called <i>before</i> PREPARED then there was a problem performing the initial
 * sync. If this is called <i>after</i> PREPARED then there was a problem polling
 * the server for updates. This may be called multiple times even if the state is
 * already ERROR. <i>This is the equivalent of "syncError" in the previous
 * API.</i></li>
 *
 * <li>RECONNECTING: The sync connection has dropped, but not (yet) in a way that
 * should be considered erroneous.
 * </li>
 *
 * <li>STOPPED: The client has stopped syncing with server due to stopClient
 * being called.
 * </li>
 * </ul>
 * State transition diagram:
 * <pre>
 *                                          +---->STOPPED
 *                                          |
 *              +----->PREPARED -------> SYNCING <--+
 *              |                        ^  |  ^    |
 *              |      CATCHUP ----------+  |  |    |
 *              |        ^                  V  |    |
 *   null ------+        |  +------- RECONNECTING   |
 *              |        V  V                       |
 *              +------->ERROR ---------------------+
 *
 * NB: 'null' will never be emitted by this event.
 *
 * </pre>
 * Transitions:
 * <ul>
 *
 * <li><code>null -> PREPARED</code> : Occurs when the initial sync is completed
 * first time. This involves setting up filters and obtaining push rules.
 *
 * <li><code>null -> ERROR</code> : Occurs when the initial sync failed first time.
 *
 * <li><code>ERROR -> PREPARED</code> : Occurs when the initial sync succeeds
 * after previously failing.
 *
 * <li><code>PREPARED -> SYNCING</code> : Occurs immediately after transitioning
 * to PREPARED. Starts listening for live updates rather than catching up.
 *
 * <li><code>SYNCING -> RECONNECTING</code> : Occurs when the live update fails.
 *
 * <li><code>RECONNECTING -> RECONNECTING</code> : Can occur if the update calls
 * continue to fail, but the keepalive calls (to /versions) succeed.
 *
 * <li><code>RECONNECTING -> ERROR</code> : Occurs when the keepalive call also fails
 *
 * <li><code>ERROR -> SYNCING</code> : Occurs when the client has performed a
 * live update after having previously failed.
 *
 * <li><code>ERROR -> ERROR</code> : Occurs when the client has failed to keepalive
 * for a second time or more.</li>
 *
 * <li><code>SYNCING -> SYNCING</code> : Occurs when the client has performed a live
 * update. This is called <i>after</i> processing.</li>
 *
 * <li><code>* -> STOPPED</code> : Occurs once the client has stopped syncing or
 * trying to sync after stopClient has been called.</li>
 * </ul>
 *
 * @event module:client~MatrixClient#"sync"
 *
 * @param {string} state An enum representing the syncing state. One of "PREPARED",
 * "SYNCING", "ERROR", "STOPPED".
 *
 * @param {?string} prevState An enum representing the previous syncing state.
 * One of "PREPARED", "SYNCING", "ERROR", "STOPPED" <b>or null</b>.
 *
 * @param {?Object} data Data about this transition.
 *
 * @param {MatrixError} data.error The matrix error if <code>state=ERROR</code>.
 *
 * @param {String} data.oldSyncToken The 'since' token passed to /sync.
 *    <code>null</code> for the first successful sync since this client was
 *    started. Only present if <code>state=PREPARED</code> or
 *    <code>state=SYNCING</code>.
 *
 * @param {String} data.nextSyncToken The 'next_batch' result from /sync, which
 *    will become the 'since' token for the next call to /sync. Only present if
 *    <code>state=PREPARED</code> or <code>state=SYNCING</code>.
 *
 * @param {boolean} data.catchingUp True if we are working our way through a
 *    backlog of events after connecting. Only present if <code>state=SYNCING</code>.
 *
 * @example
 * matrixClient.on("sync", function(state, prevState, data) {
 *   switch (state) {
 *     case "ERROR":
 *       // update UI to say "Connection Lost"
 *       break;
 *     case "SYNCING":
 *       // update UI to remove any "Connection Lost" message
 *       break;
 *     case "PREPARED":
 *       // the client instance is ready to be queried.
 *       var rooms = matrixClient.getRooms();
 *       break;
 *   }
 * });
 */

/**
 * Fires whenever the sdk learns about a new group. <strong>This event
 * is experimental and may change.</strong>
 * @event module:client~MatrixClient#"Group"
 * @param {Group} group The newly created, fully populated group.
 * @example
 * matrixClient.on("Group", function(group){
 *   var groupId = group.groupId;
 * });
 */

/**
 * Fires whenever a new Room is added. This will fire when you are invited to a
 * room, as well as when you join a room. <strong>This event is experimental and
 * may change.</strong>
 * @event module:client~MatrixClient#"Room"
 * @param {Room} room The newly created, fully populated room.
 * @example
 * matrixClient.on("Room", function(room){
 *   var roomId = room.roomId;
 * });
 */

/**
 * Fires whenever a Room is removed. This will fire when you forget a room.
 * <strong>This event is experimental and may change.</strong>
 * @event module:client~MatrixClient#"deleteRoom"
 * @param {string} roomId The deleted room ID.
 * @example
 * matrixClient.on("deleteRoom", function(roomId){
 *   // update UI from getRooms()
 * });
 */

/**
 * Fires whenever an incoming call arrives.
 * @event module:client~MatrixClient#"Call.incoming"
 * @param {module:webrtc/call~MatrixCall} call The incoming call.
 * @example
 * matrixClient.on("Call.incoming", function(call){
 *   call.answer(); // auto-answer
 * });
 */

/**
 * Fires whenever the login session the JS SDK is using is no
 * longer valid and the user must log in again.
 * NB. This only fires when action is required from the user, not
 * when then login session can be renewed by using a refresh token.
 * @event module:client~MatrixClient#"Session.logged_out"
 * @example
 * matrixClient.on("Session.logged_out", function(errorObj){
 *   // show the login screen
 * });
 */

/**
 * Fires when the JS SDK receives a M_CONSENT_NOT_GIVEN error in response
 * to a HTTP request.
 * @event module:client~MatrixClient#"no_consent"
 * @example
 * matrixClient.on("no_consent", function(message, contentUri) {
 *     console.info(message + ' Go to ' + contentUri);
 * });
 */

/**
 * Fires when a device is marked as verified/unverified/blocked/unblocked by
 * {@link module:client~MatrixClient#setDeviceVerified|MatrixClient.setDeviceVerified} or
 * {@link module:client~MatrixClient#setDeviceBlocked|MatrixClient.setDeviceBlocked}.
 *
 * @event module:client~MatrixClient#"deviceVerificationChanged"
 * @param {string} userId the owner of the verified device
 * @param {string} deviceId the id of the verified device
 * @param {module:crypto/deviceinfo} deviceInfo updated device information
 */

/**
 * Fires when the trust status of a user changes
 * If userId is the userId of the logged in user, this indicated a change
 * in the trust status of the cross-signing data on the account.
 *
 * The cross-signing API is currently UNSTABLE and may change without notice.
 *
 * @event module:client~MatrixClient#"userTrustStatusChanged"
 * @param {string} userId the userId of the user in question
 * @param {UserTrustLevel} trustLevel The new trust level of the user
 */

/**
 * Fires when the user's cross-signing keys have changed or cross-signing
 * has been enabled/disabled. The client can use getStoredCrossSigningForUser
 * with the user ID of the logged in user to check if cross-signing is
 * enabled on the account. If enabled, it can test whether the current key
 * is trusted using with checkUserTrust with the user ID of the logged
 * in user. The checkOwnCrossSigningTrust function may be used to reconcile
 * the trust in the account key.
 *
 * The cross-signing API is currently UNSTABLE and may change without notice.
 *
 * @event module:client~MatrixClient#"crossSigning.keysChanged"
 */

/**
 * Fires whenever new user-scoped account_data is added.
 * @event module:client~MatrixClient#"accountData"
 * @param {MatrixEvent} event The event describing the account_data just added
 * @param {MatrixEvent} event The previous account data, if known.
 * @example
 * matrixClient.on("accountData", function(event, oldEvent){
 *   myAccountData[event.type] = event.content;
 * });
 */

/**
 * Fires whenever the stored devices for a user have changed
 * @event module:client~MatrixClient#"crypto.devicesUpdated"
 * @param {String[]} users A list of user IDs that were updated
 * @param {boolean} initialFetch If true, the store was empty (apart
 *     from our own device) and has been seeded.
 */

/**
 * Fires whenever the stored devices for a user will be updated
 * @event module:client~MatrixClient#"crypto.willUpdateDevices"
 * @param {String[]} users A list of user IDs that will be updated
 * @param {boolean} initialFetch If true, the store is empty (apart
 *     from our own device) and is being seeded.
 */

/**
 * Fires whenever the status of e2e key backup changes, as returned by getKeyBackupEnabled()
 * @event module:client~MatrixClient#"crypto.keyBackupStatus"
 * @param {boolean} enabled true if key backup has been enabled, otherwise false
 * @example
 * matrixClient.on("crypto.keyBackupStatus", function(enabled){
 *   if (enabled) {
 *     [...]
 *   }
 * });
 */

/**
 * Fires when we want to suggest to the user that they restore their megolm keys
 * from backup or by cross-signing the device.
 *
 * @event module:client~MatrixClient#"crypto.suggestKeyRestore"
 */

/**
 * Fires when a key verification is requested.
 * @event module:client~MatrixClient#"crypto.verification.request"
 * @param {object} data
 * @param {MatrixEvent} data.event the original verification request message
 * @param {Array} data.methods the verification methods that can be used
 * @param {Number} data.timeout the amount of milliseconds that should be waited
 *                 before cancelling the request automatically.
 * @param {Function} data.beginKeyVerification a function to call if a key
 *     verification should be performed.  The function takes one argument: the
 *     name of the key verification method (taken from data.methods) to use.
 * @param {Function} data.cancel a function to call if the key verification is
 *     rejected.
 */

/**
 * Fires when a key verification is requested with an unknown method.
 * @event module:client~MatrixClient#"crypto.verification.request.unknown"
 * @param {string} userId the user ID who requested the key verification
 * @param {Function} cancel a function that will send a cancellation message to
 *     reject the key verification.
 */

/**
 * Fires when a secret request has been cancelled.  If the client is prompting
 * the user to ask whether they want to share a secret, the prompt can be
 * dismissed.
 *
 * The Secure Secret Storage API is currently UNSTABLE and may change without notice.
 *
 * @event module:client~MatrixClient#"crypto.secrets.requestCancelled"
 * @param {object} data
 * @param {string} data.user_id The user ID of the client that had requested the secret.
 * @param {string} data.device_id The device ID of the client that had requested the
 *     secret.
 * @param {string} data.request_id The ID of the original request.
 */

/**
 * Fires when the client .well-known info is fetched.
 *
 * @event module:client~MatrixClient#"WellKnown.client"
 * @param {object} data The JSON object returned by the server
 */<|MERGE_RESOLUTION|>--- conflicted
+++ resolved
@@ -3951,14 +3951,8 @@
      * @param {module:client.callback} callback Optional.
      * @return {Promise} Resolves: to an empty object
      * @return {module:http-api.MatrixError} Rejects: with an error response.
-<<<<<<< HEAD
-     * TODO: Propose/Implement usage of WebSocketApi 
-    */
-    public async sendReadReceipt(event: MatrixEvent, opts: { hidden?: boolean }, callback?: Callback): Promise<{}> {
-=======
      */
     public async sendReadReceipt(event: MatrixEvent, opts?: { hidden?: boolean }, callback?: Callback): Promise<{}> {
->>>>>>> ecc9fda2
         if (typeof (opts) === 'function') {
             callback = opts as any as Callback; // legacy
             opts = {};
