--- conflicted
+++ resolved
@@ -468,12 +468,8 @@
     protected fallbackICEServerAllowed = false;
     protected roomList: RoomList;
     protected syncApi: SyncApi;
-<<<<<<< HEAD
     protected websocketApi: WebSocketApi;
-    protected pushRules: any; // TODO: Types
-=======
     public pushRules: any; // TODO: Types
->>>>>>> 5b86d8b8
     protected syncLeftRoomsPromise: Promise<Room[]>;
     protected syncedLeftRooms = false;
     protected clientOpts: IStoredClientOpts;
@@ -805,7 +801,7 @@
     /**
      * Called by WebSocketApi to fallback to Longpolling (SyncAPI)
      * @param {Object} opts The same Object as defined for SyncApi or WebSocketApi (to init)
-     * @param {Object} syncOptions Parameter to start syncApi._sync() with to
+     * @param {Object} syncOptions Parameter to start syncApi.sync() with to
      * not beeing forced to run initialization of the client again
      * TODO: Find a not so hacky way to implement this
      */
@@ -816,13 +812,18 @@
             this.syncApi = new SyncApi(this, opts);
         }
         const sync = this.syncApi;
-        sync._running = true;
+        // @ts-ignore
+        sync.running = true;
         if (global.document) {
-            sync._onOnlineBound = sync._onOnline.bind(sync);
-            global.document.addEventListener("online", sync._onOnlineBound, false);
-        }
-
-        sync._sync(syncOptions);
+            // @ts-ignore
+            sync.onOnlineBound = sync.onOnline.bind(sync);
+            // @ts-ignore
+            global.document.addEventListener("online", sync.onOnlineBound, false);
+        }
+
+        // @ts-ignore
+        sync.opts = syncOptions;
+        sync.sync();
         this.websocketApi.stop();
         this.websocketApi = null;
 
