/*
Copyright 2015-2021 The Matrix.org Foundation C.I.C.

Licensed under the Apache License, Version 2.0 (the "License");
you may not use this file except in compliance with the License.
You may obtain a copy of the License at

    http://www.apache.org/licenses/LICENSE-2.0

Unless required by applicable law or agreed to in writing, software
distributed under the License is distributed on an "AS IS" BASIS,
WITHOUT WARRANTIES OR CONDITIONS OF ANY KIND, either express or implied.
See the License for the specific language governing permissions and
limitations under the License.
*/

/**
 * This is an internal module. See {@link MatrixClient} for the public class.
 * @module client
 */

import { EventEmitter } from "events";
import { WebSocketApi } from './websocket';
import { ISyncStateData, SyncApi } from "./sync";
import { EventStatus, IContent, IDecryptOptions, IEvent, MatrixEvent } from "./models/event";
import { StubStore } from "./store/stub";
import { createNewMatrixCall, MatrixCall } from "./webrtc/call";
import { Filter, IFilterDefinition } from "./filter";
import { CallEventHandler } from './webrtc/callEventHandler';
import * as utils from './utils';
import { sleep } from './utils';
import { Group } from "./models/group";
import { Direction, EventTimeline } from "./models/event-timeline";
import { IActionsObject, PushProcessor } from "./pushprocessor";
import { AutoDiscovery, AutoDiscoveryAction } from "./autodiscovery";
import * as olmlib from "./crypto/olmlib";
import { decodeBase64, encodeBase64 } from "./crypto/olmlib";
import { IExportedDevice as IOlmDevice } from "./crypto/OlmDevice";
import { ReEmitter } from './ReEmitter';
import { IRoomEncryption, RoomList } from './crypto/RoomList';
import { logger } from './logger';
import { SERVICE_TYPES } from './service-types';
import {
    MatrixError,
    MatrixHttpApi,
    PREFIX_IDENTITY_V2,
    PREFIX_MEDIA_R0,
    PREFIX_R0,
    PREFIX_UNSTABLE,
    retryNetworkOperation,
} from "./http-api";
import {
    Crypto,
    fixBackupKey,
    IBootstrapCrossSigningOpts,
    ICheckOwnCrossSigningTrustOpts,
    IMegolmSessionData,
    isCryptoAvailable,
    VerificationMethod,
} from './crypto';
import { DeviceInfo, IDevice } from "./crypto/deviceinfo";
import { decodeRecoveryKey } from './crypto/recoverykey';
import { keyFromAuthData } from './crypto/key_passphrase';
import { User } from "./models/user";
import { getHttpUriForMxc } from "./content-repo";
import { SearchResult } from "./models/search-result";
import {
    DEHYDRATION_ALGORITHM,
    IDehydratedDevice,
    IDehydratedDeviceKeyInfo,
    IDeviceKeys,
    IOneTimeKey,
} from "./crypto/dehydration";
import {
    IKeyBackupInfo,
    IKeyBackupPrepareOpts,
    IKeyBackupRestoreOpts,
    IKeyBackupRestoreResult,
    IKeyBackupRoomSessions,
    IKeyBackupSession,
} from "./crypto/keybackup";
import { IIdentityServerProvider } from "./@types/IIdentityServerProvider";
import type Request from "request";
import { MatrixScheduler } from "./scheduler";
import { IAuthData, ICryptoCallbacks, IMinimalEvent, IRoomEvent, IStateEvent, NotificationCountType } from "./matrix";
import {
    CrossSigningKey,
    IAddSecretStorageKeyOpts,
    ICreateSecretStorageOpts,
    IEncryptedEventInfo,
    IImportRoomKeysOpts,
    IRecoveryKey,
    ISecretStorageKeyInfo,
} from "./crypto/api";
import { SyncState } from "./sync.api";
import { EventTimelineSet } from "./models/event-timeline-set";
import { VerificationRequest } from "./crypto/verification/request/VerificationRequest";
import { VerificationBase as Verification } from "./crypto/verification/Base";
import * as ContentHelpers from "./content-helpers";
import { CrossSigningInfo, DeviceTrustLevel, ICacheCallbacks, UserTrustLevel } from "./crypto/CrossSigning";
import { Room } from "./models/room";
import {
    IAddThreePidOnlyBody,
    IBindThreePidBody,
    ICreateRoomOpts,
    IEventSearchOpts,
    IGuestAccessOpts,
    IJoinRoomOpts,
    IPaginateOpts,
    IPresenceOpts,
    IRedactOpts,
    IRoomDirectoryOptions,
    ISearchOpts,
    ISendEventResponse,
    IUploadOpts,
} from "./@types/requests";
import {
    EventType,
    MsgType,
    RelationType,
    RoomCreateTypeField,
    RoomType,
    UNSTABLE_MSC3088_ENABLED,
    UNSTABLE_MSC3088_PURPOSE,
    UNSTABLE_MSC3089_TREE_SUBTYPE,
} from "./@types/event";
import { IAbortablePromise, IdServerUnbindResult, IImageInfo, Preset, Visibility } from "./@types/partials";
import { EventMapper, eventMapperFor, MapperOpts } from "./event-mapper";
import { randomString } from "./randomstring";
import { ReadStream } from "fs";
import { WebStorageSessionStore } from "./store/session/webstorage";
import { BackupManager, IKeyBackup, IKeyBackupCheck, IPreparedKeyBackupVersion, TrustInfo } from "./crypto/backup";
import { DEFAULT_TREE_POWER_LEVELS_TEMPLATE, MSC3089TreeSpace } from "./models/MSC3089TreeSpace";
import { ISignatures } from "./@types/signed";
import { IStore } from "./store";
import { ISecretRequest } from "./crypto/SecretStorage";
import {
    IEventWithRoomId,
    ISearchRequestBody,
    ISearchResponse,
    ISearchResults,
    IStateEventWithRoomId,
    SearchOrderBy,
} from "./@types/search";
import { ISynapseAdminDeactivateResponse, ISynapseAdminWhoisResponse } from "./@types/synapse";
import { IHierarchyRoom, ISpaceSummaryEvent, ISpaceSummaryRoom } from "./@types/spaces";
import { IPusher, IPusherRequest, IPushRules, PushRuleAction, PushRuleKind, RuleId } from "./@types/PushRules";
import { IThreepid } from "./@types/threepids";
import { CryptoStore } from "./crypto/store/base";
import { MediaHandler } from "./webrtc/mediaHandler";

export type Store = IStore;
export type SessionStore = WebStorageSessionStore;

export type Callback = (err: Error | any | null, data?: any) => void;
export type ResetTimelineCallback = (roomId: string) => boolean;

const SCROLLBACK_DELAY_MS = 3000;
export const CRYPTO_ENABLED: boolean = isCryptoAvailable();
const CAPABILITIES_CACHE_MS = 21600000; // 6 hours - an arbitrary value
const TURN_CHECK_INTERVAL = 10 * 60 * 1000; // poll for turn credentials every 10 minutes

interface IExportedDevice {
    olmDevice: IOlmDevice;
    userId: string;
    deviceId: string;
}

export interface IKeysUploadResponse {
    one_time_key_counts: { // eslint-disable-line camelcase
        [algorithm: string]: number;
    };
}

export interface ICreateClientOpts {
    baseUrl: string;

    idBaseUrl?: string;

    /**
     * The data store used for sync data from the homeserver. If not specified,
     * this client will not store any HTTP responses. The `createClient` helper
     * will create a default store if needed.
     */
    store?: Store;

    /**
     * A store to be used for end-to-end crypto session data. If not specified,
     * end-to-end crypto will be disabled. The `createClient` helper will create
     * a default store if needed.
     */
    cryptoStore?: CryptoStore;

    /**
     * The scheduler to use. If not
     * specified, this client will not retry requests on failure. This client
     * will supply its own processing function to
     * {@link module:scheduler~MatrixScheduler#setProcessFunction}.
     */
    scheduler?: MatrixScheduler;

    /**
     * The function to invoke for HTTP
     * requests. The value of this property is typically <code>require("request")
     * </code> as it returns a function which meets the required interface. See
     * {@link requestFunction} for more information.
     */
    request?: Request;

    userId?: string;

    /**
     * A unique identifier for this device; used for tracking things like crypto
     * keys and access tokens. If not specified, end-to-end encryption will be
     * disabled.
     */
    deviceId?: string;

    accessToken?: string;

    /**
     * Identity server provider to retrieve the user's access token when accessing
     * the identity server. See also https://github.com/vector-im/element-web/issues/10615
     * which seeks to replace the previous approach of manual access tokens params
     * with this callback throughout the SDK.
     */
    identityServer?: IIdentityServerProvider;

    /**
     * The default maximum amount of
     * time to wait before timing out HTTP requests. If not specified, there is no timeout.
     */
    localTimeoutMs?: number;

    /**
     * Set to false to prefer SyncAPI (long
     * polling) to WebSocketAPI. If not set WebSocketApi will be prefered.
     * Note: There is a fallback to SyncAPI if WebSocketAPI does not work
     */
    useWebSockets?: boolean;

    /**
     * Set to true to use
     * Authorization header instead of query param to send the access token to the server.
     *
     * Default false.
     */
    useAuthorizationHeader?: boolean;

    /**
     * Set to true to enable
     * improved timeline support ({@link module:client~MatrixClient#getEventTimeline getEventTimeline}). It is
     * disabled by default for compatibility with older clients - in particular to
     * maintain support for back-paginating the live timeline after a '/sync'
     * result with a gap.
     */
    timelineSupport?: boolean;

    /**
     * Extra query parameters to append
     * to all requests with this client. Useful for application services which require
     * <code>?user_id=</code>.
     */
    queryParams?: Record<string, unknown>;

    /**
     * Device data exported with
     * "exportDevice" method that must be imported to recreate this device.
     * Should only be useful for devices with end-to-end crypto enabled.
     * If provided, deviceId and userId should **NOT** be provided at the top
     * level (they are present in the exported data).
     */
    deviceToImport?: IExportedDevice;

    /**
     * Key used to pickle olm objects or other sensitive data.
     */
    pickleKey?: string;

    /**
     * A store to be used for end-to-end crypto session data. Most data has been
     * migrated out of here to `cryptoStore` instead. If not specified,
     * end-to-end crypto will be disabled. The `createClient` helper
     * _will not_ create this store at the moment.
     */
    sessionStore?: SessionStore;

    /**
     * Set to true to enable client-side aggregation of event relations
     * via `EventTimelineSet#getRelationsForEvent`.
     * This feature is currently unstable and the API may change without notice.
     */
    unstableClientRelationAggregation?: boolean;

    verificationMethods?: Array<VerificationMethod>;

    /**
     * Whether relaying calls through a TURN server should be forced. Default false.
     */
    forceTURN?: boolean;

    /**
     * Up to this many ICE candidates will be gathered when an incoming call arrives.
     * Gathering does not send data to the caller, but will communicate with the configured TURN
     * server. Default 0.
     */
    iceCandidatePoolSize?: number;

    /**
     * True to advertise support for call transfers to other parties on Matrix calls. Default false.
     */
    supportsCallTransfer?: boolean;

    /**
     * Whether to allow a fallback ICE server should be used for negotiating a
     * WebRTC connection if the homeserver doesn't provide any servers. Defaults to false.
     */
    fallbackICEServerAllowed?: boolean;

    cryptoCallbacks?: ICryptoCallbacks;
}

export interface IMatrixClientCreateOpts extends ICreateClientOpts {
    /**
     * Whether to allow sending messages to encrypted rooms when encryption
     * is not available internally within this SDK. This is useful if you are using an external
     * E2E proxy, for example. Defaults to false.
     */
    usingExternalCrypto?: boolean;
}

export enum PendingEventOrdering {
    Chronological = "chronological",
    Detached = "detached",
}

export interface IStartClientOpts {
    /**
     * The event <code>limit=</code> to apply to initial sync. Default: 8.
     */
    initialSyncLimit?: number;

    /**
     * True to put <code>archived=true</code> on the <code>/initialSync</code> request. Default: false.
     */
    includeArchivedRooms?: boolean;

    /**
     * True to do /profile requests on every invite event if the displayname/avatar_url is not known for this user ID. Default: false.
     */
    resolveInvitesToProfiles?: boolean;

    /**
     * Controls where pending messages appear in a room's timeline. If "<b>chronological</b>", messages will
     * appear in the timeline when the call to <code>sendEvent</code> was made. If "<b>detached</b>",
     * pending messages will appear in a separate list, accessbile via {@link module:models/room#getPendingEvents}.
     * Default: "chronological".
     */
    pendingEventOrdering?: PendingEventOrdering;

    /**
     * The number of milliseconds to wait on /sync. Default: 30000 (30 seconds).
     */
    pollTimeout?: number;

    /**
     * The filter to apply to /sync calls. This will override the opts.initialSyncLimit, which would
     * normally result in a timeline limit filter.
     */
    filter?: Filter;

    /**
     * True to perform syncing without automatically updating presence.
     */
    disablePresence?: boolean;

    /**
     * True to not load all membership events during initial sync but fetch them when needed by calling
     * `loadOutOfBandMembers` This will override the filter option at this moment.
     */
    lazyLoadMembers?: boolean;

    /**
     * The number of seconds between polls to /.well-known/matrix/client, undefined to disable.
     * This should be in the order of hours. Default: undefined.
     */
    clientWellKnownPollPeriod?: number;

    /**
     * @experimental
     */
    experimentalThreadSupport?: boolean;
}

export interface IStoredClientOpts extends IStartClientOpts {
    crypto: Crypto;
    canResetEntireTimeline: ResetTimelineCallback;
}

export enum RoomVersionStability {
    Stable = "stable",
    Unstable = "unstable",
}

export interface IRoomCapability { // MSC3244
    preferred: string | null;
    support: string[];
}

export interface IRoomVersionsCapability {
    default: string;
    available: Record<string, RoomVersionStability>;
    "org.matrix.msc3244.room_capabilities"?: Record<string, IRoomCapability>; // MSC3244
}

export interface IChangePasswordCapability {
    enabled: boolean;
}

interface ICapabilities {
    [key: string]: any;
    "m.change_password"?: IChangePasswordCapability;
    "m.room_versions"?: IRoomVersionsCapability;
}

/* eslint-disable camelcase */
export interface ICrossSigningKey {
    keys: { [algorithm: string]: string };
    signatures?: ISignatures;
    usage: string[];
    user_id: string;
}

enum CrossSigningKeyType {
    MasterKey = "master_key",
    SelfSigningKey = "self_signing_key",
    UserSigningKey = "user_signing_key",
}

export type CrossSigningKeys = Record<CrossSigningKeyType, ICrossSigningKey>;

export interface ISignedKey {
    keys: Record<string, string>;
    signatures: ISignatures;
    user_id: string;
    algorithms: string[];
    device_id: string;
}

export type KeySignatures = Record<string, Record<string, ICrossSigningKey | ISignedKey>>;
interface IUploadKeySignaturesResponse {
    failures: Record<string, Record<string, {
        errcode: string;
        error: string;
    }>>;
}

export interface IPreviewUrlResponse {
    [key: string]: string | number;
    "og:title": string;
    "og:type": string;
    "og:url": string;
    "og:image"?: string;
    "og:image:type"?: string;
    "og:image:height"?: number;
    "og:image:width"?: number;
    "og:description"?: string;
    "matrix:image:size"?: number;
}

interface ITurnServerResponse {
    uris: string[];
    username: string;
    password: string;
    ttl: number;
}

interface ITurnServer {
    urls: string[];
    username: string;
    credential: string;
}

interface IServerVersions {
    versions: string;
    unstable_features: Record<string, boolean>;
}

export interface IClientWellKnown {
    [key: string]: any;
    "m.homeserver"?: IWellKnownConfig;
    "m.identity_server"?: IWellKnownConfig;
}

export interface IWellKnownConfig {
    raw?: any; // todo typings
    action?: AutoDiscoveryAction;
    reason?: string;
    error?: Error | string;
    // eslint-disable-next-line
    base_url?: string | null;
}

interface IKeyBackupPath {
    path: string;
    queryData?: {
        version: string;
    };
}

interface IMediaConfig {
    [key: string]: any; // extensible
    "m.upload.size"?: number;
}

interface IThirdPartySigned {
    sender: string;
    mxid: string;
    token: string;
    signatures: ISignatures;
}

interface IJoinRequestBody {
    third_party_signed?: IThirdPartySigned;
}

interface ITagMetadata {
    [key: string]: any;
    order: number;
}

interface IMessagesResponse {
    start: string;
    end: string;
    chunk: IRoomEvent[];
    state: IStateEvent[];
}

export interface IRequestTokenResponse {
    sid: string;
    submit_url?: string;
}

export interface IRequestMsisdnTokenResponse extends IRequestTokenResponse {
    msisdn: string;
    success: boolean;
    intl_fmt: string;
}

interface IUploadKeysRequest {
    device_keys?: Required<IDeviceKeys>;
    one_time_keys?: {
        [userId: string]: {
            [deviceId: string]: number;
        };
    };
    "org.matrix.msc2732.fallback_keys"?: Record<string, IOneTimeKey>;
}

interface IOpenIDToken {
    access_token: string;
    token_type: "Bearer" | string;
    matrix_server_name: string;
    expires_in: number;
}

interface IRoomInitialSyncResponse {
    room_id: string;
    membership: "invite" | "join" | "leave" | "ban";
    messages?: {
        start?: string;
        end?: string;
        chunk: IEventWithRoomId[];
    };
    state?: IStateEventWithRoomId[];
    visibility: Visibility;
    account_data?: IMinimalEvent[];
    presence: Partial<IEvent>; // legacy and undocumented, api is deprecated so this won't get attention
}

interface IJoinedRoomsResponse {
    joined_rooms: string[];
}

interface IJoinedMembersResponse {
    joined: {
        [userId: string]: {
            display_name: string;
            avatar_url: string;
        };
    };
}

export interface IPublicRoomsChunkRoom {
    room_id: string;
    name?: string;
    avatar_url?: string;
    topic?: string;
    canonical_alias?: string;
    aliases?: string[];
    world_readable: boolean;
    guest_can_join: boolean;
    num_joined_members: number;
}

interface IPublicRoomsResponse {
    chunk: IPublicRoomsChunkRoom[];
    next_batch?: string;
    prev_batch?: string;
    total_room_count_estimate?: number;
}

interface IUserDirectoryResponse {
    results: {
        user_id: string;
        display_name?: string;
        avatar_url?: string;
    }[];
    limited: boolean;
}

export interface IMyDevice {
    device_id: string;
    display_name?: string;
    last_seen_ip?: string;
    last_seen_ts?: number;
}

interface IDownloadKeyResult {
    failures: { [serverName: string]: object };
    device_keys: {
        [userId: string]: {
            [deviceId: string]: IDeviceKeys & {
                unsigned?: {
                    device_display_name: string;
                };
            };
        };
    };
}

interface IClaimOTKsResult {
    failures: { [serverName: string]: object };
    one_time_keys: {
        [userId: string]: {
            [deviceId: string]: string;
        };
    };
}

export interface IFieldType {
    regexp: string;
    placeholder: string;
}

export interface IInstance {
    desc: string;
    icon?: string;
    fields: object;
    network_id: string;
    // XXX: this is undocumented but we rely on it: https://github.com/matrix-org/matrix-doc/issues/3203
    instance_id: string;
}

export interface IProtocol {
    user_fields: string[];
    location_fields: string[];
    icon: string;
    field_types: Record<string, IFieldType>;
    instances: IInstance[];
}

interface IThirdPartyLocation {
    alias: string;
    protocol: string;
    fields: object;
}

interface IThirdPartyUser {
    userid: string;
    protocol: string;
    fields: object;
}

interface IRoomSummary extends Omit<IPublicRoomsChunkRoom, "canonical_alias" | "aliases"> {
    room_type?: RoomType;
    membership?: string;
    is_encrypted: boolean;
}

interface IRoomKeysResponse {
    sessions: IKeyBackupRoomSessions;
}

interface IRoomsKeysResponse {
    rooms: Record<string, IRoomKeysResponse>;
}
/* eslint-enable camelcase */

/**
 * Represents a Matrix Client. Only directly construct this if you want to use
 * custom modules. Normally, {@link createClient} should be used
 * as it specifies 'sensible' defaults for these modules.
 */
export class MatrixClient extends EventEmitter {
    public static readonly RESTORE_BACKUP_ERROR_BAD_KEY = 'RESTORE_BACKUP_ERROR_BAD_KEY';

    public reEmitter = new ReEmitter(this);
    public olmVersion: [number, number, number] = null; // populated after initCrypto
    public usingExternalCrypto = false;
    public store: Store;
    public deviceId?: string;
    public credentials: { userId?: string };
    public pickleKey: string;
    public scheduler: MatrixScheduler;
    public clientRunning = false;
    public timelineSupport = false;
    public urlPreviewCache: { [key: string]: Promise<IPreviewUrlResponse> } = {};
    public unstableClientRelationAggregation = false;
    public identityServer: IIdentityServerProvider;
    public useWebSockets: boolean;
    public sessionStore: SessionStore; // XXX: Intended private, used in code.
    public http: MatrixHttpApi; // XXX: Intended private, used in code.
    public crypto: Crypto; // XXX: Intended private, used in code.
    public cryptoCallbacks: ICryptoCallbacks; // XXX: Intended private, used in code.
    public callEventHandler: CallEventHandler; // XXX: Intended private, used in code.
    public supportsCallTransfer = false; // XXX: Intended private, used in code.
    public forceTURN = false; // XXX: Intended private, used in code.
    public iceCandidatePoolSize = 0; // XXX: Intended private, used in code.
    public idBaseUrl: string;
    public baseUrl: string;

    // Note: these are all `protected` to let downstream consumers make mistakes if they want to.
    // We don't technically support this usage, but have reasons to do this.

    protected canSupportVoip = false;
    protected peekSync: SyncApi = null;
    protected isGuestAccount = false;
    protected ongoingScrollbacks: {[roomId: string]: {promise?: Promise<Room>, errorTs?: number}} = {};
    protected notifTimelineSet: EventTimelineSet = null;
    protected cryptoStore: CryptoStore;
    protected verificationMethods: VerificationMethod[];
    protected fallbackICEServerAllowed = false;
    protected roomList: RoomList;
    protected syncApi: SyncApi;
<<<<<<< HEAD
    protected websocketApi: WebSocketApi;
    public pushRules: any; // TODO: Types
=======
    public pushRules: IPushRules;
>>>>>>> b2d83c1f
    protected syncLeftRoomsPromise: Promise<Room[]>;
    protected syncedLeftRooms = false;
    protected clientOpts: IStoredClientOpts;
    protected clientWellKnownIntervalID: number;
    protected canResetTimelineCallback: ResetTimelineCallback;

    // The pushprocessor caches useful things, so keep one and re-use it
    protected pushProcessor = new PushProcessor(this);

    // Promise to a response of the server's /versions response
    // TODO: This should expire: https://github.com/matrix-org/matrix-js-sdk/issues/1020
    protected serverVersionsPromise: Promise<IServerVersions>;

    protected cachedCapabilities: {
        capabilities: ICapabilities;
        expiration: number;
    };
    protected clientWellKnown: IClientWellKnown;
    protected clientWellKnownPromise: Promise<IClientWellKnown>;
    protected turnServers: ITurnServer[] = [];
    protected turnServersExpiry = 0;
    protected checkTurnServersIntervalID: number;
    protected exportedOlmDeviceToImport: IOlmDevice;
    protected txnCtr = 0;
    protected mediaHandler = new MediaHandler();

    constructor(opts: IMatrixClientCreateOpts) {
        super();

        if (typeof opts.useWebSockets === "undefined") opts.useWebSockets = true;
        this.useWebSockets = Boolean(opts.useWebSockets);
        opts.baseUrl = utils.ensureNoTrailingSlash(opts.baseUrl);
        opts.idBaseUrl = utils.ensureNoTrailingSlash(opts.idBaseUrl);

        this.baseUrl = opts.baseUrl;
        this.idBaseUrl = opts.idBaseUrl;

        this.usingExternalCrypto = opts.usingExternalCrypto;
        this.store = opts.store || new StubStore();
        this.deviceId = opts.deviceId || null;

        const userId = opts.userId || null;
        this.credentials = { userId };

        this.http = new MatrixHttpApi(this, {
            baseUrl: opts.baseUrl,
            idBaseUrl: opts.idBaseUrl,
            accessToken: opts.accessToken,
            request: opts.request,
            prefix: PREFIX_R0,
            onlyData: true,
            extraParams: opts.queryParams,
            localTimeoutMs: opts.localTimeoutMs,
            useAuthorizationHeader: opts.useAuthorizationHeader,
        });

        if (opts.deviceToImport) {
            if (this.deviceId) {
                logger.warn(
                    'not importing device because device ID is provided to ' +
                    'constructor independently of exported data',
                );
            } else if (this.credentials.userId) {
                logger.warn(
                    'not importing device because user ID is provided to ' +
                    'constructor independently of exported data',
                );
            } else if (!opts.deviceToImport.deviceId) {
                logger.warn('not importing device because no device ID in exported data');
            } else {
                this.deviceId = opts.deviceToImport.deviceId;
                this.credentials.userId = opts.deviceToImport.userId;
                // will be used during async initialization of the crypto
                this.exportedOlmDeviceToImport = opts.deviceToImport.olmDevice;
            }
        } else if (opts.pickleKey) {
            this.pickleKey = opts.pickleKey;
        }

        this.scheduler = opts.scheduler;
        if (this.scheduler) {
            this.scheduler.setProcessFunction(async (eventToSend) => {
                const room = this.getRoom(eventToSend.getRoomId());
                if (eventToSend.status !== EventStatus.SENDING) {
                    this.updatePendingEventStatus(room, eventToSend, EventStatus.SENDING);
                }
                const res = await this.sendEventHttpRequest(eventToSend);
                if (room) {
                    // ensure we update pending event before the next scheduler run so that any listeners to event id
                    // updates on the synchronous event emitter get a chance to run first.
                    room.updatePendingEvent(eventToSend, EventStatus.SENT, res.event_id);
                }
                return res;
            });
        }

        // try constructing a MatrixCall to see if we are running in an environment
        // which has WebRTC. If we are, listen for and handle m.call.* events.
        const call = createNewMatrixCall(this, undefined, undefined);
        if (call) {
            this.callEventHandler = new CallEventHandler(this);
            this.canSupportVoip = true;
            // Start listening for calls after the initial sync is done
            // We do not need to backfill the call event buffer
            // with encrypted events that might never get decrypted
            this.on("sync", this.startCallEventHandler);
        }

        this.websocketApi = null;
        this.timelineSupport = Boolean(opts.timelineSupport);
        this.unstableClientRelationAggregation = !!opts.unstableClientRelationAggregation;

        this.cryptoStore = opts.cryptoStore;
        this.sessionStore = opts.sessionStore;
        this.verificationMethods = opts.verificationMethods;
        this.cryptoCallbacks = opts.cryptoCallbacks || {};

        this.forceTURN = opts.forceTURN || false;
        this.iceCandidatePoolSize = opts.iceCandidatePoolSize === undefined ? 0 : opts.iceCandidatePoolSize;
        this.supportsCallTransfer = opts.supportsCallTransfer || false;
        this.fallbackICEServerAllowed = opts.fallbackICEServerAllowed || false;

        // List of which rooms have encryption enabled: separate from crypto because
        // we still want to know which rooms are encrypted even if crypto is disabled:
        // we don't want to start sending unencrypted events to them.
        this.roomList = new RoomList(this.cryptoStore);

        // The SDK doesn't really provide a clean way for events to recalculate the push
        // actions for themselves, so we have to kinda help them out when they are encrypted.
        // We do this so that push rules are correctly executed on events in their decrypted
        // state, such as highlights when the user's name is mentioned.
        this.on("Event.decrypted", (event) => {
            const oldActions = event.getPushActions();
            const actions = this.pushProcessor.actionsForEvent(event);
            event.setPushActions(actions); // Might as well while we're here

            const room = this.getRoom(event.getRoomId());
            if (!room) return;

            const currentCount = room.getUnreadNotificationCount(NotificationCountType.Highlight);

            // Ensure the unread counts are kept up to date if the event is encrypted
            // We also want to make sure that the notification count goes up if we already
            // have encrypted events to avoid other code from resetting 'highlight' to zero.
            const oldHighlight = oldActions && oldActions.tweaks
                ? !!oldActions.tweaks.highlight : false;
            const newHighlight = actions && actions.tweaks
                ? !!actions.tweaks.highlight : false;
            if (oldHighlight !== newHighlight || currentCount > 0) {
                // TODO: Handle mentions received while the client is offline
                // See also https://github.com/vector-im/element-web/issues/9069
                if (!room.hasUserReadEvent(this.getUserId(), event.getId())) {
                    let newCount = currentCount;
                    if (newHighlight && !oldHighlight) newCount++;
                    if (!newHighlight && oldHighlight) newCount--;
                    room.setUnreadNotificationCount(NotificationCountType.Highlight, newCount);

                    // Fix 'Mentions Only' rooms from not having the right badge count
                    const totalCount = room.getUnreadNotificationCount(NotificationCountType.Total);
                    if (totalCount < newCount) {
                        room.setUnreadNotificationCount(NotificationCountType.Total, newCount);
                    }
                }
            }
        });

        // Like above, we have to listen for read receipts from ourselves in order to
        // correctly handle notification counts on encrypted rooms.
        // This fixes https://github.com/vector-im/element-web/issues/9421
        this.on("Room.receipt", (event, room) => {
            if (room && this.isRoomEncrypted(room.roomId)) {
                // Figure out if we've read something or if it's just informational
                const content = event.getContent();
                const isSelf = Object.keys(content).filter(eid => {
                    return Object.keys(content[eid]['m.read']).includes(this.getUserId());
                }).length > 0;

                if (!isSelf) return;

                // Work backwards to determine how many events are unread. We also set
                // a limit for how back we'll look to avoid spinning CPU for too long.
                // If we hit the limit, we assume the count is unchanged.
                const maxHistory = 20;
                const events = room.getLiveTimeline().getEvents();

                let highlightCount = 0;

                for (let i = events.length - 1; i >= 0; i--) {
                    if (i === events.length - maxHistory) return; // limit reached

                    const event = events[i];

                    if (room.hasUserReadEvent(this.getUserId(), event.getId())) {
                        // If the user has read the event, then the counting is done.
                        break;
                    }

                    const pushActions = this.getPushActionsForEvent(event);
                    highlightCount += pushActions.tweaks &&
                    pushActions.tweaks.highlight ? 1 : 0;
                }

                // Note: we don't need to handle 'total' notifications because the counts
                // will come from the server.
                room.setUnreadNotificationCount("highlight", highlightCount);
            }
        });
    }

    /**
     * High level helper method to begin syncing and poll for new events. To listen for these
     * events, add a listener for {@link module:client~MatrixClient#event:"event"}
     * via {@link module:client~MatrixClient#on}. Alternatively, listen for specific
     * state change events.
     * @param {Object=} opts Options to apply when syncing.
     */
    public async startClient(opts: IStartClientOpts) {
        if (this.clientRunning) {
            // client is already running.
            return;
        }
        this.clientRunning = true;
        // backwards compat for when 'opts' was 'historyLen'.
        if (typeof opts === "number") {
            opts = {
                initialSyncLimit: opts,
            };
        }

        // Create our own user object artificially (instead of waiting for sync)
        // so it's always available, even if the user is not in any rooms etc.
        const userId = this.getUserId();
        if (userId) {
            this.store.storeUser(new User(userId));
        }

        if (this.crypto) {
            this.crypto.uploadDeviceKeys();
            this.crypto.start();
        }

        // periodically poll for turn servers if we support voip
        if (this.canSupportVoip) {
            this.checkTurnServersIntervalID = setInterval(() => {
                this.checkTurnServers();
            }, TURN_CHECK_INTERVAL);
            // noinspection ES6MissingAwait
            this.checkTurnServers();
        }

        if (this.syncApi) {
            // This shouldn't happen since we thought the client was not running
            logger.error("Still have sync object whilst not running: stopping old one");
            this.syncApi.stop();
        }
        if (this.websocketApi) {
            logger.error("Still have websocket object whilst not running: stopping old one");
            this.websocketApi.stop();
            this.websocketApi = null;
        }
        // shallow-copy the opts dict before modifying and storing it
        this.clientOpts = Object.assign({}, opts) as IStoredClientOpts;
        this.clientOpts.crypto = this.crypto;
        this.clientOpts.canResetEntireTimeline = (roomId) => {
            if (!this.canResetTimelineCallback) {
                return false;
            }
            return this.canResetTimelineCallback(roomId);
        };
        this.syncApi = new SyncApi(this, this.clientOpts);

        // WebsocketAPI uses some of SyncApi-functions - so need to be created before
        // TODO check if methods can be made static or moved to another class
        if (this.useWebSockets) {
            this.websocketApi = new WebSocketApi(this, opts);
            this.websocketApi.start();

            const self = this;
            this.scheduler.setProcessFunction((eventToSend) => {
                const room = self.getRoom(eventToSend.getRoomId());
                if (eventToSend.status !== EventStatus.SENDING) {
                    this.updatePendingEventStatus(room, eventToSend,
                                            EventStatus.SENDING);
                }
                return this.websocketApi.sendEvent(eventToSend);
            });
        } else {
            this.syncApi.sync();
        }

        if (this.clientOpts.clientWellKnownPollPeriod !== undefined) {
            this.clientWellKnownIntervalID = setInterval(() => {
                this.fetchClientWellKnown();
            }, 1000 * this.clientOpts.clientWellKnownPollPeriod);
            this.fetchClientWellKnown();
        }
    }

    /**
     * High level helper method to stop the client from polling and allow a
     * clean shutdown.
     */
    public stopClient() {
        logger.log('stopping MatrixClient');

        this.clientRunning = false;

        if (this.syncApi) {
            this.syncApi.stop();
            this.syncApi = null;
        }
        if (this.websocketApi) {
            this.websocketApi.stop();
            this.websocketApi = null;
        }
        this.crypto?.stop();
        this.peekSync?.stopPeeking();

        this.callEventHandler?.stop();
        this.callEventHandler = null;

        global.clearInterval(this.checkTurnServersIntervalID);
        if (this.clientWellKnownIntervalID !== undefined) {
            global.clearInterval(this.clientWellKnownIntervalID);
        }
    }

    /**
     * Called by WebSocketApi to fallback to Longpolling (SyncAPI)
     * @param {Object} opts The same Object as defined for SyncApi or WebSocketApi (to init)
     * @param {Object} syncOptions Parameter to start syncApi.sync() with to
     * not beeing forced to run initialization of the client again
     * TODO: Find a not so hacky way to implement this
     */
    public connectionFallback(opts: Object, syncOptions: Object) {
        this.useWebSockets = false;
        console.log("Do Fallback to SyncAPI");
        if (!this.syncApi) {
            this.syncApi = new SyncApi(this, opts);
        }
        const sync = this.syncApi;
        // @ts-ignore
        sync.running = true;
        if (global.document) {
            // @ts-ignore
            sync.onOnlineBound = sync.onOnline.bind(sync);
            // @ts-ignore
            global.document.addEventListener("online", sync.onOnlineBound, false);
        }

        // @ts-ignore
        sync.opts = syncOptions;
        sync.sync();
        this.websocketApi.stop();
        this.websocketApi = null;

        const self = this;
        this.scheduler.setProcessFunction(function(eventToSend) {
            const room = self.getRoom(eventToSend.getRoomId());
            if (eventToSend.status !== EventStatus.SENDING) {
                this.updatePendingEventStatus(room, eventToSend,
                                            EventStatus.SENDING);
            }
            return this.sendEventHttpRequest(self, eventToSend);
        });
    };
    /**
     * Try to rehydrate a device if available.  The client must have been
     * initialized with a `cryptoCallback.getDehydrationKey` option, and this
     * function must be called before initCrypto and startClient are called.
     *
     * @return {Promise<string>} Resolves to undefined if a device could not be dehydrated, or
     *     to the new device ID if the dehydration was successful.
     * @return {module:http-api.MatrixError} Rejects: with an error response.
     */
    public async rehydrateDevice(): Promise<string> {
        if (this.crypto) {
            throw new Error("Cannot rehydrate device after crypto is initialized");
        }

        if (!this.cryptoCallbacks.getDehydrationKey) {
            return;
        }

        const getDeviceResult = await this.getDehydratedDevice();
        if (!getDeviceResult) {
            return;
        }

        if (!getDeviceResult.device_data || !getDeviceResult.device_id) {
            logger.info("no dehydrated device found");
            return;
        }

        const account = new global.Olm.Account();
        try {
            const deviceData = getDeviceResult.device_data;
            if (deviceData.algorithm !== DEHYDRATION_ALGORITHM) {
                logger.warn("Wrong algorithm for dehydrated device");
                return;
            }
            logger.log("unpickling dehydrated device");
            const key = await this.cryptoCallbacks.getDehydrationKey(
                deviceData,
                (k) => {
                    // copy the key so that it doesn't get clobbered
                    account.unpickle(new Uint8Array(k), deviceData.account);
                },
            );
            account.unpickle(key, deviceData.account);
            logger.log("unpickled device");

            const rehydrateResult = await this.http.authedRequest(
                undefined,
                "POST",
                "/dehydrated_device/claim",
                undefined,
                {
                    device_id: getDeviceResult.device_id,
                },
                {
                    prefix: "/_matrix/client/unstable/org.matrix.msc2697.v2",
                },
            );

            if (rehydrateResult.success === true) {
                this.deviceId = getDeviceResult.device_id;
                logger.info("using dehydrated device");
                const pickleKey = this.pickleKey || "DEFAULT_KEY";
                this.exportedOlmDeviceToImport = {
                    pickledAccount: account.pickle(pickleKey),
                    sessions: [],
                    pickleKey: pickleKey,
                };
                account.free();
                return this.deviceId;
            } else {
                account.free();
                logger.info("not using dehydrated device");
                return;
            }
        } catch (e) {
            account.free();
            logger.warn("could not unpickle", e);
        }
    }

    /**
     * Get the current dehydrated device, if any
     * @return {Promise} A promise of an object containing the dehydrated device
     */
    public async getDehydratedDevice(): Promise<IDehydratedDevice> {
        try {
            return await this.http.authedRequest(
                undefined,
                "GET",
                "/dehydrated_device",
                undefined, undefined,
                {
                    prefix: "/_matrix/client/unstable/org.matrix.msc2697.v2",
                },
            );
        } catch (e) {
            logger.info("could not get dehydrated device", e.toString());
            return;
        }
    }

    /**
     * Set the dehydration key.  This will also periodically dehydrate devices to
     * the server.
     *
     * @param {Uint8Array} key the dehydration key
     * @param {IDehydratedDeviceKeyInfo} [keyInfo] Information about the key.  Primarily for
     *     information about how to generate the key from a passphrase.
     * @param {string} [deviceDisplayName] The device display name for the
     *     dehydrated device.
     * @return {Promise} A promise that resolves when the dehydrated device is stored.
     */
    public async setDehydrationKey(
        key: Uint8Array,
        keyInfo: IDehydratedDeviceKeyInfo,
        deviceDisplayName?: string,
    ): Promise<void> {
        if (!this.crypto) {
            logger.warn('not dehydrating device if crypto is not enabled');
            return;
        }
        // XXX: Private member access.
        return await this.crypto.dehydrationManager.setKeyAndQueueDehydration(
            key, keyInfo, deviceDisplayName,
        );
    }

    /**
     * Creates a new dehydrated device (without queuing periodic dehydration)
     * @param {Uint8Array} key the dehydration key
     * @param {IDehydratedDeviceKeyInfo} [keyInfo] Information about the key.  Primarily for
     *     information about how to generate the key from a passphrase.
     * @param {string} [deviceDisplayName] The device display name for the
     *     dehydrated device.
     * @return {Promise<String>} the device id of the newly created dehydrated device
     */
    public async createDehydratedDevice(
        key: Uint8Array,
        keyInfo: IDehydratedDeviceKeyInfo,
        deviceDisplayName?: string,
    ): Promise<string> {
        if (!this.crypto) {
            logger.warn('not dehydrating device if crypto is not enabled');
            return;
        }
        await this.crypto.dehydrationManager.setKey(
            key, keyInfo, deviceDisplayName,
        );
        // XXX: Private member access.
        return await this.crypto.dehydrationManager.dehydrateDevice();
    }

    public async exportDevice(): Promise<IExportedDevice> {
        if (!this.crypto) {
            logger.warn('not exporting device if crypto is not enabled');
            return;
        }
        return {
            userId: this.credentials.userId,
            deviceId: this.deviceId,
            // XXX: Private member access.
            olmDevice: await this.crypto.olmDevice.export(),
        };
    }

    /**
     * Clear any data out of the persistent stores used by the client.
     *
     * @returns {Promise} Promise which resolves when the stores have been cleared.
     */
    public clearStores(): Promise<void> {
        if (this.clientRunning) {
            throw new Error("Cannot clear stores while client is running");
        }

        const promises = [];

        promises.push(this.store.deleteAllData());
        if (this.cryptoStore) {
            promises.push(this.cryptoStore.deleteAllData());
        }
        return Promise.all(promises).then(); // .then to fix types
    }

    /**
     * Get the user-id of the logged-in user
     *
     * @return {?string} MXID for the logged-in user, or null if not logged in
     */
    public getUserId(): string {
        if (this.credentials && this.credentials.userId) {
            return this.credentials.userId;
        }
        return null;
    }

    /**
     * Get the domain for this client's MXID
     * @return {?string} Domain of this MXID
     */
    public getDomain(): string {
        if (this.credentials && this.credentials.userId) {
            return this.credentials.userId.replace(/^.*?:/, '');
        }
        return null;
    }

    /**
     * Get the local part of the current user ID e.g. "foo" in "@foo:bar".
     * @return {?string} The user ID localpart or null.
     */
    public getUserIdLocalpart(): string {
        if (this.credentials && this.credentials.userId) {
            return this.credentials.userId.split(":")[0].substring(1);
        }
        return null;
    }

    /**
     * Get the device ID of this client
     * @return {?string} device ID
     */
    public getDeviceId(): string {
        return this.deviceId;
    }

    /**
     * Check if the runtime environment supports VoIP calling.
     * @return {boolean} True if VoIP is supported.
     */
    public supportsVoip(): boolean {
        return this.canSupportVoip;
    }

    /**
     * @returns {MediaHandler}
     */
    public getMediaHandler(): MediaHandler {
        return this.mediaHandler;
    }

    /**
     * Set whether VoIP calls are forced to use only TURN
     * candidates. This is the same as the forceTURN option
     * when creating the client.
     * @param {boolean} force True to force use of TURN servers
     */
    public setForceTURN(force: boolean) {
        this.forceTURN = force;
    }

    /**
     * Set whether to advertise transfer support to other parties on Matrix calls.
     * @param {boolean} support True to advertise the 'm.call.transferee' capability
     */
    public setSupportsCallTransfer(support: boolean) {
        this.supportsCallTransfer = support;
    }

    /**
     * Creates a new call.
     * The place*Call methods on the returned call can be used to actually place a call
     *
     * @param {string} roomId The room the call is to be placed in.
     * @return {MatrixCall} the call or null if the browser doesn't support calling.
     */
    public createCall(roomId: string): MatrixCall {
        return createNewMatrixCall(this, roomId);
    }

    /**
     * Get the current sync state.
     * @return {?SyncState} the sync state, which may be null.
     * @see module:client~MatrixClient#event:"sync"
     */
    public getSyncState(): SyncState {
        if (this.useWebSockets && this.websocketApi) {
            return this.websocketApi.getSyncState();
        }
        if (!this.syncApi) {
            return null;
        }
        return this.syncApi.getSyncState();
    }

    /**
     * Returns the additional data object associated with
     * the current sync state, or null if there is no
     * such data.
     * Sync errors, if available, are put in the 'error' key of
     * this object.
     * @return {?Object}
     */
    public getSyncStateData(): ISyncStateData | null {
        if (!this.syncApi) {
            return null;
        }
        return this.syncApi.getSyncStateData();
    }

    /**
     * Whether the initial sync has completed.
     * @return {boolean} True if at least one sync has happened.
     */
    public isInitialSyncComplete(): boolean {
        const state = this.getSyncState();
        if (!state) {
            return false;
        }
        return state === SyncState.Prepared || state === SyncState.Syncing;
    }

    /**
     * Return whether the client is configured for a guest account.
     * @return {boolean} True if this is a guest access_token (or no token is supplied).
     */
    public isGuest(): boolean {
        return this.isGuestAccount;
    }

    /**
     * Set whether this client is a guest account. <b>This method is experimental
     * and may change without warning.</b>
     * @param {boolean} guest True if this is a guest account.
     */
    public setGuest(guest: boolean) {
        // EXPERIMENTAL:
        // If the token is a macaroon, it should be encoded in it that it is a 'guest'
        // access token, which means that the SDK can determine this entirely without
        // the dev manually flipping this flag.
        this.isGuestAccount = guest;
    }

    /**
     * Return the provided scheduler, if any.
     * @return {?module:scheduler~MatrixScheduler} The scheduler or null
     */
    public getScheduler(): MatrixScheduler {
        return this.scheduler;
    }

    /**
     * Retry a backed off syncing request immediately. This should only be used when
     * the user <b>explicitly</b> attempts to retry their lost connection.
     * @return {boolean} True if this resulted in a request being retried.
     */
    public retryImmediately(): boolean {
        if (this.websocketApi) {
            return this.websocketApi.reconnectNow();
        }
        return this.syncApi.retryImmediately();
    }

    /**
     * Return the global notification EventTimelineSet, if any
     *
     * @return {EventTimelineSet} the globl notification EventTimelineSet
     */
    public getNotifTimelineSet(): EventTimelineSet {
        return this.notifTimelineSet;
    }

    /**
     * Set the global notification EventTimelineSet
     *
     * @param {EventTimelineSet} set
     */
    public setNotifTimelineSet(set: EventTimelineSet) {
        this.notifTimelineSet = set;
    }

    /**
     * Gets the capabilities of the homeserver. Always returns an object of
     * capability keys and their options, which may be empty.
     * @param {boolean} fresh True to ignore any cached values.
     * @return {Promise} Resolves to the capabilities of the homeserver
     * @return {module:http-api.MatrixError} Rejects: with an error response.
     */
    public getCapabilities(fresh = false): Promise<ICapabilities> {
        const now = new Date().getTime();

        if (this.cachedCapabilities && !fresh) {
            if (now < this.cachedCapabilities.expiration) {
                logger.log("Returning cached capabilities");
                return Promise.resolve(this.cachedCapabilities.capabilities);
            }
        }

        // We swallow errors because we need a default object anyhow
        return this.http.authedRequest(
            undefined, "GET", "/capabilities",
        ).catch((e) => {
            logger.error(e);
            return null; // otherwise consume the error
        }).then((r) => {
            if (!r) r = {};
            const capabilities: ICapabilities = r["capabilities"] || {};

            // If the capabilities missed the cache, cache it for a shorter amount
            // of time to try and refresh them later.
            const cacheMs = Object.keys(capabilities).length
                ? CAPABILITIES_CACHE_MS
                : 60000 + (Math.random() * 5000);

            this.cachedCapabilities = {
                capabilities,
                expiration: now + cacheMs,
            };

            logger.log("Caching capabilities: ", capabilities);
            return capabilities;
        });
    }

    /**
     * Initialise support for end-to-end encryption in this client
     *
     * You should call this method after creating the matrixclient, but *before*
     * calling `startClient`, if you want to support end-to-end encryption.
     *
     * It will return a Promise which will resolve when the crypto layer has been
     * successfully initialised.
     */
    public async initCrypto(): Promise<void> {
        if (!isCryptoAvailable()) {
            throw new Error(
                `End-to-end encryption not supported in this js-sdk build: did ` +
                `you remember to load the olm library?`,
            );
        }

        if (this.crypto) {
            logger.warn("Attempt to re-initialise e2e encryption on MatrixClient");
            return;
        }

        if (!this.sessionStore) {
            // this is temporary, the sessionstore is supposed to be going away
            throw new Error(`Cannot enable encryption: no sessionStore provided`);
        }
        if (!this.cryptoStore) {
            // the cryptostore is provided by sdk.createClient, so this shouldn't happen
            throw new Error(`Cannot enable encryption: no cryptoStore provided`);
        }

        logger.log("Crypto: Starting up crypto store...");
        await this.cryptoStore.startup();

        // initialise the list of encrypted rooms (whether or not crypto is enabled)
        logger.log("Crypto: initialising roomlist...");
        await this.roomList.init();

        const userId = this.getUserId();
        if (userId === null) {
            throw new Error(
                `Cannot enable encryption on MatrixClient with unknown userId: ` +
                `ensure userId is passed in createClient().`,
            );
        }
        if (this.deviceId === null) {
            throw new Error(
                `Cannot enable encryption on MatrixClient with unknown deviceId: ` +
                `ensure deviceId is passed in createClient().`,
            );
        }

        const crypto = new Crypto(
            this,
            this.sessionStore,
            userId, this.deviceId,
            this.store,
            this.cryptoStore,
            this.roomList,
            this.verificationMethods,
        );

        this.reEmitter.reEmit(crypto, [
            "crypto.keyBackupFailed",
            "crypto.keyBackupSessionsRemaining",
            "crypto.roomKeyRequest",
            "crypto.roomKeyRequestCancellation",
            "crypto.warning",
            "crypto.devicesUpdated",
            "crypto.willUpdateDevices",
            "deviceVerificationChanged",
            "userTrustStatusChanged",
            "crossSigning.keysChanged",
        ]);

        logger.log("Crypto: initialising crypto object...");
        await crypto.init({
            exportedOlmDevice: this.exportedOlmDeviceToImport,
            pickleKey: this.pickleKey,
        });
        delete this.exportedOlmDeviceToImport;

        this.olmVersion = Crypto.getOlmVersion();

        // if crypto initialisation was successful, tell it to attach its event
        // handlers.
        crypto.registerEventHandlers(this);
        this.crypto = crypto;
    }

    /**
     * Is end-to-end crypto enabled for this client.
     * @return {boolean} True if end-to-end is enabled.
     */
    public isCryptoEnabled(): boolean {
        return !!this.crypto;
    }

    /**
     * Get the Ed25519 key for this device
     *
     * @return {?string} base64-encoded ed25519 key. Null if crypto is
     *    disabled.
     */
    public getDeviceEd25519Key(): string {
        if (!this.crypto) return null;
        return this.crypto.getDeviceEd25519Key();
    }

    /**
     * Get the Curve25519 key for this device
     *
     * @return {?string} base64-encoded curve25519 key. Null if crypto is
     *    disabled.
     */
    public getDeviceCurve25519Key(): string {
        if (!this.crypto) return null;
        return this.crypto.getDeviceCurve25519Key();
    }

    /**
     * Upload the device keys to the homeserver.
     * @return {Promise<void>} A promise that will resolve when the keys are uploaded.
     */
    public async uploadKeys(): Promise<void> {
        if (!this.crypto) {
            throw new Error("End-to-end encryption disabled");
        }

        await this.crypto.uploadDeviceKeys();
    }

    /**
     * Download the keys for a list of users and stores the keys in the session
     * store.
     * @param {Array} userIds The users to fetch.
     * @param {boolean} forceDownload Always download the keys even if cached.
     *
     * @return {Promise} A promise which resolves to a map userId->deviceId->{@link
        * module:crypto~DeviceInfo|DeviceInfo}.
     */
    public downloadKeys(
        userIds: string[],
        forceDownload?: boolean,
    ): Promise<Record<string, Record<string, IDevice>>> {
        if (!this.crypto) {
            return Promise.reject(new Error("End-to-end encryption disabled"));
        }
        return this.crypto.downloadKeys(userIds, forceDownload);
    }

    /**
     * Get the stored device keys for a user id
     *
     * @param {string} userId the user to list keys for.
     *
     * @return {module:crypto/deviceinfo[]} list of devices
     */
    public getStoredDevicesForUser(userId: string): DeviceInfo[] {
        if (!this.crypto) {
            throw new Error("End-to-end encryption disabled");
        }
        return this.crypto.getStoredDevicesForUser(userId) || [];
    }

    /**
     * Get the stored device key for a user id and device id
     *
     * @param {string} userId the user to list keys for.
     * @param {string} deviceId unique identifier for the device
     *
     * @return {module:crypto/deviceinfo} device or null
     */
    public getStoredDevice(userId: string, deviceId: string): DeviceInfo {
        if (!this.crypto) {
            throw new Error("End-to-end encryption disabled");
        }
        return this.crypto.getStoredDevice(userId, deviceId) || null;
    }

    /**
     * Mark the given device as verified
     *
     * @param {string} userId owner of the device
     * @param {string} deviceId unique identifier for the device or user's
     * cross-signing public key ID.
     *
     * @param {boolean=} verified whether to mark the device as verified. defaults
     *   to 'true'.
     *
     * @returns {Promise}
     *
     * @fires module:client~event:MatrixClient"deviceVerificationChanged"
     */
    public setDeviceVerified(userId: string, deviceId: string, verified = true): Promise<void> {
        const prom = this.setDeviceVerification(userId, deviceId, verified, null, null);

        // if one of the user's own devices is being marked as verified / unverified,
        // check the key backup status, since whether or not we use this depends on
        // whether it has a signature from a verified device
        if (userId == this.credentials.userId) {
            this.checkKeyBackup();
        }
        return prom;
    }

    /**
     * Mark the given device as blocked/unblocked
     *
     * @param {string} userId owner of the device
     * @param {string} deviceId unique identifier for the device or user's
     * cross-signing public key ID.
     *
     * @param {boolean=} blocked whether to mark the device as blocked. defaults
     *   to 'true'.
     *
     * @returns {Promise}
     *
     * @fires module:client~event:MatrixClient"deviceVerificationChanged"
     */
    public setDeviceBlocked(userId: string, deviceId: string, blocked = true): Promise<void> {
        return this.setDeviceVerification(userId, deviceId, null, blocked, null);
    }

    /**
     * Mark the given device as known/unknown
     *
     * @param {string} userId owner of the device
     * @param {string} deviceId unique identifier for the device or user's
     * cross-signing public key ID.
     *
     * @param {boolean=} known whether to mark the device as known. defaults
     *   to 'true'.
     *
     * @returns {Promise}
     *
     * @fires module:client~event:MatrixClient"deviceVerificationChanged"
     */
    public setDeviceKnown(userId: string, deviceId: string, known = true): Promise<void> {
        return this.setDeviceVerification(userId, deviceId, null, null, known);
    }

    private async setDeviceVerification(
        userId: string,
        deviceId: string,
        verified: boolean,
        blocked: boolean,
        known: boolean,
    ): Promise<void> {
        if (!this.crypto) {
            throw new Error("End-to-end encryption disabled");
        }
        await this.crypto.setDeviceVerification(userId, deviceId, verified, blocked, known);
    }

    /**
     * Request a key verification from another user, using a DM.
     *
     * @param {string} userId the user to request verification with
     * @param {string} roomId the room to use for verification
     *
     * @returns {Promise<module:crypto/verification/request/VerificationRequest>} resolves to a VerificationRequest
     *    when the request has been sent to the other party.
     */
    public requestVerificationDM(userId: string, roomId: string): Promise<VerificationRequest> {
        if (!this.crypto) {
            throw new Error("End-to-end encryption disabled");
        }
        return this.crypto.requestVerificationDM(userId, roomId);
    }

    /**
     * Finds a DM verification request that is already in progress for the given room id
     *
     * @param {string} roomId the room to use for verification
     *
     * @returns {module:crypto/verification/request/VerificationRequest?} the VerificationRequest that is in progress, if any
     */
    public findVerificationRequestDMInProgress(roomId: string): VerificationRequest {
        if (!this.crypto) {
            throw new Error("End-to-end encryption disabled");
        }
        return this.crypto.findVerificationRequestDMInProgress(roomId);
    }

    /**
     * Returns all to-device verification requests that are already in progress for the given user id
     *
     * @param {string} userId the ID of the user to query
     *
     * @returns {module:crypto/verification/request/VerificationRequest[]} the VerificationRequests that are in progress
     */
    public getVerificationRequestsToDeviceInProgress(userId: string): VerificationRequest[] {
        if (!this.crypto) {
            throw new Error("End-to-end encryption disabled");
        }
        return this.crypto.getVerificationRequestsToDeviceInProgress(userId);
    }

    /**
     * Request a key verification from another user.
     *
     * @param {string} userId the user to request verification with
     * @param {Array} devices array of device IDs to send requests to.  Defaults to
     *    all devices owned by the user
     *
     * @returns {Promise<module:crypto/verification/request/VerificationRequest>} resolves to a VerificationRequest
     *    when the request has been sent to the other party.
     */
    public requestVerification(userId: string, devices?: string[]): Promise<VerificationRequest> {
        if (!this.crypto) {
            throw new Error("End-to-end encryption disabled");
        }
        return this.crypto.requestVerification(userId, devices);
    }

    /**
     * Begin a key verification.
     *
     * @param {string} method the verification method to use
     * @param {string} userId the user to verify keys with
     * @param {string} deviceId the device to verify
     *
     * @returns {Verification} a verification object
     * @deprecated Use `requestVerification` instead.
     */
    public beginKeyVerification(method: string, userId: string, deviceId: string): Verification {
        if (!this.crypto) {
            throw new Error("End-to-end encryption disabled");
        }
        return this.crypto.beginKeyVerification(method, userId, deviceId);
    }

    public checkSecretStorageKey(key: Uint8Array, info: ISecretStorageKeyInfo): Promise<boolean> {
        if (!this.crypto) {
            throw new Error("End-to-end encryption disabled");
        }
        return this.crypto.checkSecretStorageKey(key, info);
    }

    /**
     * Set the global override for whether the client should ever send encrypted
     * messages to unverified devices.  This provides the default for rooms which
     * do not specify a value.
     *
     * @param {boolean} value whether to blacklist all unverified devices by default
     */
    public setGlobalBlacklistUnverifiedDevices(value: boolean) {
        if (!this.crypto) {
            throw new Error("End-to-end encryption disabled");
        }
        return this.crypto.setGlobalBlacklistUnverifiedDevices(value);
    }

    /**
     * @return {boolean} whether to blacklist all unverified devices by default
     */
    public getGlobalBlacklistUnverifiedDevices(): boolean {
        if (!this.crypto) {
            throw new Error("End-to-end encryption disabled");
        }
        return this.crypto.getGlobalBlacklistUnverifiedDevices();
    }

    /**
     * Set whether sendMessage in a room with unknown and unverified devices
     * should throw an error and not send them message. This has 'Global' for
     * symmetry with setGlobalBlacklistUnverifiedDevices but there is currently
     * no room-level equivalent for this setting.
     *
     * This API is currently UNSTABLE and may change or be removed without notice.
     *
     * @param {boolean} value whether error on unknown devices
     */
    public setGlobalErrorOnUnknownDevices(value: boolean) {
        if (!this.crypto) {
            throw new Error("End-to-end encryption disabled");
        }
        return this.crypto.setGlobalErrorOnUnknownDevices(value);
    }

    /**
     * @return {boolean} whether to error on unknown devices
     *
     * This API is currently UNSTABLE and may change or be removed without notice.
     */
    public getGlobalErrorOnUnknownDevices(): boolean {
        if (!this.crypto) {
            throw new Error("End-to-end encryption disabled");
        }
        return this.crypto.getGlobalErrorOnUnknownDevices();
    }

    /**
     * Get the user's cross-signing key ID.
     *
     * The cross-signing API is currently UNSTABLE and may change without notice.
     *
     * @param {CrossSigningKey} [type=master] The type of key to get the ID of.  One of
     *     "master", "self_signing", or "user_signing".  Defaults to "master".
     *
     * @returns {string} the key ID
     */
    public getCrossSigningId(type: CrossSigningKey | string = CrossSigningKey.Master): string {
        if (!this.crypto) {
            throw new Error("End-to-end encryption disabled");
        }
        return this.crypto.getCrossSigningId(type);
    }

    /**
     * Get the cross signing information for a given user.
     *
     * The cross-signing API is currently UNSTABLE and may change without notice.
     *
     * @param {string} userId the user ID to get the cross-signing info for.
     *
     * @returns {CrossSigningInfo} the cross signing information for the user.
     */
    public getStoredCrossSigningForUser(userId: string): CrossSigningInfo {
        if (!this.crypto) {
            throw new Error("End-to-end encryption disabled");
        }
        return this.crypto.getStoredCrossSigningForUser(userId);
    }

    /**
     * Check whether a given user is trusted.
     *
     * The cross-signing API is currently UNSTABLE and may change without notice.
     *
     * @param {string} userId The ID of the user to check.
     *
     * @returns {UserTrustLevel}
     */
    public checkUserTrust(userId: string): UserTrustLevel {
        if (!this.crypto) {
            throw new Error("End-to-end encryption disabled");
        }
        return this.crypto.checkUserTrust(userId);
    }

    /**
     * Check whether a given device is trusted.
     *
     * The cross-signing API is currently UNSTABLE and may change without notice.
     *
     * @function module:client~MatrixClient#checkDeviceTrust
     * @param {string} userId The ID of the user whose devices is to be checked.
     * @param {string} deviceId The ID of the device to check
     *
     * @returns {DeviceTrustLevel}
     */
    public checkDeviceTrust(userId: string, deviceId: string): DeviceTrustLevel {
        if (!this.crypto) {
            throw new Error("End-to-end encryption disabled");
        }
        return this.crypto.checkDeviceTrust(userId, deviceId);
    }

    /**
     * Check the copy of our cross-signing key that we have in the device list and
     * see if we can get the private key. If so, mark it as trusted.
     * @param {Object} opts ICheckOwnCrossSigningTrustOpts object
     */
    public checkOwnCrossSigningTrust(opts?: ICheckOwnCrossSigningTrustOpts): Promise<void> {
        if (!this.crypto) {
            throw new Error("End-to-end encryption disabled");
        }
        return this.crypto.checkOwnCrossSigningTrust(opts);
    }

    /**
     * Checks that a given cross-signing private key matches a given public key.
     * This can be used by the getCrossSigningKey callback to verify that the
     * private key it is about to supply is the one that was requested.
     * @param {Uint8Array} privateKey The private key
     * @param {string} expectedPublicKey The public key
     * @returns {boolean} true if the key matches, otherwise false
     */
    public checkCrossSigningPrivateKey(privateKey: Uint8Array, expectedPublicKey: string): boolean {
        if (!this.crypto) {
            throw new Error("End-to-end encryption disabled");
        }
        return this.crypto.checkCrossSigningPrivateKey(privateKey, expectedPublicKey);
    }

    // deprecated: use requestVerification instead
    public legacyDeviceVerification(
        userId: string,
        deviceId: string,
        method: VerificationMethod,
    ): Promise<VerificationRequest> {
        if (!this.crypto) {
            throw new Error("End-to-end encryption disabled");
        }
        return this.crypto.legacyDeviceVerification(userId, deviceId, method);
    }

    /**
     * Perform any background tasks that can be done before a message is ready to
     * send, in order to speed up sending of the message.
     * @param {module:models/room} room the room the event is in
     */
    public prepareToEncrypt(room: Room) {
        if (!this.crypto) {
            throw new Error("End-to-end encryption disabled");
        }
        return this.crypto.prepareToEncrypt(room);
    }

    /**
     * Checks whether cross signing:
     * - is enabled on this account and trusted by this device
     * - has private keys either cached locally or stored in secret storage
     *
     * If this function returns false, bootstrapCrossSigning() can be used
     * to fix things such that it returns true. That is to say, after
     * bootstrapCrossSigning() completes successfully, this function should
     * return true.
     * @return {boolean} True if cross-signing is ready to be used on this device
     */
    public isCrossSigningReady(): Promise<boolean> {
        if (!this.crypto) {
            throw new Error("End-to-end encryption disabled");
        }
        return this.crypto.isCrossSigningReady();
    }

    /**
     * Bootstrap cross-signing by creating keys if needed. If everything is already
     * set up, then no changes are made, so this is safe to run to ensure
     * cross-signing is ready for use.
     *
     * This function:
     * - creates new cross-signing keys if they are not found locally cached nor in
     *   secret storage (if it has been setup)
     *
     * The cross-signing API is currently UNSTABLE and may change without notice.
     *
     * @param {function} opts.authUploadDeviceSigningKeys Function
     * called to await an interactive auth flow when uploading device signing keys.
     * @param {boolean} [opts.setupNewCrossSigning] Optional. Reset even if keys
     * already exist.
     * Args:
     *     {function} A function that makes the request requiring auth. Receives the
     *     auth data as an object. Can be called multiple times, first with an empty
     *     authDict, to obtain the flows.
     */
    public bootstrapCrossSigning(opts: IBootstrapCrossSigningOpts) {
        if (!this.crypto) {
            throw new Error("End-to-end encryption disabled");
        }
        return this.crypto.bootstrapCrossSigning(opts);
    }

    /**
     * Whether to trust a others users signatures of their devices.
     * If false, devices will only be considered 'verified' if we have
     * verified that device individually (effectively disabling cross-signing).
     *
     * Default: true
     *
     * @return {boolean} True if trusting cross-signed devices
     */
    public getCryptoTrustCrossSignedDevices(): boolean {
        if (!this.crypto) {
            throw new Error("End-to-end encryption disabled");
        }
        return this.crypto.getCryptoTrustCrossSignedDevices();
    }

    /**
     * See getCryptoTrustCrossSignedDevices

     * This may be set before initCrypto() is called to ensure no races occur.
     *
     * @param {boolean} val True to trust cross-signed devices
     */
    public setCryptoTrustCrossSignedDevices(val: boolean) {
        if (!this.crypto) {
            throw new Error("End-to-end encryption disabled");
        }
        return this.crypto.setCryptoTrustCrossSignedDevices(val);
    }

    /**
     * Counts the number of end to end session keys that are waiting to be backed up
     * @returns {Promise<int>} Resolves to the number of sessions requiring backup
     */
    public countSessionsNeedingBackup(): Promise<number> {
        if (!this.crypto) {
            throw new Error("End-to-end encryption disabled");
        }
        return this.crypto.countSessionsNeedingBackup();
    }

    /**
     * Get information about the encryption of an event
     *
     * @param {module:models/event.MatrixEvent} event event to be checked
     * @returns {IEncryptedEventInfo} The event information.
     */
    public getEventEncryptionInfo(event: MatrixEvent): IEncryptedEventInfo {
        if (!this.crypto) {
            throw new Error("End-to-end encryption disabled");
        }
        return this.crypto.getEventEncryptionInfo(event);
    }

    /**
     * Create a recovery key from a user-supplied passphrase.
     *
     * The Secure Secret Storage API is currently UNSTABLE and may change without notice.
     *
     * @param {string} password Passphrase string that can be entered by the user
     *     when restoring the backup as an alternative to entering the recovery key.
     *     Optional.
     * @returns {Promise<Object>} Object with public key metadata, encoded private
     *     recovery key which should be disposed of after displaying to the user,
     *     and raw private key to avoid round tripping if needed.
     */
    public createRecoveryKeyFromPassphrase(password?: string): Promise<IRecoveryKey> {
        if (!this.crypto) {
            throw new Error("End-to-end encryption disabled");
        }
        return this.crypto.createRecoveryKeyFromPassphrase(password);
    }

    /**
     * Checks whether secret storage:
     * - is enabled on this account
     * - is storing cross-signing private keys
     * - is storing session backup key (if enabled)
     *
     * If this function returns false, bootstrapSecretStorage() can be used
     * to fix things such that it returns true. That is to say, after
     * bootstrapSecretStorage() completes successfully, this function should
     * return true.
     *
     * The Secure Secret Storage API is currently UNSTABLE and may change without notice.
     *
     * @return {boolean} True if secret storage is ready to be used on this device
     */
    public isSecretStorageReady(): Promise<boolean> {
        if (!this.crypto) {
            throw new Error("End-to-end encryption disabled");
        }
        return this.crypto.isSecretStorageReady();
    }

    /**
     * Bootstrap Secure Secret Storage if needed by creating a default key. If everything is
     * already set up, then no changes are made, so this is safe to run to ensure secret
     * storage is ready for use.
     *
     * This function
     * - creates a new Secure Secret Storage key if no default key exists
     *   - if a key backup exists, it is migrated to store the key in the Secret
     *     Storage
     * - creates a backup if none exists, and one is requested
     * - migrates Secure Secret Storage to use the latest algorithm, if an outdated
     *   algorithm is found
     *
     * @param opts
     */
    public bootstrapSecretStorage(opts: ICreateSecretStorageOpts): Promise<void> {
        if (!this.crypto) {
            throw new Error("End-to-end encryption disabled");
        }
        return this.crypto.bootstrapSecretStorage(opts);
    }

    /**
     * Add a key for encrypting secrets.
     *
     * The Secure Secret Storage API is currently UNSTABLE and may change without notice.
     *
     * @param {string} algorithm the algorithm used by the key
     * @param {object} opts the options for the algorithm.  The properties used
     *     depend on the algorithm given.
     * @param {string} [keyName] the name of the key.  If not given, a random name will be generated.
     *
     * @return {object} An object with:
     *     keyId: {string} the ID of the key
     *     keyInfo: {object} details about the key (iv, mac, passphrase)
     */
    public addSecretStorageKey(
        algorithm: string,
        opts: IAddSecretStorageKeyOpts,
        keyName?: string,
    ): Promise<{keyId: string, keyInfo: ISecretStorageKeyInfo}> {
        if (!this.crypto) {
            throw new Error("End-to-end encryption disabled");
        }
        return this.crypto.addSecretStorageKey(algorithm, opts, keyName);
    }

    /**
     * Check whether we have a key with a given ID.
     *
     * The Secure Secret Storage API is currently UNSTABLE and may change without notice.
     *
     * @param {string} [keyId = default key's ID] The ID of the key to check
     *     for. Defaults to the default key ID if not provided.
     * @return {boolean} Whether we have the key.
     */
    public hasSecretStorageKey(keyId?: string): Promise<boolean> {
        if (!this.crypto) {
            throw new Error("End-to-end encryption disabled");
        }
        return this.crypto.hasSecretStorageKey(keyId);
    }

    /**
     * Store an encrypted secret on the server.
     *
     * The Secure Secret Storage API is currently UNSTABLE and may change without notice.
     *
     * @param {string} name The name of the secret
     * @param {string} secret The secret contents.
     * @param {Array} keys The IDs of the keys to use to encrypt the secret or null/undefined
     *     to use the default (will throw if no default key is set).
     */
    public storeSecret(name: string, secret: string, keys?: string[]) {
        if (!this.crypto) {
            throw new Error("End-to-end encryption disabled");
        }
        return this.crypto.storeSecret(name, secret, keys);
    }

    /**
     * Get a secret from storage.
     *
     * The Secure Secret Storage API is currently UNSTABLE and may change without notice.
     *
     * @param {string} name the name of the secret
     *
     * @return {string} the contents of the secret
     */
    public getSecret(name: string): Promise<string> {
        if (!this.crypto) {
            throw new Error("End-to-end encryption disabled");
        }
        return this.crypto.getSecret(name);
    }

    /**
     * Check if a secret is stored on the server.
     *
     * The Secure Secret Storage API is currently UNSTABLE and may change without notice.
     *
     * @param {string} name the name of the secret
     * @param {boolean} checkKey check if the secret is encrypted by a trusted
     *     key
     *
     * @return {object?} map of key name to key info the secret is encrypted
     *     with, or null if it is not present or not encrypted with a trusted
     *     key
     */
    public isSecretStored(name: string, checkKey: boolean): Promise<Record<string, ISecretStorageKeyInfo>> {
        if (!this.crypto) {
            throw new Error("End-to-end encryption disabled");
        }
        return this.crypto.isSecretStored(name, checkKey);
    }

    /**
     * Request a secret from another device.
     *
     * The Secure Secret Storage API is currently UNSTABLE and may change without notice.
     *
     * @param {string} name the name of the secret to request
     * @param {string[]} devices the devices to request the secret from
     *
     * @return {ISecretRequest} the secret request object
     */
    public requestSecret(name: string, devices: string[]): ISecretRequest {
        if (!this.crypto) {
            throw new Error("End-to-end encryption disabled");
        }
        return this.crypto.requestSecret(name, devices);
    }

    /**
     * Get the current default key ID for encrypting secrets.
     *
     * The Secure Secret Storage API is currently UNSTABLE and may change without notice.
     *
     * @return {string} The default key ID or null if no default key ID is set
     */
    public getDefaultSecretStorageKeyId(): Promise<string> {
        if (!this.crypto) {
            throw new Error("End-to-end encryption disabled");
        }
        return this.crypto.getDefaultSecretStorageKeyId();
    }

    /**
     * Set the current default key ID for encrypting secrets.
     *
     * The Secure Secret Storage API is currently UNSTABLE and may change without notice.
     *
     * @param {string} keyId The new default key ID
     */
    public setDefaultSecretStorageKeyId(keyId: string) {
        if (!this.crypto) {
            throw new Error("End-to-end encryption disabled");
        }
        return this.crypto.setDefaultSecretStorageKeyId(keyId);
    }

    /**
     * Checks that a given secret storage private key matches a given public key.
     * This can be used by the getSecretStorageKey callback to verify that the
     * private key it is about to supply is the one that was requested.
     *
     * The Secure Secret Storage API is currently UNSTABLE and may change without notice.
     *
     * @param {Uint8Array} privateKey The private key
     * @param {string} expectedPublicKey The public key
     * @returns {boolean} true if the key matches, otherwise false
     */
    public checkSecretStoragePrivateKey(privateKey: Uint8Array, expectedPublicKey: string): boolean {
        if (!this.crypto) {
            throw new Error("End-to-end encryption disabled");
        }
        return this.crypto.checkSecretStoragePrivateKey(privateKey, expectedPublicKey);
    }

    /**
     * Get e2e information on the device that sent an event
     *
     * @param {MatrixEvent} event event to be checked
     *
     * @return {Promise<module:crypto/deviceinfo?>}
     */
    public async getEventSenderDeviceInfo(event: MatrixEvent): Promise<DeviceInfo> {
        if (!this.crypto) {
            return null;
        }
        return this.crypto.getEventSenderDeviceInfo(event);
    }

    /**
     * Check if the sender of an event is verified
     *
     * @param {MatrixEvent} event event to be checked
     *
     * @return {boolean} true if the sender of this event has been verified using
     * {@link module:client~MatrixClient#setDeviceVerified|setDeviceVerified}.
     */
    public async isEventSenderVerified(event: MatrixEvent): Promise<boolean> {
        const device = await this.getEventSenderDeviceInfo(event);
        if (!device) {
            return false;
        }
        return device.isVerified();
    }

    /**
     * Cancel a room key request for this event if one is ongoing and resend the
     * request.
     * @param  {MatrixEvent} event event of which to cancel and resend the room
     *                            key request.
     * @return {Promise} A promise that will resolve when the key request is queued
     */
    public cancelAndResendEventRoomKeyRequest(event: MatrixEvent): Promise<void> {
        return event.cancelAndResendKeyRequest(this.crypto, this.getUserId());
    }

    /**
     * Enable end-to-end encryption for a room. This does not modify room state.
     * Any messages sent before the returned promise resolves will be sent unencrypted.
     * @param {string} roomId The room ID to enable encryption in.
     * @param {object} config The encryption config for the room.
     * @return {Promise} A promise that will resolve when encryption is set up.
     */
    public setRoomEncryption(roomId: string, config: IRoomEncryption): Promise<void> {
        if (!this.crypto) {
            throw new Error("End-to-End encryption disabled");
        }
        return this.crypto.setRoomEncryption(roomId, config);
    }

    /**
     * Whether encryption is enabled for a room.
     * @param {string} roomId the room id to query.
     * @return {boolean} whether encryption is enabled.
     */
    public isRoomEncrypted(roomId: string): boolean {
        const room = this.getRoom(roomId);
        if (!room) {
            // we don't know about this room, so can't determine if it should be
            // encrypted. Let's assume not.
            return false;
        }

        // if there is an 'm.room.encryption' event in this room, it should be
        // encrypted (independently of whether we actually support encryption)
        const ev = room.currentState.getStateEvents(EventType.RoomEncryption, "");
        if (ev) {
            return true;
        }

        // we don't have an m.room.encrypted event, but that might be because
        // the server is hiding it from us. Check the store to see if it was
        // previously encrypted.
        return this.roomList.isRoomEncrypted(roomId);
    }

    /**
     * Forces the current outbound group session to be discarded such
     * that another one will be created next time an event is sent.
     *
     * @param {string} roomId The ID of the room to discard the session for
     *
     * This should not normally be necessary.
     */
    public forceDiscardSession(roomId: string) {
        if (!this.crypto) {
            throw new Error("End-to-End encryption disabled");
        }
        this.crypto.forceDiscardSession(roomId);
    }

    /**
     * Get a list containing all of the room keys
     *
     * This should be encrypted before returning it to the user.
     *
     * @return {Promise} a promise which resolves to a list of
     *    session export objects
     */
    public exportRoomKeys(): Promise<IMegolmSessionData[]> {
        if (!this.crypto) {
            return Promise.reject(new Error("End-to-end encryption disabled"));
        }
        return this.crypto.exportRoomKeys();
    }

    /**
     * Import a list of room keys previously exported by exportRoomKeys
     *
     * @param {Object[]} keys a list of session export objects
     * @param {Object} opts
     * @param {Function} opts.progressCallback called with an object that has a "stage" param
     *
     * @return {Promise} a promise which resolves when the keys
     *    have been imported
     */
    public importRoomKeys(keys: IMegolmSessionData[], opts?: IImportRoomKeysOpts): Promise<void> {
        if (!this.crypto) {
            throw new Error("End-to-end encryption disabled");
        }
        return this.crypto.importRoomKeys(keys, opts);
    }

    /**
     * Force a re-check of the local key backup status against
     * what's on the server.
     *
     * @returns {Object} Object with backup info (as returned by
     *     getKeyBackupVersion) in backupInfo and
     *     trust information (as returned by isKeyBackupTrusted)
     *     in trustInfo.
     */
    public checkKeyBackup(): Promise<IKeyBackupCheck> {
        return this.crypto.backupManager.checkKeyBackup();
    }

    /**
     * Get information about the current key backup.
     * @returns {Promise} Information object from API or null
     */
    public async getKeyBackupVersion(): Promise<IKeyBackupInfo> {
        let res;
        try {
            res = await this.http.authedRequest(
                undefined, "GET", "/room_keys/version", undefined, undefined,
                { prefix: PREFIX_UNSTABLE },
            );
        } catch (e) {
            if (e.errcode === 'M_NOT_FOUND') {
                return null;
            } else {
                throw e;
            }
        }
        try {
            BackupManager.checkBackupVersion(res);
        } catch (e) {
            throw e;
        }
        return res;
    }

    /**
     * @param {object} info key backup info dict from getKeyBackupVersion()
     * @return {object} {
     *     usable: [bool], // is the backup trusted, true iff there is a sig that is valid & from a trusted device
     *     sigs: [
     *         valid: [bool],
     *         device: [DeviceInfo],
     *     ]
     * }
     */
    public isKeyBackupTrusted(info: IKeyBackupInfo): Promise<TrustInfo> {
        return this.crypto.backupManager.isKeyBackupTrusted(info);
    }

    /**
     * @returns {boolean} true if the client is configured to back up keys to
     *     the server, otherwise false. If we haven't completed a successful check
     *     of key backup status yet, returns null.
     */
    public getKeyBackupEnabled(): boolean {
        if (!this.crypto) {
            throw new Error("End-to-end encryption disabled");
        }
        return this.crypto.backupManager.getKeyBackupEnabled();
    }

    /**
     * Enable backing up of keys, using data previously returned from
     * getKeyBackupVersion.
     *
     * @param {object} info Backup information object as returned by getKeyBackupVersion
     * @returns {Promise<void>} Resolves when complete.
     */
    public enableKeyBackup(info: IKeyBackupInfo): Promise<void> {
        if (!this.crypto) {
            throw new Error("End-to-end encryption disabled");
        }

        return this.crypto.backupManager.enableKeyBackup(info);
    }

    /**
     * Disable backing up of keys.
     */
    public disableKeyBackup() {
        if (!this.crypto) {
            throw new Error("End-to-end encryption disabled");
        }

        this.crypto.backupManager.disableKeyBackup();
    }

    /**
     * Set up the data required to create a new backup version.  The backup version
     * will not be created and enabled until createKeyBackupVersion is called.
     *
     * @param {string} password Passphrase string that can be entered by the user
     *     when restoring the backup as an alternative to entering the recovery key.
     *     Optional.
     * @param {boolean} [opts.secureSecretStorage = false] Whether to use Secure
     *     Secret Storage to store the key encrypting key backups.
     *     Optional, defaults to false.
     *
     * @returns {Promise<object>} Object that can be passed to createKeyBackupVersion and
     *     additionally has a 'recovery_key' member with the user-facing recovery key string.
     */
    // TODO: Verify types
    public async prepareKeyBackupVersion(
        password?: string,
        opts: IKeyBackupPrepareOpts = { secureSecretStorage: false },
    ): Promise<Pick<IPreparedKeyBackupVersion, "algorithm" | "auth_data" | "recovery_key">> {
        if (!this.crypto) {
            throw new Error("End-to-end encryption disabled");
        }

        // eslint-disable-next-line camelcase
        const { algorithm, auth_data, recovery_key, privateKey } =
            await this.crypto.backupManager.prepareKeyBackupVersion(password);

        if (opts.secureSecretStorage) {
            await this.storeSecret("m.megolm_backup.v1", encodeBase64(privateKey));
            logger.info("Key backup private key stored in secret storage");
        }

        return {
            algorithm,
            auth_data,
            recovery_key,
        };
    }

    /**
     * Check whether the key backup private key is stored in secret storage.
     * @return {Promise<object?>} map of key name to key info the secret is
     *     encrypted with, or null if it is not present or not encrypted with a
     *     trusted key
     */
    public isKeyBackupKeyStored(): Promise<Record<string, ISecretStorageKeyInfo>> {
        return Promise.resolve(this.isSecretStored("m.megolm_backup.v1", false /* checkKey */));
    }

    /**
     * Create a new key backup version and enable it, using the information return
     * from prepareKeyBackupVersion.
     *
     * @param {object} info Info object from prepareKeyBackupVersion
     * @returns {Promise<object>} Object with 'version' param indicating the version created
     */
    // TODO: Fix types
    public async createKeyBackupVersion(info: IKeyBackupInfo): Promise<IKeyBackupInfo> {
        if (!this.crypto) {
            throw new Error("End-to-end encryption disabled");
        }

        await this.crypto.backupManager.createKeyBackupVersion(info);

        const data = {
            algorithm: info.algorithm,
            auth_data: info.auth_data,
        };

        // Sign the backup auth data with the device key for backwards compat with
        // older devices with cross-signing. This can probably go away very soon in
        // favour of just signing with the cross-singing master key.
        // XXX: Private member access
        await this.crypto.signObject(data.auth_data);

        if (
            this.cryptoCallbacks.getCrossSigningKey &&
            // XXX: Private member access
            this.crypto.crossSigningInfo.getId()
        ) {
            // now also sign the auth data with the cross-signing master key
            // we check for the callback explicitly here because we still want to be able
            // to create an un-cross-signed key backup if there is a cross-signing key but
            // no callback supplied.
            // XXX: Private member access
            await this.crypto.crossSigningInfo.signObject(data.auth_data, "master");
        }

        const res = await this.http.authedRequest(
            undefined, "POST", "/room_keys/version", undefined, data,
            { prefix: PREFIX_UNSTABLE },
        );

        // We could assume everything's okay and enable directly, but this ensures
        // we run the same signature verification that will be used for future
        // sessions.
        await this.checkKeyBackup();
        if (!this.getKeyBackupEnabled()) {
            logger.error("Key backup not usable even though we just created it");
        }

        return res;
    }

    public deleteKeyBackupVersion(version: string): Promise<void> {
        if (!this.crypto) {
            throw new Error("End-to-end encryption disabled");
        }

        // If we're currently backing up to this backup... stop.
        // (We start using it automatically in createKeyBackupVersion
        // so this is symmetrical).
        if (this.crypto.backupManager.version) {
            this.crypto.backupManager.disableKeyBackup();
        }

        const path = utils.encodeUri("/room_keys/version/$version", {
            $version: version,
        });

        return this.http.authedRequest(
            undefined, "DELETE", path, undefined, undefined,
            { prefix: PREFIX_UNSTABLE },
        );
    }

    private makeKeyBackupPath(roomId: string, sessionId: string, version: string): IKeyBackupPath {
        let path;
        if (sessionId !== undefined) {
            path = utils.encodeUri("/room_keys/keys/$roomId/$sessionId", {
                $roomId: roomId,
                $sessionId: sessionId,
            });
        } else if (roomId !== undefined) {
            path = utils.encodeUri("/room_keys/keys/$roomId", {
                $roomId: roomId,
            });
        } else {
            path = "/room_keys/keys";
        }
        const queryData = version === undefined ? undefined : { version };
        return { path, queryData };
    }

    /**
     * Back up session keys to the homeserver.
     * @param {string} roomId ID of the room that the keys are for Optional.
     * @param {string} sessionId ID of the session that the keys are for Optional.
     * @param {number} version backup version Optional.
     * @param {object} data Object keys to send
     * @return {Promise} a promise that will resolve when the keys
     * are uploaded
     */
    public sendKeyBackup(roomId: string, sessionId: string, version: string, data: IKeyBackup): Promise<void> {
        if (!this.crypto) {
            throw new Error("End-to-end encryption disabled");
        }

        const path = this.makeKeyBackupPath(roomId, sessionId, version);
        return this.http.authedRequest(
            undefined, "PUT", path.path, path.queryData, data,
            { prefix: PREFIX_UNSTABLE },
        );
    }

    /**
     * Marks all group sessions as needing to be backed up and schedules them to
     * upload in the background as soon as possible.
     */
    public async scheduleAllGroupSessionsForBackup() {
        if (!this.crypto) {
            throw new Error("End-to-end encryption disabled");
        }

        await this.crypto.backupManager.scheduleAllGroupSessionsForBackup();
    }

    /**
     * Marks all group sessions as needing to be backed up without scheduling
     * them to upload in the background.
     * @returns {Promise<int>} Resolves to the number of sessions requiring a backup.
     */
    public flagAllGroupSessionsForBackup(): Promise<number> {
        if (!this.crypto) {
            throw new Error("End-to-end encryption disabled");
        }

        return this.crypto.backupManager.flagAllGroupSessionsForBackup();
    }

    public isValidRecoveryKey(recoveryKey: string): boolean {
        try {
            decodeRecoveryKey(recoveryKey);
            return true;
        } catch (e) {
            return false;
        }
    }

    /**
     * Get the raw key for a key backup from the password
     * Used when migrating key backups into SSSS
     *
     * The cross-signing API is currently UNSTABLE and may change without notice.
     *
     * @param {string} password Passphrase
     * @param {object} backupInfo Backup metadata from `checkKeyBackup`
     * @return {Promise<Uint8Array>} key backup key
     */
    public keyBackupKeyFromPassword(password: string, backupInfo: IKeyBackupInfo): Promise<Uint8Array> {
        return keyFromAuthData(backupInfo.auth_data, password);
    }

    /**
     * Get the raw key for a key backup from the recovery key
     * Used when migrating key backups into SSSS
     *
     * The cross-signing API is currently UNSTABLE and may change without notice.
     *
     * @param {string} recoveryKey The recovery key
     * @return {Uint8Array} key backup key
     */
    public keyBackupKeyFromRecoveryKey(recoveryKey: string): Uint8Array {
        return decodeRecoveryKey(recoveryKey);
    }

    /**
     * Restore from an existing key backup via a passphrase.
     *
     * @param {string} password Passphrase
     * @param {string} [targetRoomId] Room ID to target a specific room.
     * Restores all rooms if omitted.
     * @param {string} [targetSessionId] Session ID to target a specific session.
     * Restores all sessions if omitted.
     * @param {object} backupInfo Backup metadata from `checkKeyBackup`
     * @param {object} opts Optional params such as callbacks
     * @return {Promise<object>} Status of restoration with `total` and `imported`
     * key counts.
     */
    public async restoreKeyBackupWithPassword(
        password: string,
        targetRoomId: string,
        targetSessionId: string,
        backupInfo: IKeyBackupInfo,
        opts: IKeyBackupRestoreOpts,
    ): Promise<IKeyBackupRestoreResult> {
        const privKey = await keyFromAuthData(backupInfo.auth_data, password);
        return this.restoreKeyBackup(
            privKey, targetRoomId, targetSessionId, backupInfo, opts,
        );
    }

    /**
     * Restore from an existing key backup via a private key stored in secret
     * storage.
     *
     * @param {object} backupInfo Backup metadata from `checkKeyBackup`
     * @param {string} [targetRoomId] Room ID to target a specific room.
     * Restores all rooms if omitted.
     * @param {string} [targetSessionId] Session ID to target a specific session.
     * Restores all sessions if omitted.
     * @param {object} opts Optional params such as callbacks
     * @return {Promise<object>} Status of restoration with `total` and `imported`
     * key counts.
     */
    public async restoreKeyBackupWithSecretStorage(
        backupInfo: IKeyBackupInfo,
        targetRoomId?: string,
        targetSessionId?: string,
        opts?: IKeyBackupRestoreOpts,
    ): Promise<IKeyBackupRestoreResult> {
        const storedKey = await this.getSecret("m.megolm_backup.v1");

        // ensure that the key is in the right format.  If not, fix the key and
        // store the fixed version
        const fixedKey = fixBackupKey(storedKey);
        if (fixedKey) {
            const [keyId] = await this.crypto.getSecretStorageKey();
            await this.storeSecret("m.megolm_backup.v1", fixedKey, [keyId]);
        }

        const privKey = decodeBase64(fixedKey || storedKey);
        return this.restoreKeyBackup(
            privKey, targetRoomId, targetSessionId, backupInfo, opts,
        );
    }

    /**
     * Restore from an existing key backup via an encoded recovery key.
     *
     * @param {string} recoveryKey Encoded recovery key
     * @param {string} [targetRoomId] Room ID to target a specific room.
     * Restores all rooms if omitted.
     * @param {string} [targetSessionId] Session ID to target a specific session.
     * Restores all sessions if omitted.
     * @param {object} backupInfo Backup metadata from `checkKeyBackup`
     * @param {object} opts Optional params such as callbacks

     * @return {Promise<object>} Status of restoration with `total` and `imported`
     * key counts.
     */
    public restoreKeyBackupWithRecoveryKey(
        recoveryKey: string,
        targetRoomId: string,
        targetSessionId: string,
        backupInfo: IKeyBackupInfo,
        opts: IKeyBackupRestoreOpts,
    ): Promise<IKeyBackupRestoreResult> {
        const privKey = decodeRecoveryKey(recoveryKey);
        return this.restoreKeyBackup(privKey, targetRoomId, targetSessionId, backupInfo, opts);
    }

    public async restoreKeyBackupWithCache(
        targetRoomId: string,
        targetSessionId: string,
        backupInfo: IKeyBackupInfo,
        opts?: IKeyBackupRestoreOpts,
    ): Promise<IKeyBackupRestoreResult> {
        const privKey = await this.crypto.getSessionBackupPrivateKey();
        if (!privKey) {
            throw new Error("Couldn't get key");
        }
        return this.restoreKeyBackup(privKey, targetRoomId, targetSessionId, backupInfo, opts);
    }

    private async restoreKeyBackup(
        privKey: ArrayLike<number>,
        targetRoomId: string,
        targetSessionId: string,
        backupInfo: IKeyBackupInfo,
        opts?: IKeyBackupRestoreOpts,
    ): Promise<IKeyBackupRestoreResult> {
        const cacheCompleteCallback = opts?.cacheCompleteCallback;
        const progressCallback = opts?.progressCallback;

        if (!this.crypto) {
            throw new Error("End-to-end encryption disabled");
        }

        let totalKeyCount = 0;
        let keys = [];

        const path = this.makeKeyBackupPath(targetRoomId, targetSessionId, backupInfo.version);

        const algorithm = await BackupManager.makeAlgorithm(backupInfo, async () => { return privKey; });

        const untrusted = algorithm.untrusted;

        try {
            // If the pubkey computed from the private data we've been given
            // doesn't match the one in the auth_data, the user has entered
            // a different recovery key / the wrong passphrase.
            if (!await algorithm.keyMatches(privKey)) {
                return Promise.reject(new MatrixError({ errcode: MatrixClient.RESTORE_BACKUP_ERROR_BAD_KEY }));
            }

            // Cache the key, if possible.
            // This is async.
            this.crypto.storeSessionBackupPrivateKey(privKey)
                .catch((e) => {
                    logger.warn("Error caching session backup key:", e);
                }).then(cacheCompleteCallback);

            if (progressCallback) {
                progressCallback({
                    stage: "fetch",
                });
            }

            const res = await this.http.authedRequest(
                undefined, "GET", path.path, path.queryData, undefined,
                { prefix: PREFIX_UNSTABLE },
            ) as IRoomsKeysResponse | IRoomKeysResponse | IKeyBackupSession;

            if ((res as IRoomsKeysResponse).rooms) {
                const rooms = (res as IRoomsKeysResponse).rooms;
                for (const [roomId, roomData] of Object.entries(rooms)) {
                    if (!roomData.sessions) continue;

                    totalKeyCount += Object.keys(roomData.sessions).length;
                    const roomKeys = await algorithm.decryptSessions(roomData.sessions);
                    for (const k of roomKeys) {
                        k.room_id = roomId;
                        keys.push(k);
                    }
                }
            } else if ((res as IRoomKeysResponse).sessions) {
                const sessions = (res as IRoomKeysResponse).sessions;
                totalKeyCount = Object.keys(sessions).length;
                keys = await algorithm.decryptSessions(sessions);
                for (const k of keys) {
                    k.room_id = targetRoomId;
                }
            } else {
                totalKeyCount = 1;
                try {
                    const [key] = await algorithm.decryptSessions({
                        [targetSessionId]: res as IKeyBackupSession,
                    });
                    key.room_id = targetRoomId;
                    key.session_id = targetSessionId;
                    keys.push(key);
                } catch (e) {
                    logger.log("Failed to decrypt megolm session from backup", e);
                }
            }
        } finally {
            algorithm.free();
        }

        await this.importRoomKeys(keys, {
            progressCallback,
            untrusted,
            source: "backup",
        });

        await this.checkKeyBackup();

        return { total: totalKeyCount, imported: keys.length };
    }

    public deleteKeysFromBackup(roomId: string, sessionId: string, version: string): Promise<void> {
        if (!this.crypto) {
            throw new Error("End-to-end encryption disabled");
        }

        const path = this.makeKeyBackupPath(roomId, sessionId, version);
        return this.http.authedRequest(
            undefined, "DELETE", path.path, path.queryData, undefined,
            { prefix: PREFIX_UNSTABLE },
        );
    }

    /**
     * Share shared-history decryption keys with the given users.
     *
     * @param {string} roomId the room for which keys should be shared.
     * @param {array} userIds a list of users to share with.  The keys will be sent to
     *     all of the user's current devices.
     */
    public async sendSharedHistoryKeys(roomId: string, userIds: string[]) {
        if (!this.crypto) {
            throw new Error("End-to-end encryption disabled");
        }

        const roomEncryption = this.roomList.getRoomEncryption(roomId);
        if (!roomEncryption) {
            // unknown room, or unencrypted room
            logger.error("Unknown room.  Not sharing decryption keys");
            return;
        }

        const deviceInfos = await this.crypto.downloadKeys(userIds);
        const devicesByUser = {};
        for (const [userId, devices] of Object.entries(deviceInfos)) {
            devicesByUser[userId] = Object.values(devices);
        }

        // XXX: Private member access
        const alg = this.crypto.getRoomDecryptor(roomId, roomEncryption.algorithm);
        if (alg.sendSharedHistoryInboundSessions) {
            await alg.sendSharedHistoryInboundSessions(devicesByUser);
        } else {
            logger.warn("Algorithm does not support sharing previous keys", roomEncryption.algorithm);
        }
    }

    /**
     * Get the group for the given group ID.
     * This function will return a valid group for any group for which a Group event
     * has been emitted.
     * @param {string} groupId The group ID
     * @return {Group} The Group or null if the group is not known or there is no data store.
     * @deprecated groups/communities never made it to the spec and support for them is being discontinued.
     */
    public getGroup(groupId: string): Group {
        return this.store.getGroup(groupId);
    }

    /**
     * Retrieve all known groups.
     * @return {Group[]} A list of groups, or an empty list if there is no data store.
     * @deprecated groups/communities never made it to the spec and support for them is being discontinued.
     */
    public getGroups(): Group[] {
        return this.store.getGroups();
    }

    /**
     * Get the config for the media repository.
     * @param {module:client.callback} callback Optional.
     * @return {Promise} Resolves with an object containing the config.
     */
    public getMediaConfig(callback?: Callback): Promise<IMediaConfig> {
        return this.http.authedRequest(
            callback, "GET", "/config", undefined, undefined, {
                prefix: PREFIX_MEDIA_R0,
            },
        );
    }

    /**
     * Get the room for the given room ID.
     * This function will return a valid room for any room for which a Room event
     * has been emitted. Note in particular that other events, eg. RoomState.members
     * will be emitted for a room before this function will return the given room.
     * @param {string} roomId The room ID
     * @return {Room} The Room or null if it doesn't exist or there is no data store.
     */
    public getRoom(roomId: string): Room {
        return this.store.getRoom(roomId);
    }

    /**
     * Retrieve all known rooms.
     * @return {Room[]} A list of rooms, or an empty list if there is no data store.
     */
    public getRooms(): Room[] {
        return this.store.getRooms();
    }

    /**
     * Retrieve all rooms that should be displayed to the user
     * This is essentially getRooms() with some rooms filtered out, eg. old versions
     * of rooms that have been replaced or (in future) other rooms that have been
     * marked at the protocol level as not to be displayed to the user.
     * @return {Room[]} A list of rooms, or an empty list if there is no data store.
     */
    public getVisibleRooms(): Room[] {
        const allRooms = this.store.getRooms();

        const replacedRooms = new Set();
        for (const r of allRooms) {
            const createEvent = r.currentState.getStateEvents(EventType.RoomCreate, '');
            // invites are included in this list and we don't know their create events yet
            if (createEvent) {
                const predecessor = createEvent.getContent()['predecessor'];
                if (predecessor && predecessor['room_id']) {
                    replacedRooms.add(predecessor['room_id']);
                }
            }
        }

        return allRooms.filter((r) => {
            const tombstone = r.currentState.getStateEvents(EventType.RoomTombstone, '');
            if (tombstone && replacedRooms.has(r.roomId)) {
                return false;
            }
            return true;
        });
    }

    /**
     * Retrieve a user.
     * @param {string} userId The user ID to retrieve.
     * @return {?User} A user or null if there is no data store or the user does
     * not exist.
     */
    public getUser(userId: string): User {
        return this.store.getUser(userId);
    }

    /**
     * Retrieve all known users.
     * @return {User[]} A list of users, or an empty list if there is no data store.
     */
    public getUsers(): User[] {
        return this.store.getUsers();
    }

    /**
     * Set account data event for the current user.
     * It will retry the request up to 5 times.
     * @param {string} eventType The event type
     * @param {Object} content the contents object for the event
     * @param {module:client.callback} callback Optional.
     * @return {Promise} Resolves: an empty object
     * @return {module:http-api.MatrixError} Rejects: with an error response.
     */
    public setAccountData(eventType: EventType | string, content: IContent, callback?: Callback): Promise<{}> {
        const path = utils.encodeUri("/user/$userId/account_data/$type", {
            $userId: this.credentials.userId,
            $type: eventType,
        });
        const promise = retryNetworkOperation(5, () => {
            return this.http.authedRequest(undefined, "PUT", path, undefined, content);
        });
        if (callback) {
            promise.then(result => callback(null, result), callback);
        }
        return promise;
    }

    /**
     * Get account data event of given type for the current user.
     * @param {string} eventType The event type
     * @return {?object} The contents of the given account data event
     */
    public getAccountData(eventType: string): MatrixEvent {
        return this.store.getAccountData(eventType);
    }

    /**
     * Get account data event of given type for the current user. This variant
     * gets account data directly from the homeserver if the local store is not
     * ready, which can be useful very early in startup before the initial sync.
     * @param {string} eventType The event type
     * @return {Promise} Resolves: The contents of the given account
     * data event.
     * @return {module:http-api.MatrixError} Rejects: with an error response.
     */
    public async getAccountDataFromServer(eventType: string): Promise<Record<string, any>> {
        if (this.isInitialSyncComplete()) {
            const event = this.store.getAccountData(eventType);
            if (!event) {
                return null;
            }
            // The network version below returns just the content, so this branch
            // does the same to match.
            return event.getContent();
        }
        const path = utils.encodeUri("/user/$userId/account_data/$type", {
            $userId: this.credentials.userId,
            $type: eventType,
        });
        try {
            return await this.http.authedRequest(
                undefined, "GET", path, undefined,
            );
        } catch (e) {
            if (e.data && e.data.errcode === 'M_NOT_FOUND') {
                return null;
            }
            throw e;
        }
    }

    /**
     * Gets the users that are ignored by this client
     * @returns {string[]} The array of users that are ignored (empty if none)
     */
    public getIgnoredUsers(): string[] {
        const event = this.getAccountData("m.ignored_user_list");
        if (!event || !event.getContent() || !event.getContent()["ignored_users"]) return [];
        return Object.keys(event.getContent()["ignored_users"]);
    }

    /**
     * Sets the users that the current user should ignore.
     * @param {string[]} userIds the user IDs to ignore
     * @param {module:client.callback} [callback] Optional.
     * @return {Promise} Resolves: an empty object
     * @return {module:http-api.MatrixError} Rejects: with an error response.
     */
    public setIgnoredUsers(userIds: string[], callback?: Callback): Promise<{}> {
        const content = { ignored_users: {} };
        userIds.map((u) => content.ignored_users[u] = {});
        return this.setAccountData("m.ignored_user_list", content, callback);
    }

    /**
     * Gets whether or not a specific user is being ignored by this client.
     * @param {string} userId the user ID to check
     * @returns {boolean} true if the user is ignored, false otherwise
     */
    public isUserIgnored(userId: string): boolean {
        return this.getIgnoredUsers().includes(userId);
    }

    /**
     * Join a room. If you have already joined the room, this will no-op.
     * @param {string} roomIdOrAlias The room ID or room alias to join.
     * @param {Object} opts Options when joining the room.
     * @param {boolean} opts.syncRoom True to do a room initial sync on the resulting
     * room. If false, the <strong>returned Room object will have no current state.
     * </strong> Default: true.
     * @param {boolean} opts.inviteSignUrl If the caller has a keypair 3pid invite, the signing URL is passed in this parameter.
     * @param {string[]} opts.viaServers The server names to try and join through in addition to those that are automatically chosen.
     * @param {module:client.callback} callback Optional.
     * @return {Promise} Resolves: Room object.
     * @return {module:http-api.MatrixError} Rejects: with an error response.
     */
    public async joinRoom(roomIdOrAlias: string, opts?: IJoinRoomOpts, callback?: Callback): Promise<Room> {
        // to help people when upgrading..
        if (utils.isFunction(opts)) {
            throw new Error("Expected 'opts' object, got function.");
        }
        opts = opts || {};
        if (opts.syncRoom === undefined) {
            opts.syncRoom = true;
        }

        const room = this.getRoom(roomIdOrAlias);
        if (room && room.hasMembershipState(this.credentials.userId, "join")) {
            return Promise.resolve(room);
        }

        let signPromise: Promise<IThirdPartySigned | void> = Promise.resolve();

        if (opts.inviteSignUrl) {
            signPromise = this.http.requestOtherUrl(
                undefined, 'POST',
                opts.inviteSignUrl, { mxid: this.credentials.userId },
            );
        }

        const queryString = {};
        if (opts.viaServers) {
            queryString["server_name"] = opts.viaServers;
        }

        const reqOpts = { qsStringifyOptions: { arrayFormat: 'repeat' } };

        try {
            const data: IJoinRequestBody = {};
            const signedInviteObj = await signPromise;
            if (signedInviteObj) {
                data.third_party_signed = signedInviteObj;
            }

            const path = utils.encodeUri("/join/$roomid", { $roomid: roomIdOrAlias });
            const res = await this.http.authedRequest(undefined, "POST", path, queryString, data, reqOpts);

            const roomId = res['room_id'];
            const syncApi = new SyncApi(this, this.clientOpts);
            const room = syncApi.createRoom(roomId);
            if (opts.syncRoom) {
                // v2 will do this for us
                // return syncApi.syncRoom(room);
            }
            callback?.(null, room);
            return room;
        } catch (e) {
            callback?.(e);
            throw e; // rethrow for reject
        }
    }

    /**
     * Resend an event.
     * @param {MatrixEvent} event The event to resend.
     * @param {Room} room Optional. The room the event is in. Will update the
     * timeline entry if provided.
     * @return {Promise} Resolves: to an ISendEventResponse object
     * @return {module:http-api.MatrixError} Rejects: with an error response.
     */
    public resendEvent(event: MatrixEvent, room: Room): Promise<ISendEventResponse> {
        this.updatePendingEventStatus(room, event, EventStatus.SENDING);
        return this.encryptAndSendEvent(room, event);
    }

    /**
     * Cancel a queued or unsent event.
     *
     * @param {MatrixEvent} event   Event to cancel
     * @throws Error if the event is not in QUEUED or NOT_SENT state
     */
    public cancelPendingEvent(event: MatrixEvent) {
        if ([EventStatus.QUEUED, EventStatus.NOT_SENT].indexOf(event.status) < 0) {
            throw new Error("cannot cancel an event with status " + event.status);
        }

        // first tell the scheduler to forget about it, if it's queued
        if (this.scheduler) {
            this.scheduler.removeEventFromQueue(event);
        }

        // then tell the room about the change of state, which will remove it
        // from the room's list of pending events.
        const room = this.getRoom(event.getRoomId());
        this.updatePendingEventStatus(room, event, EventStatus.CANCELLED);
    }

    /**
     * @param {string} roomId
     * @param {string} name
     * @param {module:client.callback} callback Optional.
     * @return {Promise} Resolves: TODO
     * @return {module:http-api.MatrixError} Rejects: with an error response.
     */
    public setRoomName(roomId: string, name: string, callback?: Callback): Promise<ISendEventResponse> {
        return this.sendStateEvent(roomId, EventType.RoomName, { name: name }, undefined, callback);
    }

    /**
     * @param {string} roomId
     * @param {string} topic
     * @param {module:client.callback} callback Optional.
     * @return {Promise} Resolves: TODO
     * @return {module:http-api.MatrixError} Rejects: with an error response.
     */
    public setRoomTopic(roomId: string, topic: string, callback?: Callback): Promise<ISendEventResponse> {
        return this.sendStateEvent(roomId, EventType.RoomTopic, { topic: topic }, undefined, callback);
    }

    /**
     * @param {string} roomId
     * @param {module:client.callback} callback Optional.
     * @return {Promise} Resolves: TODO
     * @return {module:http-api.MatrixError} Rejects: with an error response.
     */
    public getRoomTags(roomId: string, callback?: Callback): Promise<unknown> { // TODO: Types
        const path = utils.encodeUri("/user/$userId/rooms/$roomId/tags/", {
            $userId: this.credentials.userId,
            $roomId: roomId,
        });
        return this.http.authedRequest(
            callback, "GET", path, undefined,
        );
    }

    /**
     * @param {string} roomId
     * @param {string} tagName name of room tag to be set
     * @param {object} metadata associated with that tag to be stored
     * @param {module:client.callback} callback Optional.
     * @return {Promise} Resolves: to an empty object
     * @return {module:http-api.MatrixError} Rejects: with an error response.
     */
    public setRoomTag(roomId: string, tagName: string, metadata: ITagMetadata, callback?: Callback): Promise<{}> {
        const path = utils.encodeUri("/user/$userId/rooms/$roomId/tags/$tag", {
            $userId: this.credentials.userId,
            $roomId: roomId,
            $tag: tagName,
        });
        return this.http.authedRequest(callback, "PUT", path, undefined, metadata);
    }

    /**
     * @param {string} roomId
     * @param {string} tagName name of room tag to be removed
     * @param {module:client.callback} callback Optional.
     * @return {Promise} Resolves: TODO
     * @return {module:http-api.MatrixError} Rejects: with an error response.
     */
    public deleteRoomTag(roomId: string, tagName: string, callback?: Callback): Promise<void> {
        const path = utils.encodeUri("/user/$userId/rooms/$roomId/tags/$tag", {
            $userId: this.credentials.userId,
            $roomId: roomId,
            $tag: tagName,
        });
        return this.http.authedRequest(
            callback, "DELETE", path, undefined, undefined,
        );
    }

    /**
     * @param {string} roomId
     * @param {string} eventType event type to be set
     * @param {object} content event content
     * @param {module:client.callback} callback Optional.
     * @return {Promise} Resolves: to an empty object {}
     * @return {module:http-api.MatrixError} Rejects: with an error response.
     */
    public setRoomAccountData(
        roomId: string,
        eventType: string,
        content: Record<string, any>,
        callback?: Callback,
    ): Promise<{}> {
        const path = utils.encodeUri("/user/$userId/rooms/$roomId/account_data/$type", {
            $userId: this.credentials.userId,
            $roomId: roomId,
            $type: eventType,
        });
        return this.http.authedRequest(callback, "PUT", path, undefined, content);
    }

    /**
     * Set a user's power level.
     * @param {string} roomId
     * @param {string} userId
     * @param {Number} powerLevel
     * @param {MatrixEvent} event
     * @param {module:client.callback} callback Optional.
     * @return {Promise} Resolves: to an ISendEventResponse object
     * @return {module:http-api.MatrixError} Rejects: with an error response.
     */
    public setPowerLevel(
        roomId: string,
        userId: string,
        powerLevel: number,
        event: MatrixEvent,
        callback?: Callback,
    ): Promise<ISendEventResponse> {
        let content = {
            users: {},
        };
        if (event?.getType() === EventType.RoomPowerLevels) {
            // take a copy of the content to ensure we don't corrupt
            // existing client state with a failed power level change
            content = utils.deepCopy(event.getContent()) as typeof content;
        }
        content.users[userId] = powerLevel;
        const path = utils.encodeUri("/rooms/$roomId/state/m.room.power_levels", {
            $roomId: roomId,
        });
        return this.http.authedRequest(callback, "PUT", path, undefined, content);
    }

    /**
     * @param {string} roomId
     * @param {string} eventType
     * @param {Object} content
     * @param {string} txnId Optional.
     * @param {module:client.callback} callback Optional.
     * @return {Promise} Resolves: to an empty object {}
     * @return {module:http-api.MatrixError} Rejects: with an error response.
     */
    public sendEvent(
        roomId: string,
        eventType: string,
        content: IContent,
        txnId?: string,
        callback?: Callback,
    ): Promise<ISendEventResponse> {
        return this.sendCompleteEvent(roomId, { type: eventType, content }, txnId, callback);
    }

    /**
     * @param {string} roomId
     * @param {object} eventObject An object with the partial structure of an event, to which event_id, user_id, room_id and origin_server_ts will be added.
     * @param {string} txnId Optional.
     * @param {module:client.callback} callback Optional.
     * @return {Promise} Resolves: to an empty object {}
     * @return {module:http-api.MatrixError} Rejects: with an error response.
     */
    private sendCompleteEvent(
        roomId: string,
        eventObject: any,
        txnId?: string,
        callback?: Callback,
    ): Promise<ISendEventResponse> {
        if (utils.isFunction(txnId)) {
            callback = txnId as any as Callback; // convert for legacy
            txnId = undefined;
        }

        if (!txnId) {
            txnId = this.makeTxnId();
        }

        // we always construct a MatrixEvent when sending because the store and
        // scheduler use them. We'll extract the params back out if it turns out
        // the client has no scheduler or store.
        const localEvent = new MatrixEvent(Object.assign(eventObject, {
            event_id: "~" + roomId + ":" + txnId,
            user_id: this.credentials.userId,
            sender: this.credentials.userId,
            room_id: roomId,
            origin_server_ts: new Date().getTime(),
        }));

        const room = this.getRoom(roomId);

        // if this is a relation or redaction of an event
        // that hasn't been sent yet (e.g. with a local id starting with a ~)
        // then listen for the remote echo of that event so that by the time
        // this event does get sent, we have the correct event_id
        const targetId = localEvent.getAssociatedId();
        if (targetId && targetId.startsWith("~")) {
            const target = room.getPendingEvents().find(e => e.getId() === targetId);
            target.once("Event.localEventIdReplaced", () => {
                localEvent.updateAssociatedId(target.getId());
            });
        }

        const type = localEvent.getType();
        logger.log(`sendEvent of type ${type} in ${roomId} with txnId ${txnId}`);

        localEvent.setTxnId(txnId);
        localEvent.setStatus(EventStatus.SENDING);

        // add this event immediately to the local store as 'sending'.
        if (room) {
            room.addPendingEvent(localEvent, txnId);
        }

        // addPendingEvent can change the state to NOT_SENT if it believes
        // that there's other events that have failed. We won't bother to
        // try sending the event if the state has changed as such.
        if (localEvent.status === EventStatus.NOT_SENT) {
            return Promise.reject(new Error("Event blocked by other events not yet sent"));
        }

        return this.encryptAndSendEvent(room, localEvent, callback);
    }

    /**
     * encrypts the event if necessary; adds the event to the queue, or sends it; marks the event as sent/unsent
     * @param room
     * @param event
     * @param callback
     * @returns {Promise} returns a promise which resolves with the result of the send request
     * @private
     */
    private encryptAndSendEvent(room: Room, event: MatrixEvent, callback?: Callback): Promise<ISendEventResponse> {
        // Add an extra Promise.resolve() to turn synchronous exceptions into promise rejections,
        // so that we can handle synchronous and asynchronous exceptions with the
        // same code path.
        return Promise.resolve().then(() => {
            const encryptionPromise = this.encryptEventIfNeeded(event, room);
            if (!encryptionPromise) return null;

            this.updatePendingEventStatus(room, event, EventStatus.ENCRYPTING);
            return encryptionPromise.then(() => this.updatePendingEventStatus(room, event, EventStatus.SENDING));
        }).then(() => {
            let promise: Promise<ISendEventResponse>;
            if (this.scheduler) {
                // if this returns a promise then the scheduler has control now and will
                // resolve/reject when it is done. Internally, the scheduler will invoke
                // processFn which is set to this._sendEventHttpRequest so the same code
                // path is executed regardless.
                promise = this.scheduler.queueEvent(event);
                if (promise && this.scheduler.getQueueForEvent(event).length > 1) {
                    // event is processed FIFO so if the length is 2 or more we know
                    // this event is stuck behind an earlier event.
                    this.updatePendingEventStatus(room, event, EventStatus.QUEUED);
                }
            }

            if (!promise) {
                if (this.useWebSockets && this.websocketApi) {
                    promise = this.websocketApi.sendEvent(event);
                } else {
                    promise = this.sendEventHttpRequest(event);
                }
                if (room) {
                    promise = promise.then(res => {
                        room.updatePendingEvent(event, EventStatus.SENT, res['event_id']);
                        return res;
                    });
                }
            }

            return promise;
        }).then(res => {
            callback?.(null, res);
            return res;
        }).catch(err => {
            logger.error("Error sending event", err.stack || err);
            try {
                // set the error on the event before we update the status:
                // updating the status emits the event, so the state should be
                // consistent at that point.
                event.error = err;
                this.updatePendingEventStatus(room, event, EventStatus.NOT_SENT);
                // also put the event object on the error: the caller will need this
                // to resend or cancel the event
                err.event = event;

                callback?.(err);
            } catch (e) {
                logger.error("Exception in error handler!", e.stack || err);
            }
            throw err;
        });
    }

    private encryptEventIfNeeded(event: MatrixEvent, room?: Room): Promise<void> | null {
        if (event.isEncrypted()) {
            // this event has already been encrypted; this happens if the
            // encryption step succeeded, but the send step failed on the first
            // attempt.
            return null;
        }

        if (!this.isRoomEncrypted(event.getRoomId())) {
            return null;
        }

        if (!this.crypto && this.usingExternalCrypto) {
            // The client has opted to allow sending messages to encrypted
            // rooms even if the room is encrypted, and we haven't setup
            // crypto. This is useful for users of matrix-org/pantalaimon
            return null;
        }

        if (event.getType() === EventType.Reaction) {
            // For reactions, there is a very little gained by encrypting the entire
            // event, as relation data is already kept in the clear. Event
            // encryption for a reaction effectively only obscures the event type,
            // but the purpose is still obvious from the relation data, so nothing
            // is really gained. It also causes quite a few problems, such as:
            //   * triggers notifications via default push rules
            //   * prevents server-side bundling for reactions
            // The reaction key / content / emoji value does warrant encrypting, but
            // this will be handled separately by encrypting just this value.
            // See https://github.com/matrix-org/matrix-doc/pull/1849#pullrequestreview-248763642
            return null;
        }

        if (!this.crypto) {
            throw new Error(
                "This room is configured to use encryption, but your client does " +
                "not support encryption.",
            );
        }

        return this.crypto.encryptEvent(event, room);
    }

    /**
     * Returns the eventType that should be used taking encryption into account
     * for a given eventType.
     * @param {MatrixClient} client the client
     * @param {string} roomId the room for the events `eventType` relates to
     * @param {string} eventType the event type
     * @return {string} the event type taking encryption into account
     */
    private getEncryptedIfNeededEventType(roomId: string, eventType: string): string {
        if (eventType === EventType.Reaction) return eventType;
        return this.isRoomEncrypted(roomId) ? EventType.RoomMessageEncrypted : eventType;
    }

    private updatePendingEventStatus(room: Room | null, event: MatrixEvent, newStatus: EventStatus) {
        if (room) {
            room.updatePendingEvent(event, newStatus);
        } else {
            event.setStatus(newStatus);
        }
    }

    private sendEventHttpRequest(event: MatrixEvent): Promise<ISendEventResponse> {
        let txnId = event.getTxnId();
        if (!txnId) {
            txnId = this.makeTxnId();
            event.setTxnId(txnId);
        }

        const pathParams = {
            $roomId: event.getRoomId(),
            $eventType: event.getWireType(),
            $stateKey: event.getStateKey(),
            $txnId: txnId,
        };

        let path;

        if (event.isState()) {
            let pathTemplate = "/rooms/$roomId/state/$eventType";
            if (event.getStateKey() && event.getStateKey().length > 0) {
                pathTemplate = "/rooms/$roomId/state/$eventType/$stateKey";
            }
            path = utils.encodeUri(pathTemplate, pathParams);
        } else if (event.isRedaction()) {
            const pathTemplate = `/rooms/$roomId/redact/$redactsEventId/$txnId`;
            path = utils.encodeUri(pathTemplate, Object.assign({
                $redactsEventId: event.event.redacts,
            }, pathParams));
        } else {
            path = utils.encodeUri("/rooms/$roomId/send/$eventType/$txnId", pathParams);
        }

        return this.http.authedRequest(
            undefined, "PUT", path, undefined, event.getWireContent(),
        ).then((res) => {
            logger.log(`Event sent to ${event.getRoomId()} with event id ${res.event_id}`);
            return res;
        });
    }

    /**
     * @param {string} roomId
     * @param {string} eventId
     * @param {string} [txnId]  transaction id. One will be made up if not
     *    supplied.
     * @param {object|module:client.callback} cbOrOpts
     *    Options to pass on, may contain `reason`.
     *    Can be callback for backwards compatibility.
     * @return {Promise} Resolves: TODO
     * @return {module:http-api.MatrixError} Rejects: with an error response.
     */
    public redactEvent(
        roomId: string,
        eventId: string,
        txnId?: string,
        cbOrOpts?: Callback | IRedactOpts,
    ): Promise<ISendEventResponse> {
        const opts = typeof (cbOrOpts) === 'object' ? cbOrOpts : {};
        const reason = opts.reason;
        const callback = typeof (cbOrOpts) === 'function' ? cbOrOpts : undefined;
        return this.sendCompleteEvent(roomId, {
            type: EventType.RoomRedaction,
            content: { reason: reason },
            redacts: eventId,
        }, txnId, callback);
    }

    /**
     * @param {string} roomId
     * @param {Object} content
     * @param {string} txnId Optional.
     * @param {module:client.callback} callback Optional.
     * @return {Promise} Resolves: to an ISendEventResponse object
     * @return {module:http-api.MatrixError} Rejects: with an error response.
     */
    public sendMessage(
        roomId: string,
        content: IContent,
        txnId?: string,
        callback?: Callback,
    ): Promise<ISendEventResponse> {
        if (utils.isFunction(txnId)) {
            callback = txnId as any as Callback; // for legacy
            txnId = undefined;
        }
        return this.sendEvent(roomId, EventType.RoomMessage, content, txnId, callback);
    }

    /**
     * @param {string} roomId
     * @param {string} body
     * @param {string} txnId Optional.
     * @param {module:client.callback} callback Optional.
     * @return {Promise} Resolves: to an empty object {}
     * @return {module:http-api.MatrixError} Rejects: with an error response.
     */
    public sendTextMessage(
        roomId: string,
        body: string,
        txnId?: string,
        callback?: Callback,
    ): Promise<ISendEventResponse> {
        const content = ContentHelpers.makeTextMessage(body);
        return this.sendMessage(roomId, content, txnId, callback);
    }

    /**
     * @param {string} roomId
     * @param {string} body
     * @param {string} txnId Optional.
     * @param {module:client.callback} callback Optional.
     * @return {Promise} Resolves: to a ISendEventResponse object
     * @return {module:http-api.MatrixError} Rejects: with an error response.
     */
    public sendNotice(roomId: string, body: string, txnId?: string, callback?: Callback): Promise<ISendEventResponse> {
        const content = ContentHelpers.makeNotice(body);
        return this.sendMessage(roomId, content, txnId, callback);
    }

    /**
     * @param {string} roomId
     * @param {string} body
     * @param {string} txnId Optional.
     * @param {module:client.callback} callback Optional.
     * @return {Promise} Resolves: to a ISendEventResponse object
     * @return {module:http-api.MatrixError} Rejects: with an error response.
     */
    public sendEmoteMessage(
        roomId: string,
        body: string,
        txnId?: string,
        callback?: Callback,
    ): Promise<ISendEventResponse> {
        const content = ContentHelpers.makeEmoteMessage(body);
        return this.sendMessage(roomId, content, txnId, callback);
    }

    /**
     * @param {string} roomId
     * @param {string} url
     * @param {Object} info
     * @param {string} text
     * @param {module:client.callback} callback Optional.
     * @return {Promise} Resolves: to a ISendEventResponse object
     * @return {module:http-api.MatrixError} Rejects: with an error response.
     */
    public sendImageMessage(
        roomId: string,
        url: string,
        info?: IImageInfo,
        text = "Image",
        callback?: Callback,
    ): Promise<ISendEventResponse> {
        if (utils.isFunction(text)) {
            callback = text as any as Callback; // legacy
            text = undefined;
        }
        const content = {
            msgtype: MsgType.Image,
            url: url,
            info: info,
            body: text,
        };
        return this.sendMessage(roomId, content, undefined, callback);
    }

    /**
     * @param {string} roomId
     * @param {string} url
     * @param {Object} info
     * @param {string} text
     * @param {module:client.callback} callback Optional.
     * @return {Promise} Resolves: to a ISendEventResponse object
     * @return {module:http-api.MatrixError} Rejects: with an error response.
     */
    public sendStickerMessage(
        roomId: string,
        url: string,
        info?: IImageInfo,
        text = "Sticker",
        callback?: Callback,
    ): Promise<ISendEventResponse> {
        if (utils.isFunction(text)) {
            callback = text as any as Callback; // legacy
            text = undefined;
        }
        const content = {
            url: url,
            info: info,
            body: text,
        };
        return this.sendEvent(roomId, EventType.Sticker, content, undefined, callback);
    }

    /**
     * @param {string} roomId
     * @param {string} body
     * @param {string} htmlBody
     * @param {module:client.callback} callback Optional.
     * @return {Promise} Resolves: to a ISendEventResponse object
     * @return {module:http-api.MatrixError} Rejects: with an error response.
     */
    public sendHtmlMessage(
        roomId: string,
        body: string,
        htmlBody: string,
        callback?: Callback,
    ): Promise<ISendEventResponse> {
        const content = ContentHelpers.makeHtmlMessage(body, htmlBody);
        return this.sendMessage(roomId, content, undefined, callback);
    }

    /**
     * @param {string} roomId
     * @param {string} body
     * @param {string} htmlBody
     * @param {module:client.callback} callback Optional.
     * @return {Promise} Resolves: to a ISendEventResponse object
     * @return {module:http-api.MatrixError} Rejects: with an error response.
     */
    public sendHtmlNotice(
        roomId: string,
        body: string,
        htmlBody: string,
        callback?: Callback,
    ): Promise<ISendEventResponse> {
        const content = ContentHelpers.makeHtmlNotice(body, htmlBody);
        return this.sendMessage(roomId, content, undefined, callback);
    }

    /**
     * @param {string} roomId
     * @param {string} body
     * @param {string} htmlBody
     * @param {module:client.callback} callback Optional.
     * @return {Promise} Resolves: to a ISendEventResponse object
     * @return {module:http-api.MatrixError} Rejects: with an error response.
     */
    public sendHtmlEmote(
        roomId: string,
        body: string,
        htmlBody: string,
        callback?: Callback,
    ): Promise<ISendEventResponse> {
        const content = ContentHelpers.makeHtmlEmote(body, htmlBody);
        return this.sendMessage(roomId, content, undefined, callback);
    }

    /**
     * Send a receipt.
     * @param {Event} event The event being acknowledged
     * @param {string} receiptType The kind of receipt e.g. "m.read"
     * @param {object} body Additional content to send alongside the receipt.
     * @param {module:client.callback} callback Optional.
     * @return {Promise} Resolves: to an empty object {}
     * @return {module:http-api.MatrixError} Rejects: with an error response.
     */
    public sendReceipt(event: MatrixEvent, receiptType: string, body: any, callback?: Callback): Promise<{}> {
        if (typeof (body) === 'function') {
            callback = body as any as Callback; // legacy
            body = {};
        }

        if (this.isGuest()) {
            return Promise.resolve({}); // guests cannot send receipts so don't bother.
        }

        const path = utils.encodeUri("/rooms/$roomId/receipt/$receiptType/$eventId", {
            $roomId: event.getRoomId(),
            $receiptType: receiptType,
            $eventId: event.getId(),
        });
        const promise = this.http.authedRequest(callback, "POST", path, undefined, body || {});

        const room = this.getRoom(event.getRoomId());
        if (room) {
            room.addLocalEchoReceipt(this.credentials.userId, event, receiptType);
        }
        return promise;
    }

    /**
     * Send a read receipt.
     * @param {Event} event The event that has been read.
     * @param {object} opts The options for the read receipt.
     * @param {boolean} opts.hidden True to prevent the receipt from being sent to
     * other users and homeservers. Default false (send to everyone). <b>This
     * property is unstable and may change in the future.</b>
     * @param {module:client.callback} callback Optional.
     * @return {Promise} Resolves: to an empty object
     * @return {module:http-api.MatrixError} Rejects: with an error response.
     */
    public async sendReadReceipt(event: MatrixEvent, opts?: { hidden?: boolean }, callback?: Callback): Promise<{}> {
        if (typeof (opts) === 'function') {
            callback = opts as any as Callback; // legacy
            opts = {};
        }
        if (!opts) opts = {};

        const eventId = event.getId();
        const room = this.getRoom(event.getRoomId());
        if (room && room.hasPendingEvent(eventId)) {
            throw new Error(`Cannot set read receipt to a pending event (${eventId})`);
        }

        const addlContent = {
            "org.matrix.msc2285.hidden": Boolean(opts.hidden),
        };

        return this.sendReceipt(event, "m.read", addlContent, callback);
    }

    /**
     * Set a marker to indicate the point in a room before which the user has read every
     * event. This can be retrieved from room account data (the event type is `m.fully_read`)
     * and displayed as a horizontal line in the timeline that is visually distinct to the
     * position of the user's own read receipt.
     * @param {string} roomId ID of the room that has been read
     * @param {string} rmEventId ID of the event that has been read
     * @param {MatrixEvent} rrEvent the event tracked by the read receipt. This is here for
     * convenience because the RR and the RM are commonly updated at the same time as each
     * other. The local echo of this receipt will be done if set. Optional.
     * @param {object} opts Options for the read markers
     * @param {object} opts.hidden True to hide the receipt from other users and homeservers.
     * <b>This property is unstable and may change in the future.</b>
     * @return {Promise} Resolves: the empty object, {}.
     */
    public async setRoomReadMarkers(
        roomId: string,
        rmEventId: string,
        rrEvent: MatrixEvent,
        opts: { hidden?: boolean },
    ): Promise<{}> {
        const room = this.getRoom(roomId);
        if (room && room.hasPendingEvent(rmEventId)) {
            throw new Error(`Cannot set read marker to a pending event (${rmEventId})`);
        }

        // Add the optional RR update, do local echo like `sendReceipt`
        let rrEventId;
        if (rrEvent) {
            rrEventId = rrEvent.getId();
            if (room && room.hasPendingEvent(rrEventId)) {
                throw new Error(`Cannot set read receipt to a pending event (${rrEventId})`);
            }
            if (room) {
                room.addLocalEchoReceipt(this.credentials.userId, rrEvent, "m.read");
            }
        }
        if (this.useWebSockets && this.websocketApi) {
            return this.websocketApi.sendReadMarkers(roomId, rmEventId, rrEventId, opts);
        }
        return this.setRoomReadMarkersHttpRequest(roomId, rmEventId, rrEventId, opts);
    }

    /**
     * Get a preview of the given URL as of (roughly) the given point in time,
     * described as an object with OpenGraph keys and associated values.
     * Attributes may be synthesized where actual OG metadata is lacking.
     * Caches results to prevent hammering the server.
     * @param {string} url The URL to get preview data for
     * @param {Number} ts The preferred point in time that the preview should
     * describe (ms since epoch).  The preview returned will either be the most
     * recent one preceding this timestamp if available, or failing that the next
     * most recent available preview.
     * @param {module:client.callback} callback Optional.
     * @return {Promise} Resolves: Object of OG metadata.
     * @return {module:http-api.MatrixError} Rejects: with an error response.
     * May return synthesized attributes if the URL lacked OG meta.
     */
    public getUrlPreview(url: string, ts: number, callback?: Callback): Promise<IPreviewUrlResponse> {
        // bucket the timestamp to the nearest minute to prevent excessive spam to the server
        // Surely 60-second accuracy is enough for anyone.
        ts = Math.floor(ts / 60000) * 60000;

        const parsed = new URL(url);
        parsed.hash = ""; // strip the hash as it won't affect the preview
        url = parsed.toString();

        const key = ts + "_" + url;

        // If there's already a request in flight (or we've handled it), return that instead.
        const cachedPreview = this.urlPreviewCache[key];
        if (cachedPreview) {
            if (callback) {
                cachedPreview.then(callback).catch(callback);
            }
            return cachedPreview;
        }

        const resp = this.http.authedRequest(
            callback, "GET", "/preview_url", {
                url: url,
                ts: ts,
            }, undefined, {
                prefix: PREFIX_MEDIA_R0,
            },
        );
        // TODO: Expire the URL preview cache sometimes
        this.urlPreviewCache[key] = resp;
        return resp;
    }

    /**
     * @param {string} roomId
     * @param {boolean} isTyping
     * @param {Number} timeoutMs
     * @param {module:client.callback} callback Optional.
     * @return {Promise} Resolves: to an empty object {}
     * @return {module:http-api.MatrixError} Rejects: with an error response.
     */
    public sendTyping(roomId: string, isTyping: boolean, timeoutMs: number, callback?: Callback): Promise<{}> {
        if (this.isGuest()) {
            return Promise.resolve({}); // guests cannot send typing notifications so don't bother.
        }

        if (this.useWebSockets && this.websocketApi) {
            return this.websocketApi.sendTyping(roomId, isTyping, timeoutMs, callback);
        }
        const path = utils.encodeUri("/rooms/$roomId/typing/$userId", {
            $roomId: roomId,
            $userId: this.credentials.userId,
        });
        const data: any = {
            typing: isTyping,
        };
        if (isTyping) {
            data.timeout = timeoutMs ? timeoutMs : 20000;
        }
        return this.http.authedRequest(callback, "PUT", path, undefined, data);
    }

    /**
     * Determines the history of room upgrades for a given room, as far as the
     * client can see. Returns an array of Rooms where the first entry is the
     * oldest and the last entry is the newest (likely current) room. If the
     * provided room is not found, this returns an empty list. This works in
     * both directions, looking for older and newer rooms of the given room.
     * @param {string} roomId The room ID to search from
     * @param {boolean} verifyLinks If true, the function will only return rooms
     * which can be proven to be linked. For example, rooms which have a create
     * event pointing to an old room which the client is not aware of or doesn't
     * have a matching tombstone would not be returned.
     * @return {Room[]} An array of rooms representing the upgrade
     * history.
     */
    public getRoomUpgradeHistory(roomId: string, verifyLinks = false): Room[] {
        let currentRoom = this.getRoom(roomId);
        if (!currentRoom) return [];

        const upgradeHistory = [currentRoom];

        // Work backwards first, looking at create events.
        let createEvent = currentRoom.currentState.getStateEvents(EventType.RoomCreate, "");
        while (createEvent) {
            const predecessor = createEvent.getContent()['predecessor'];
            if (predecessor && predecessor['room_id']) {
                const refRoom = this.getRoom(predecessor['room_id']);
                if (!refRoom) break; // end of the chain

                if (verifyLinks) {
                    const tombstone = refRoom.currentState.getStateEvents(EventType.RoomTombstone, "");

                    if (!tombstone
                        || tombstone.getContent()['replacement_room'] !== refRoom.roomId) {
                        break;
                    }
                }

                // Insert at the front because we're working backwards from the currentRoom
                upgradeHistory.splice(0, 0, refRoom);
                createEvent = refRoom.currentState.getStateEvents(EventType.RoomCreate, "");
            } else {
                // No further create events to look at
                break;
            }
        }

        // Work forwards next, looking at tombstone events
        let tombstoneEvent = currentRoom.currentState.getStateEvents(EventType.RoomTombstone, "");
        while (tombstoneEvent) {
            const refRoom = this.getRoom(tombstoneEvent.getContent()['replacement_room']);
            if (!refRoom) break; // end of the chain
            if (refRoom.roomId === currentRoom.roomId) break; // Tombstone is referencing it's own room

            if (verifyLinks) {
                createEvent = refRoom.currentState.getStateEvents(EventType.RoomCreate, "");
                if (!createEvent || !createEvent.getContent()['predecessor']) break;

                const predecessor = createEvent.getContent()['predecessor'];
                if (predecessor['room_id'] !== currentRoom.roomId) break;
            }

            // Push to the end because we're looking forwards
            upgradeHistory.push(refRoom);
            const roomIds = new Set(upgradeHistory.map((ref) => ref.roomId));
            if (roomIds.size < upgradeHistory.length) {
                // The last room added to the list introduced a previous roomId
                // To avoid recursion, return the last rooms - 1
                return upgradeHistory.slice(0, upgradeHistory.length - 1);
            }

            // Set the current room to the reference room so we know where we're at
            currentRoom = refRoom;
            tombstoneEvent = currentRoom.currentState.getStateEvents(EventType.RoomTombstone, "");
        }

        return upgradeHistory;
    }

    /**
     * @param {string} roomId
     * @param {string} userId
     * @param {module:client.callback} callback Optional.
     * @param {string} reason Optional.
     * @return {Promise} Resolves: {} an empty object.
     * @return {module:http-api.MatrixError} Rejects: with an error response.
     */
    public invite(roomId: string, userId: string, callback?: Callback, reason?: string): Promise<{}> {
        return this.membershipChange(roomId, userId, "invite", reason, callback);
    }

    /**
     * Invite a user to a room based on their email address.
     * @param {string} roomId The room to invite the user to.
     * @param {string} email The email address to invite.
     * @param {module:client.callback} callback Optional.
     * @return {Promise} Resolves: {} an empty object.
     * @return {module:http-api.MatrixError} Rejects: with an error response.
     */
    public inviteByEmail(roomId: string, email: string, callback?: Callback): Promise<{}> {
        return this.inviteByThreePid(roomId, "email", email, callback);
    }

    /**
     * Invite a user to a room based on a third-party identifier.
     * @param {string} roomId The room to invite the user to.
     * @param {string} medium The medium to invite the user e.g. "email".
     * @param {string} address The address for the specified medium.
     * @param {module:client.callback} callback Optional.
     * @return {Promise} Resolves: {} an empty object.
     * @return {module:http-api.MatrixError} Rejects: with an error response.
     */
    public async inviteByThreePid(roomId: string, medium: string, address: string, callback?: Callback): Promise<{}> {
        const path = utils.encodeUri(
            "/rooms/$roomId/invite",
            { $roomId: roomId },
        );

        const identityServerUrl = this.getIdentityServerUrl(true);
        if (!identityServerUrl) {
            return Promise.reject(new MatrixError({
                error: "No supplied identity server URL",
                errcode: "ORG.MATRIX.JSSDK_MISSING_PARAM",
            }));
        }
        const params = {
            id_server: identityServerUrl,
            medium: medium,
            address: address,
        };

        if (
            this.identityServer &&
            this.identityServer.getAccessToken &&
            await this.doesServerAcceptIdentityAccessToken()
        ) {
            const identityAccessToken = await this.identityServer.getAccessToken();
            if (identityAccessToken) {
                params['id_access_token'] = identityAccessToken;
            }
        }

        return this.http.authedRequest(callback, "POST", path, undefined, params);
    }

    /**
     * @param {string} roomId
     * @param {module:client.callback} callback Optional.
     * @return {Promise} Resolves: {} an empty object.
     * @return {module:http-api.MatrixError} Rejects: with an error response.
     */
    public leave(roomId: string, callback?: Callback): Promise<{}> {
        return this.membershipChange(roomId, undefined, "leave", undefined, callback);
    }

    /**
     * Leaves all rooms in the chain of room upgrades based on the given room. By
     * default, this will leave all the previous and upgraded rooms, including the
     * given room. To only leave the given room and any previous rooms, keeping the
     * upgraded (modern) rooms untouched supply `false` to `includeFuture`.
     * @param {string} roomId The room ID to start leaving at
     * @param {boolean} includeFuture If true, the whole chain (past and future) of
     * upgraded rooms will be left.
     * @return {Promise} Resolves when completed with an object keyed
     * by room ID and value of the error encountered when leaving or null.
     */
    public leaveRoomChain(
        roomId: string,
        includeFuture = true,
    ): Promise<{ [roomId: string]: Error | MatrixError | null }> {
        const upgradeHistory = this.getRoomUpgradeHistory(roomId);

        let eligibleToLeave = upgradeHistory;
        if (!includeFuture) {
            eligibleToLeave = [];
            for (const room of upgradeHistory) {
                eligibleToLeave.push(room);
                if (room.roomId === roomId) {
                    break;
                }
            }
        }

        const populationResults = {}; // {roomId: Error}
        const promises = [];

        const doLeave = (roomId) => {
            return this.leave(roomId).then(() => {
                populationResults[roomId] = null;
            }).catch((err) => {
                populationResults[roomId] = err;
                return null; // suppress error
            });
        };

        for (const room of eligibleToLeave) {
            promises.push(doLeave(room.roomId));
        }

        return Promise.all(promises).then(() => populationResults);
    }

    /**
     * @param {string} roomId
     * @param {string} userId
     * @param {string} reason Optional.
     * @param {module:client.callback} callback Optional.
     * @return {Promise} Resolves: TODO
     * @return {module:http-api.MatrixError} Rejects: with an error response.
     */
    public ban(roomId: string, userId: string, reason?: string, callback?: Callback) {
        return this.membershipChange(roomId, userId, "ban", reason, callback);
    }

    /**
     * @param {string} roomId
     * @param {boolean} deleteRoom True to delete the room from the store on success.
     * Default: true.
     * @param {module:client.callback} callback Optional.
     * @return {Promise} Resolves: {} an empty object.
     * @return {module:http-api.MatrixError} Rejects: with an error response.
     */
    public forget(roomId: string, deleteRoom?: boolean, callback?: Callback): Promise<{}> {
        if (deleteRoom === undefined) {
            deleteRoom = true;
        }
        const promise = this.membershipChange(roomId, undefined, "forget", undefined,
            callback);
        if (!deleteRoom) {
            return promise;
        }
        return promise.then((response) => {
            this.store.removeRoom(roomId);
            this.emit("deleteRoom", roomId);
            return response;
        });
    }

    /**
     * @param {string} roomId
     * @param {string} userId
     * @param {module:client.callback} callback Optional.
     * @return {Promise} Resolves: Object (currently empty)
     * @return {module:http-api.MatrixError} Rejects: with an error response.
     */
    public unban(roomId: string, userId: string, callback?: Callback): Promise<void> {
        // unbanning != set their state to leave: this used to be
        // the case, but was then changed so that leaving was always
        // a revoking of privilege, otherwise two people racing to
        // kick / ban someone could end up banning and then un-banning
        // them.
        const path = utils.encodeUri("/rooms/$roomId/unban", {
            $roomId: roomId,
        });
        const data = {
            user_id: userId,
        };
        return this.http.authedRequest(
            callback, "POST", path, undefined, data,
        );
    }

    /**
     * @param {string} roomId
     * @param {string} userId
     * @param {string} reason Optional.
     * @param {module:client.callback} callback Optional.
     * @return {Promise} Resolves: {} an empty object.
     * @return {module:http-api.MatrixError} Rejects: with an error response.
     */
    public kick(roomId: string, userId: string, reason?: string, callback?: Callback): Promise<{}> {
        const path = utils.encodeUri("/rooms/$roomId/kick", {
            $roomId: roomId,
        });
        const data = {
            user_id: userId,
            reason: reason,
        };
        return this.http.authedRequest(
            callback, "POST", path, undefined, data,
        );
    }

    /**
     * This is an internal method.
     * @param {MatrixClient} client
     * @param {string} roomId
     * @param {string} userId
     * @param {string} membershipValue
     * @param {string} reason
     * @param {module:client.callback} callback Optional.
     * @return {Promise} Resolves: TODO
     * @return {module:http-api.MatrixError} Rejects: with an error response.
     */
    private setMembershipState(
        roomId: string,
        userId: string,
        membershipValue: string,
        reason?: string,
        callback?: Callback,
    ) {
        if (utils.isFunction(reason)) {
            callback = reason as any as Callback; // legacy
            reason = undefined;
        }

        const path = utils.encodeUri(
            "/rooms/$roomId/state/m.room.member/$userId",
            { $roomId: roomId, $userId: userId },
        );

        return this.http.authedRequest(callback, "PUT", path, undefined, {
            membership: membershipValue,
            reason: reason,
        });
    }

    private membershipChange(
        roomId: string,
        userId: string,
        membership: string,
        reason?: string,
        callback?: Callback,
    ): Promise<{}> {
        if (utils.isFunction(reason)) {
            callback = reason as any as Callback; // legacy
            reason = undefined;
        }

        const path = utils.encodeUri("/rooms/$room_id/$membership", {
            $room_id: roomId,
            $membership: membership,
        });
        return this.http.authedRequest(
            callback, "POST", path, undefined, {
                user_id: userId,  // may be undefined e.g. on leave
                reason: reason,
            },
        );
    }

    /**
     * Obtain a dict of actions which should be performed for this event according
     * to the push rules for this user.  Caches the dict on the event.
     * @param {MatrixEvent} event The event to get push actions for.
     * @return {module:pushprocessor~PushAction} A dict of actions to perform.
     */
    public getPushActionsForEvent(event: MatrixEvent): IActionsObject {
        if (!event.getPushActions()) {
            event.setPushActions(this.pushProcessor.actionsForEvent(event));
        }
        return event.getPushActions();
    }

    /**
     * @param {string} info The kind of info to set (e.g. 'avatar_url')
     * @param {Object} data The JSON object to set.
     * @param {module:client.callback} callback Optional.
     * @return {Promise} Resolves: to an empty object {}
     * @return {module:http-api.MatrixError} Rejects: with an error response.
     */
    // eslint-disable-next-line camelcase
    public setProfileInfo(info: "avatar_url", data: { avatar_url: string }, callback?: Callback): Promise<{}>;
    public setProfileInfo(info: "displayname", data: { displayname: string }, callback?: Callback): Promise<{}>;
    public setProfileInfo(info: "avatar_url" | "displayname", data: object, callback?: Callback): Promise<{}> {
        const path = utils.encodeUri("/profile/$userId/$info", {
            $userId: this.credentials.userId,
            $info: info,
        });
        return this.http.authedRequest(callback, "PUT", path, undefined, data);
    }

    /**
     * @param {string} name
     * @param {module:client.callback} callback Optional.
     * @return {Promise} Resolves: {} an empty object.
     * @return {module:http-api.MatrixError} Rejects: with an error response.
     */
    public async setDisplayName(name: string, callback?: Callback): Promise<{}> {
        const prom = await this.setProfileInfo("displayname", { displayname: name }, callback);
        // XXX: synthesise a profile update for ourselves because Synapse is broken and won't
        const user = this.getUser(this.getUserId());
        if (user) {
            user.displayName = name;
            user.emit("User.displayName", user.events.presence, user);
        }
        return prom;
    }

    /**
     * @param {string} url
     * @param {module:client.callback} callback Optional.
     * @return {Promise} Resolves: {} an empty object.
     * @return {module:http-api.MatrixError} Rejects: with an error response.
     */
    public async setAvatarUrl(url: string, callback?: Callback): Promise<{}> {
        const prom = await this.setProfileInfo("avatar_url", { avatar_url: url }, callback);
        // XXX: synthesise a profile update for ourselves because Synapse is broken and won't
        const user = this.getUser(this.getUserId());
        if (user) {
            user.avatarUrl = url;
            user.emit("User.avatarUrl", user.events.presence, user);
        }
        return prom;
    }

    /**
     * Turn an MXC URL into an HTTP one. <strong>This method is experimental and
     * may change.</strong>
     * @param {string} mxcUrl The MXC URL
     * @param {Number} width The desired width of the thumbnail.
     * @param {Number} height The desired height of the thumbnail.
     * @param {string} resizeMethod The thumbnail resize method to use, either
     * "crop" or "scale".
     * @param {Boolean} allowDirectLinks If true, return any non-mxc URLs
     * directly. Fetching such URLs will leak information about the user to
     * anyone they share a room with. If false, will return null for such URLs.
     * @return {?string} the avatar URL or null.
     */
    public mxcUrlToHttp(
        mxcUrl: string,
        width?: number,
        height?: number,
        resizeMethod?: string,
        allowDirectLinks?: boolean,
    ): string | null {
        return getHttpUriForMxc(this.baseUrl, mxcUrl, width, height, resizeMethod, allowDirectLinks);
    }

    /**
     * Sets a new status message for the user. The message may be null/falsey
     * to clear the message.
     * @param {string} newMessage The new message to set.
     * @return {Promise} Resolves: to nothing
     * @return {module:http-api.MatrixError} Rejects: with an error response.
     */
    public _unstable_setStatusMessage(newMessage: string): Promise<void> { // eslint-disable-line
        const type = "im.vector.user_status";
        return Promise.all(this.getRooms().map(async (room) => {
            const isJoined = room.getMyMembership() === "join";
            const looksLikeDm = room.getInvitedAndJoinedMemberCount() === 2;
            if (!isJoined || !looksLikeDm) return;
            // Check power level separately as it's a bit more expensive.
            const maySend = room.currentState.mayClientSendStateEvent(type, this);
            if (!maySend) return;
            await this.sendStateEvent(room.roomId, type, { status: newMessage }, this.getUserId());
        })).then(); // .then to fix return type
    }

    /**
     * @param {Object} opts Options to apply
     * @param {string} opts.presence One of "online", "offline" or "unavailable"
     * @param {string} opts.status_msg The status message to attach.
     * @param {module:client.callback} callback Optional.
     * @return {Promise} Resolves: TODO
     * @return {module:http-api.MatrixError} Rejects: with an error response.
     * @throws If 'presence' isn't a valid presence enum value.
     */
    public setPresence(opts: IPresenceOpts, callback?: Callback): Promise<void> {
        const path = utils.encodeUri("/presence/$userId/status", {
            $userId: this.credentials.userId,
        });

        if (typeof opts === "string") {
            opts = { presence: opts }; // legacy
        }

        const validStates = ["offline", "online", "unavailable"];
        if (validStates.indexOf(opts.presence) === -1) {
            throw new Error("Bad presence value: " + opts.presence);
        }
        if (this.useWebSockets && this.websocketApi) {
            return this.websocketApi.sendPresence(opts);
        }
        return this.http.authedRequest(
            callback, "PUT", path, undefined, opts,
        );
    }

    /**
     * @param {string} userId The user to get presence for
     * @param {module:client.callback} callback Optional.
     * @return {Promise} Resolves: The presence state for this user.
     * @return {module:http-api.MatrixError} Rejects: with an error response.
     */
    public getPresence(userId: string, callback?: Callback): Promise<unknown> { // TODO: Types
        const path = utils.encodeUri("/presence/$userId/status", {
            $userId: userId,
        });

        return this.http.authedRequest(callback, "GET", path, undefined, undefined);
    }

    /**
     * Retrieve older messages from the given room and put them in the timeline.
     *
     * If this is called multiple times whilst a request is ongoing, the <i>same</i>
     * Promise will be returned. If there was a problem requesting scrollback, there
     * will be a small delay before another request can be made (to prevent tight-looping
     * when there is no connection).
     *
     * @param {Room} room The room to get older messages in.
     * @param {Integer} limit Optional. The maximum number of previous events to
     * pull in. Default: 30.
     * @param {module:client.callback} callback Optional.
     * @return {Promise} Resolves: Room. If you are at the beginning
     * of the timeline, <code>Room.oldState.paginationToken</code> will be
     * <code>null</code>.
     * @return {module:http-api.MatrixError} Rejects: with an error response.
     */
    public scrollback(room: Room, limit: number, callback?: Callback): Promise<Room> {
        if (utils.isFunction(limit)) {
            callback = limit as any as Callback; // legacy
            limit = undefined;
        }
        limit = limit || 30;
        let timeToWaitMs = 0;

        let info = this.ongoingScrollbacks[room.roomId] || {};
        if (info.promise) {
            return info.promise;
        } else if (info.errorTs) {
            const timeWaitedMs = Date.now() - info.errorTs;
            timeToWaitMs = Math.max(SCROLLBACK_DELAY_MS - timeWaitedMs, 0);
        }

        if (room.oldState.paginationToken === null) {
            return Promise.resolve(room); // already at the start.
        }
        // attempt to grab more events from the store first
        const numAdded = this.store.scrollback(room, limit).length;
        if (numAdded === limit) {
            // store contained everything we needed.
            return Promise.resolve(room);
        }
        // reduce the required number of events appropriately
        limit = limit - numAdded;

        const prom = new Promise<Room>((resolve, reject) => {
            // wait for a time before doing this request
            // (which may be 0 in order not to special case the code paths)
            sleep(timeToWaitMs).then(() => {
                return this.createMessagesRequest(
                    room.roomId,
                    room.oldState.paginationToken,
                    limit,
                    Direction.Backward,
                );
            }).then((res: IMessagesResponse) => {
                const matrixEvents = res.chunk.map(this.getEventMapper());
                if (res.state) {
                    const stateEvents = res.state.map(this.getEventMapper());
                    room.currentState.setUnknownStateEvents(stateEvents);
                }

                const [timelineEvents, threadedEvents] = this.partitionThreadedEvents(matrixEvents);

                room.addEventsToTimeline(timelineEvents, true, room.getLiveTimeline());
                this.processThreadEvents(room, threadedEvents);

                room.oldState.paginationToken = res.end;
                if (res.chunk.length === 0) {
                    room.oldState.paginationToken = null;
                }
                this.store.storeEvents(room, matrixEvents, res.end, true);
                this.ongoingScrollbacks[room.roomId] = null;
                callback?.(null, room);
                resolve(room);
            }).catch((err) => {
                this.ongoingScrollbacks[room.roomId] = {
                    errorTs: Date.now(),
                };
                callback?.(err);
                reject(err);
            });
        });

        info = {
            promise: prom,
            errorTs: null,
        };

        this.ongoingScrollbacks[room.roomId] = info;
        return prom;
    }

    /**
     * @param {object} [options]
     * @param {boolean} options.preventReEmit don't re-emit events emitted on an event mapped by this mapper on the client
     * @param {boolean} options.decrypt decrypt event proactively
     * @return {Function}
     */
    public getEventMapper(options?: MapperOpts): EventMapper {
        return eventMapperFor(this, options || {});
    }

    /**
     * Get an EventTimeline for the given event
     *
     * <p>If the EventTimelineSet object already has the given event in its store, the
     * corresponding timeline will be returned. Otherwise, a /context request is
     * made, and used to construct an EventTimeline.
     *
     * @param {EventTimelineSet} timelineSet  The timelineSet to look for the event in
     * @param {string} eventId  The ID of the event to look for
     *
     * @return {Promise} Resolves:
     *    {@link module:models/event-timeline~EventTimeline} including the given
     *    event
     */
    public getEventTimeline(timelineSet: EventTimelineSet, eventId: string): Promise<EventTimeline> {
        // don't allow any timeline support unless it's been enabled.
        if (!this.timelineSupport) {
            throw new Error("timeline support is disabled. Set the 'timelineSupport'" +
                " parameter to true when creating MatrixClient to enable" +
                " it.");
        }

        if (timelineSet.getTimelineForEvent(eventId)) {
            return Promise.resolve(timelineSet.getTimelineForEvent(eventId));
        }

        const path = utils.encodeUri(
            "/rooms/$roomId/context/$eventId", {
                $roomId: timelineSet.room.roomId,
                $eventId: eventId,
            },
        );

        let params = undefined;
        if (this.clientOpts.lazyLoadMembers) {
            params = { filter: JSON.stringify(Filter.LAZY_LOADING_MESSAGES_FILTER) };
        }

        // TODO: we should implement a backoff (as per scrollback()) to deal more
        // nicely with HTTP errors.
        const promise = this.http.authedRequest(undefined, "GET", path, params).then((res) => {
            if (!res.event) {
                throw new Error("'event' not in '/context' result - homeserver too old?");
            }

            // by the time the request completes, the event might have ended up in
            // the timeline.
            if (timelineSet.getTimelineForEvent(eventId)) {
                return timelineSet.getTimelineForEvent(eventId);
            }

            // we start with the last event, since that's the point at which we
            // have known state.
            // events_after is already backwards; events_before is forwards.
            res.events_after.reverse();
            const events = res.events_after
                .concat([res.event])
                .concat(res.events_before);
            const matrixEvents = events.map(this.getEventMapper());

            let timeline = timelineSet.getTimelineForEvent(matrixEvents[0].getId());
            if (!timeline) {
                timeline = timelineSet.addTimeline();
                timeline.initialiseState(res.state.map(this.getEventMapper()));
                timeline.getState(EventTimeline.FORWARDS).paginationToken = res.end;
            } else {
                const stateEvents = res.state.map(this.getEventMapper());
                timeline.getState(EventTimeline.BACKWARDS).setUnknownStateEvents(stateEvents);
            }

            const [timelineEvents, threadedEvents] = this.partitionThreadedEvents(matrixEvents);

            timelineSet.addEventsToTimeline(timelineEvents, true, timeline, res.start);
            this.processThreadEvents(timelineSet.room, threadedEvents);

            // there is no guarantee that the event ended up in "timeline" (we
            // might have switched to a neighbouring timeline) - so check the
            // room's index again. On the other hand, there's no guarantee the
            // event ended up anywhere, if it was later redacted, so we just
            // return the timeline we first thought of.
            return timelineSet.getTimelineForEvent(eventId) || timeline;
        });
        return promise;
    }

    /**
     * Makes a request to /messages with the appropriate lazy loading filter set.
     * XXX: if we do get rid of scrollback (as it's not used at the moment),
     * we could inline this method again in paginateEventTimeline as that would
     * then be the only call-site
     * @param {string} roomId
     * @param {string} fromToken
     * @param {number} limit the maximum amount of events the retrieve
     * @param {string} dir 'f' or 'b'
     * @param {Filter} timelineFilter the timeline filter to pass
     * @return {Promise}
     */
    // XXX: Intended private, used in code.
    public createMessagesRequest(
        roomId: string,
        fromToken: string,
        limit: number,
        dir: Direction,
        timelineFilter?: Filter,
    ): Promise<IMessagesResponse> {
        const path = utils.encodeUri("/rooms/$roomId/messages", { $roomId: roomId });
        if (limit === undefined) {
            limit = 30;
        }
        const params: Record<string, string | number> = {
            from: fromToken,
            limit: limit,
            dir: dir,
        };

        let filter = null;
        if (this.clientOpts.lazyLoadMembers) {
            // create a shallow copy of LAZY_LOADING_MESSAGES_FILTER,
            // so the timelineFilter doesn't get written into it below
            filter = Object.assign({}, Filter.LAZY_LOADING_MESSAGES_FILTER);
        }
        if (timelineFilter) {
            // XXX: it's horrific that /messages' filter parameter doesn't match
            // /sync's one - see https://matrix.org/jira/browse/SPEC-451
            filter = filter || {};
            Object.assign(filter, timelineFilter.getRoomTimelineFilterComponent()?.toJSON());
        }
        if (filter) {
            params.filter = JSON.stringify(filter);
        }
        return this.http.authedRequest(undefined, "GET", path, params);
    }

    /**
     * Take an EventTimeline, and back/forward-fill results.
     *
     * @param {module:models/event-timeline~EventTimeline} eventTimeline timeline
     *    object to be updated
     * @param {Object}   [opts]
     * @param {boolean}     [opts.backwards = false]  true to fill backwards,
     *    false to go forwards
     * @param {number}   [opts.limit = 30]         number of events to request
     *
     * @return {Promise} Resolves to a boolean: false if there are no
     *    events and we reached either end of the timeline; else true.
     */
    public paginateEventTimeline(eventTimeline: EventTimeline, opts: IPaginateOpts): Promise<boolean> {
        const isNotifTimeline = (eventTimeline.getTimelineSet() === this.notifTimelineSet);

        // TODO: we should implement a backoff (as per scrollback()) to deal more
        // nicely with HTTP errors.
        opts = opts || {};
        const backwards = opts.backwards || false;

        if (isNotifTimeline) {
            if (!backwards) {
                throw new Error("paginateNotifTimeline can only paginate backwards");
            }
        }

        const dir = backwards ? EventTimeline.BACKWARDS : EventTimeline.FORWARDS;

        const token = eventTimeline.getPaginationToken(dir);
        if (!token) {
            // no token - no results.
            return Promise.resolve(false);
        }

        const pendingRequest = eventTimeline.paginationRequests[dir];

        if (pendingRequest) {
            // already a request in progress - return the existing promise
            return pendingRequest;
        }

        let path;
        let params;
        let promise;

        if (isNotifTimeline) {
            path = "/notifications";
            params = {
                limit: ('limit' in opts) ? opts.limit : 30,
                only: 'highlight',
            };

            if (token && token !== "end") {
                params.from = token;
            }

            promise = this.http.authedRequest(
                undefined, "GET", path, params, undefined,
            ).then((res) => {
                const token = res.next_token;
                const matrixEvents = [];

                for (let i = 0; i < res.notifications.length; i++) {
                    const notification = res.notifications[i];
                    const event = this.getEventMapper()(notification.event);
                    event.setPushActions(
                        PushProcessor.actionListToActionsObject(notification.actions),
                    );
                    event.event.room_id = notification.room_id; // XXX: gutwrenching
                    matrixEvents[i] = event;
                }

                const [timelineEvents, threadedEvents] = this.partitionThreadedEvents(matrixEvents);

                const timelineSet = eventTimeline.getTimelineSet();
                timelineSet.addEventsToTimeline(timelineEvents, backwards, eventTimeline, token);
                this.processThreadEvents(timelineSet.room, threadedEvents);

                // if we've hit the end of the timeline, we need to stop trying to
                // paginate. We need to keep the 'forwards' token though, to make sure
                // we can recover from gappy syncs.
                if (backwards && !res.next_token) {
                    eventTimeline.setPaginationToken(null, dir);
                }
                return res.next_token ? true : false;
            }).finally(() => {
                eventTimeline.paginationRequests[dir] = null;
            });
            eventTimeline.paginationRequests[dir] = promise;
        } else {
            const room = this.getRoom(eventTimeline.getRoomId());
            if (!room) {
                throw new Error("Unknown room " + eventTimeline.getRoomId());
            }

            promise = this.createMessagesRequest(
                eventTimeline.getRoomId(),
                token,
                opts.limit,
                dir,
                eventTimeline.getFilter());
            promise.then((res) => {
                if (res.state) {
                    const roomState = eventTimeline.getState(dir);
                    const stateEvents = res.state.map(this.getEventMapper());
                    roomState.setUnknownStateEvents(stateEvents);
                }
                const token = res.end;
                const matrixEvents = res.chunk.map(this.getEventMapper());

                const [timelineEvents, threadedEvents] = this.partitionThreadedEvents(matrixEvents);

                eventTimeline.getTimelineSet()
                    .addEventsToTimeline(timelineEvents, backwards, eventTimeline, token);
                this.processThreadEvents(room, threadedEvents);

                // if we've hit the end of the timeline, we need to stop trying to
                // paginate. We need to keep the 'forwards' token though, to make sure
                // we can recover from gappy syncs.
                if (backwards && res.end == res.start) {
                    eventTimeline.setPaginationToken(null, dir);
                }
                return res.end != res.start;
            }).finally(() => {
                eventTimeline.paginationRequests[dir] = null;
            });
            eventTimeline.paginationRequests[dir] = promise;
        }

        return promise;
    }

    /**
     * Reset the notifTimelineSet entirely, paginating in some historical notifs as
     * a starting point for subsequent pagination.
     */
    public resetNotifTimelineSet() {
        if (!this.notifTimelineSet) {
            return;
        }

        // FIXME: This thing is a total hack, and results in duplicate events being
        // added to the timeline both from /sync and /notifications, and lots of
        // slow and wasteful processing and pagination.  The correct solution is to
        // extend /messages or /search or something to filter on notifications.

        // use the fictitious token 'end'. in practice we would ideally give it
        // the oldest backwards pagination token from /sync, but /sync doesn't
        // know about /notifications, so we have no choice but to start paginating
        // from the current point in time.  This may well overlap with historical
        // notifs which are then inserted into the timeline by /sync responses.
        this.notifTimelineSet.resetLiveTimeline('end', null);

        // we could try to paginate a single event at this point in order to get
        // a more valid pagination token, but it just ends up with an out of order
        // timeline. given what a mess this is and given we're going to have duplicate
        // events anyway, just leave it with the dummy token for now.
        /*
        this.paginateNotifTimeline(this._notifTimelineSet.getLiveTimeline(), {
            backwards: true,
            limit: 1
        });
        */
    }

    /**
     * Peek into a room and receive updates about the room. This only works if the
     * history visibility for the room is world_readable.
     * @param {String} roomId The room to attempt to peek into.
     * @return {Promise} Resolves: Room object
     * @return {module:http-api.MatrixError} Rejects: with an error response.
     * TODO: Propose/Implement usage of WebSocketApi (maybe separate for requesting /events)
     */
    public peekInRoom(roomId: string): Promise<Room> {
        if (this.peekSync) {
            this.peekSync.stopPeeking();
        }
        this.peekSync = new SyncApi(this, this.clientOpts);
        return this.peekSync.peek(roomId);
    }

    /**
     * Stop any ongoing room peeking.
     */
    public stopPeeking() {
        if (this.peekSync) {
            this.peekSync.stopPeeking();
            this.peekSync = null;
        }
    }

    /**
     * Set r/w flags for guest access in a room.
     * @param {string} roomId The room to configure guest access in.
     * @param {Object} opts Options
     * @param {boolean} opts.allowJoin True to allow guests to join this room. This
     * implicitly gives guests write access. If false or not given, guests are
     * explicitly forbidden from joining the room.
     * @param {boolean} opts.allowRead True to set history visibility to
     * be world_readable. This gives guests read access *from this point forward*.
     * If false or not given, history visibility is not modified.
     * @return {Promise} Resolves: TODO
     * @return {module:http-api.MatrixError} Rejects: with an error response.
     */
    public setGuestAccess(roomId: string, opts: IGuestAccessOpts): Promise<void> {
        const writePromise = this.sendStateEvent(roomId, EventType.RoomGuestAccess, {
            guest_access: opts.allowJoin ? "can_join" : "forbidden",
        }, "");

        let readPromise: Promise<any> = Promise.resolve<any>(undefined);
        if (opts.allowRead) {
            readPromise = this.sendStateEvent(roomId, EventType.RoomHistoryVisibility, {
                history_visibility: "world_readable",
            }, "");
        }

        return Promise.all([readPromise, writePromise]).then(); // .then() to hide results for contract
    }

    /**
     * Requests an email verification token for the purposes of registration.
     * This API requests a token from the homeserver.
     * The doesServerRequireIdServerParam() method can be used to determine if
     * the server requires the id_server parameter to be provided.
     *
     * Parameters and return value are as for requestEmailToken

     * @param {string} email As requestEmailToken
     * @param {string} clientSecret As requestEmailToken
     * @param {number} sendAttempt As requestEmailToken
     * @param {string} nextLink As requestEmailToken
     * @return {Promise} Resolves: As requestEmailToken
     */
    public requestRegisterEmailToken(
        email: string,
        clientSecret: string,
        sendAttempt: number,
        nextLink?: string,
    ): Promise<IRequestTokenResponse> {
        return this.requestTokenFromEndpoint(
            "/register/email/requestToken",
            {
                email: email,
                client_secret: clientSecret,
                send_attempt: sendAttempt,
                next_link: nextLink,
            },
        );
    }

    /**
     * Requests a text message verification token for the purposes of registration.
     * This API requests a token from the homeserver.
     * The doesServerRequireIdServerParam() method can be used to determine if
     * the server requires the id_server parameter to be provided.
     *
     * @param {string} phoneCountry The ISO 3166-1 alpha-2 code for the country in which
     *    phoneNumber should be parsed relative to.
     * @param {string} phoneNumber The phone number, in national or international format
     * @param {string} clientSecret As requestEmailToken
     * @param {number} sendAttempt As requestEmailToken
     * @param {string} nextLink As requestEmailToken
     * @return {Promise} Resolves: As requestEmailToken
     */
    public requestRegisterMsisdnToken(
        phoneCountry: string,
        phoneNumber: string,
        clientSecret: string,
        sendAttempt: number,
        nextLink?: string,
    ): Promise<IRequestMsisdnTokenResponse> {
        return this.requestTokenFromEndpoint(
            "/register/msisdn/requestToken",
            {
                country: phoneCountry,
                phone_number: phoneNumber,
                client_secret: clientSecret,
                send_attempt: sendAttempt,
                next_link: nextLink,
            },
        );
    }

    /**
     * Requests an email verification token for the purposes of adding a
     * third party identifier to an account.
     * This API requests a token from the homeserver.
     * The doesServerRequireIdServerParam() method can be used to determine if
     * the server requires the id_server parameter to be provided.
     * If an account with the given email address already exists and is
     * associated with an account other than the one the user is authed as,
     * it will either send an email to the address informing them of this
     * or return M_THREEPID_IN_USE (which one is up to the homeserver).
     *
     * @param {string} email As requestEmailToken
     * @param {string} clientSecret As requestEmailToken
     * @param {number} sendAttempt As requestEmailToken
     * @param {string} nextLink As requestEmailToken
     * @return {Promise} Resolves: As requestEmailToken
     */
    public requestAdd3pidEmailToken(
        email: string,
        clientSecret: string,
        sendAttempt: number,
        nextLink?: string,
    ): Promise<IRequestTokenResponse> {
        return this.requestTokenFromEndpoint(
            "/account/3pid/email/requestToken",
            {
                email: email,
                client_secret: clientSecret,
                send_attempt: sendAttempt,
                next_link: nextLink,
            },
        );
    }

    /**
     * Requests a text message verification token for the purposes of adding a
     * third party identifier to an account.
     * This API proxies the identity server /validate/email/requestToken API,
     * adding specific behaviour for the addition of phone numbers to an
     * account, as requestAdd3pidEmailToken.
     *
     * @param {string} phoneCountry As requestRegisterMsisdnToken
     * @param {string} phoneNumber As requestRegisterMsisdnToken
     * @param {string} clientSecret As requestEmailToken
     * @param {number} sendAttempt As requestEmailToken
     * @param {string} nextLink As requestEmailToken
     * @return {Promise} Resolves: As requestEmailToken
     */
    public requestAdd3pidMsisdnToken(
        phoneCountry: string,
        phoneNumber: string,
        clientSecret: string,
        sendAttempt: number,
        nextLink?: string,
    ): Promise<IRequestMsisdnTokenResponse> {
        return this.requestTokenFromEndpoint(
            "/account/3pid/msisdn/requestToken",
            {
                country: phoneCountry,
                phone_number: phoneNumber,
                client_secret: clientSecret,
                send_attempt: sendAttempt,
                next_link: nextLink,
            },
        );
    }

    /**
     * Requests an email verification token for the purposes of resetting
     * the password on an account.
     * This API proxies the identity server /validate/email/requestToken API,
     * adding specific behaviour for the password resetting. Specifically,
     * if no account with the given email address exists, it may either
     * return M_THREEPID_NOT_FOUND or send an email
     * to the address informing them of this (which one is up to the homeserver).
     *
     * requestEmailToken calls the equivalent API directly on the identity server,
     * therefore bypassing the password reset specific logic.
     *
     * @param {string} email As requestEmailToken
     * @param {string} clientSecret As requestEmailToken
     * @param {number} sendAttempt As requestEmailToken
     * @param {string} nextLink As requestEmailToken
     * @param {module:client.callback} callback Optional. As requestEmailToken
     * @return {Promise} Resolves: As requestEmailToken
     */
    public requestPasswordEmailToken(
        email: string,
        clientSecret: string,
        sendAttempt: number,
        nextLink?: string,
    ): Promise<IRequestTokenResponse> {
        return this.requestTokenFromEndpoint(
            "/account/password/email/requestToken",
            {
                email: email,
                client_secret: clientSecret,
                send_attempt: sendAttempt,
                next_link: nextLink,
            },
        );
    }

    /**
     * Requests a text message verification token for the purposes of resetting
     * the password on an account.
     * This API proxies the identity server /validate/email/requestToken API,
     * adding specific behaviour for the password resetting, as requestPasswordEmailToken.
     *
     * @param {string} phoneCountry As requestRegisterMsisdnToken
     * @param {string} phoneNumber As requestRegisterMsisdnToken
     * @param {string} clientSecret As requestEmailToken
     * @param {number} sendAttempt As requestEmailToken
     * @param {string} nextLink As requestEmailToken
     * @return {Promise} Resolves: As requestEmailToken
     */
    public requestPasswordMsisdnToken(
        phoneCountry: string,
        phoneNumber: string,
        clientSecret: string,
        sendAttempt: number,
        nextLink: string,
    ): Promise<IRequestMsisdnTokenResponse> {
        return this.requestTokenFromEndpoint(
            "/account/password/msisdn/requestToken",
            {
                country: phoneCountry,
                phone_number: phoneNumber,
                client_secret: clientSecret,
                send_attempt: sendAttempt,
                next_link: nextLink,
            },
        );
    }

    /**
     * Internal utility function for requesting validation tokens from usage-specific
     * requestToken endpoints.
     *
     * @param {string} endpoint The endpoint to send the request to
     * @param {object} params Parameters for the POST request
     * @return {Promise} Resolves: As requestEmailToken
     */
    private async requestTokenFromEndpoint<T extends IRequestTokenResponse>(
        endpoint: string,
        params: Record<string, any>,
    ): Promise<T> {
        const postParams = Object.assign({}, params);

        // If the HS supports separate add and bind, then requestToken endpoints
        // don't need an IS as they are all validated by the HS directly.
        if (!await this.doesServerSupportSeparateAddAndBind() && this.idBaseUrl) {
            const idServerUrl = new URL(this.idBaseUrl);
            postParams.id_server = idServerUrl.host;

            if (
                this.identityServer &&
                this.identityServer.getAccessToken &&
                await this.doesServerAcceptIdentityAccessToken()
            ) {
                const identityAccessToken = await this.identityServer.getAccessToken();
                if (identityAccessToken) {
                    postParams.id_access_token = identityAccessToken;
                }
            }
        }

        return this.http.request(undefined, "POST", endpoint, undefined, postParams);
    }

    /**
     * Get the room-kind push rule associated with a room.
     * @param {string} scope "global" or device-specific.
     * @param {string} roomId the id of the room.
     * @return {object} the rule or undefined.
     */
    public getRoomPushRule(scope: string, roomId: string): any { // TODO: Types
        // There can be only room-kind push rule per room
        // and its id is the room id.
        if (this.pushRules) {
            for (let i = 0; i < this.pushRules[scope].room.length; i++) {
                const rule = this.pushRules[scope].room[i];
                if (rule.rule_id === roomId) {
                    return rule;
                }
            }
        } else {
            throw new Error(
                //TODO or WebSocket has to be initialized
                "SyncApi.sync() must be done before accessing to push rules.",
            );
        }
    }

    /**
     * Set a room-kind muting push rule in a room.
     * The operation also updates MatrixClient.pushRules at the end.
     * @param {string} scope "global" or device-specific.
     * @param {string} roomId the id of the room.
     * @param {boolean} mute the mute state.
     * @return {Promise} Resolves: result object
     * @return {module:http-api.MatrixError} Rejects: with an error response.
     */
    public setRoomMutePushRule(scope: string, roomId: string, mute: boolean): Promise<void> | void {
        let deferred;
        let hasDontNotifyRule;

        // Get the existing room-kind push rule if any
        const roomPushRule = this.getRoomPushRule(scope, roomId);
        if (roomPushRule) {
            if (0 <= roomPushRule.actions.indexOf("dont_notify")) {
                hasDontNotifyRule = true;
            }
        }

        if (!mute) {
            // Remove the rule only if it is a muting rule
            if (hasDontNotifyRule) {
                deferred = this.deletePushRule(scope, PushRuleKind.RoomSpecific, roomPushRule.rule_id);
            }
        } else {
            if (!roomPushRule) {
                deferred = this.addPushRule(scope, PushRuleKind.RoomSpecific, roomId, {
                    actions: ["dont_notify"],
                });
            } else if (!hasDontNotifyRule) {
                // Remove the existing one before setting the mute push rule
                // This is a workaround to SYN-590 (Push rule update fails)
                deferred = utils.defer();
                this.deletePushRule(scope, PushRuleKind.RoomSpecific, roomPushRule.rule_id)
                    .then(() => {
                        this.addPushRule(scope, PushRuleKind.RoomSpecific, roomId, {
                            actions: ["dont_notify"],
                        }).then(() => {
                            deferred.resolve();
                        }).catch((err) => {
                            deferred.reject(err);
                        });
                    }).catch((err) => {
                        deferred.reject(err);
                    });

                deferred = deferred.promise;
            }
        }

        if (deferred) {
            return new Promise<void>((resolve, reject) => {
                // Update this.pushRules when the operation completes
                deferred.then(() => {
                    this.getPushRules().then((result) => {
                        this.pushRules = result;
                        resolve();
                    }).catch((err) => {
                        reject(err);
                    });
                }).catch((err) => {
                    // Update it even if the previous operation fails. This can help the
                    // app to recover when push settings has been modifed from another client
                    this.getPushRules().then((result) => {
                        this.pushRules = result;
                        reject(err);
                    }).catch((err2) => {
                        reject(err);
                    });
                });
            });
        }
    }

    public searchMessageText(opts: ISearchOpts, callback?: Callback): Promise<ISearchResponse> {
        const roomEvents: ISearchRequestBody["search_categories"]["room_events"] = {
            search_term: opts.query,
        };

        if ('keys' in opts) {
            roomEvents.keys = opts.keys;
        }

        return this.search({
            body: {
                search_categories: {
                    room_events: roomEvents,
                },
            },
        }, callback);
    }

    /**
     * Perform a server-side search for room events.
     *
     * The returned promise resolves to an object containing the fields:
     *
     *  * {number}  count:       estimate of the number of results
     *  * {string}  next_batch:  token for back-pagination; if undefined, there are
     *                           no more results
     *  * {Array}   highlights:  a list of words to highlight from the stemming
     *                           algorithm
     *  * {Array}   results:     a list of results
     *
     * Each entry in the results list is a {module:models/search-result.SearchResult}.
     *
     * @param {Object} opts
     * @param {string} opts.term     the term to search for
     * @param {Object} opts.filter   a JSON filter object to pass in the request
     * @return {Promise} Resolves: result object
     * @return {module:http-api.MatrixError} Rejects: with an error response.
     */
    public searchRoomEvents(opts: IEventSearchOpts): Promise<ISearchResults> {
        // TODO: support groups

        const body = {
            search_categories: {
                room_events: {
                    search_term: opts.term,
                    filter: opts.filter,
                    order_by: SearchOrderBy.Recent,
                    event_context: {
                        before_limit: 1,
                        after_limit: 1,
                        include_profile: true,
                    },
                },
            },
        };

        const searchResults: ISearchResults = {
            _query: body,
            results: [],
            highlights: [],
        };

        return this.search({ body: body }).then(res => this.processRoomEventsSearch(searchResults, res));
    }

    /**
     * Take a result from an earlier searchRoomEvents call, and backfill results.
     *
     * @param  {object} searchResults  the results object to be updated
     * @return {Promise} Resolves: updated result object
     * @return {Error} Rejects: with an error response.
     */
    public backPaginateRoomEventsSearch<T extends ISearchResults>(searchResults: T): Promise<T> {
        // TODO: we should implement a backoff (as per scrollback()) to deal more
        // nicely with HTTP errors.

        if (!searchResults.next_batch) {
            return Promise.reject(new Error("Cannot backpaginate event search any further"));
        }

        if (searchResults.pendingRequest) {
            // already a request in progress - return the existing promise
            return searchResults.pendingRequest as Promise<T>;
        }

        const searchOpts = {
            body: searchResults._query,
            next_batch: searchResults.next_batch,
        };

        const promise = this.search(searchOpts)
            .then(res => this.processRoomEventsSearch(searchResults, res))
            .finally(() => {
                searchResults.pendingRequest = null;
            });
        searchResults.pendingRequest = promise;

        return promise;
    }

    /**
     * helper for searchRoomEvents and backPaginateRoomEventsSearch. Processes the
     * response from the API call and updates the searchResults
     *
     * @param {Object} searchResults
     * @param {Object} response
     * @return {Object} searchResults
     * @private
     */
    // XXX: Intended private, used in code
    public processRoomEventsSearch<T extends ISearchResults>(searchResults: T, response: ISearchResponse): T {
        const roomEvents = response.search_categories.room_events;

        searchResults.count = roomEvents.count;
        searchResults.next_batch = roomEvents.next_batch;

        // combine the highlight list with our existing list; build an object
        // to avoid O(N^2) fail
        const highlights = {};
        roomEvents.highlights.forEach((hl) => {
            highlights[hl] = 1;
        });
        searchResults.highlights.forEach((hl) => {
            highlights[hl] = 1;
        });

        // turn it back into a list.
        searchResults.highlights = Object.keys(highlights);

        // append the new results to our existing results
        const resultsLength = roomEvents.results ? roomEvents.results.length : 0;
        for (let i = 0; i < resultsLength; i++) {
            const sr = SearchResult.fromJson(roomEvents.results[i], this.getEventMapper());
            const room = this.getRoom(sr.context.getEvent().getRoomId());
            if (room) {
                // Copy over a known event sender if we can
                for (const ev of sr.context.getTimeline()) {
                    const sender = room.getMember(ev.getSender());
                    if (!ev.sender && sender) ev.sender = sender;
                }
            }
            searchResults.results.push(sr);
        }
        return searchResults;
    }

    /**
     * Populate the store with rooms the user has left.
     * @return {Promise} Resolves: TODO - Resolved when the rooms have
     * been added to the data store.
     * @return {module:http-api.MatrixError} Rejects: with an error response.
     */
    public syncLeftRooms(): Promise<Room[]> {
        // Guard against multiple calls whilst ongoing and multiple calls post success
        if (this.syncedLeftRooms) {
            return Promise.resolve([]); // don't call syncRooms again if it succeeded.
        }
        if (this.syncLeftRoomsPromise) {
            return this.syncLeftRoomsPromise; // return the ongoing request
        }
        const syncApi = new SyncApi(this, this.clientOpts);
        this.syncLeftRoomsPromise = syncApi.syncLeftRooms();

        // cleanup locks
        this.syncLeftRoomsPromise.then((res) => {
            logger.log("Marking success of sync left room request");
            this.syncedLeftRooms = true; // flip the bit on success
        }).finally(() => {
            this.syncLeftRoomsPromise = null; // cleanup ongoing request state
        });

        return this.syncLeftRoomsPromise;
    }

    /**
     * Create a new filter.
     * @param {Object} content The HTTP body for the request
     * @return {Filter} Resolves to a Filter object.
     * @return {module:http-api.MatrixError} Rejects: with an error response.
     */
    public createFilter(content: IFilterDefinition): Promise<Filter> {
        const path = utils.encodeUri("/user/$userId/filter", {
            $userId: this.credentials.userId,
        });
        return this.http.authedRequest(undefined, "POST", path, undefined, content).then((response) => {
            // persist the filter
            const filter = Filter.fromJson(
                this.credentials.userId, response.filter_id, content,
            );
            this.store.storeFilter(filter);
            return filter;
        });
    }

    /**
     * Retrieve a filter.
     * @param {string} userId The user ID of the filter owner
     * @param {string} filterId The filter ID to retrieve
     * @param {boolean} allowCached True to allow cached filters to be returned.
     * Default: True.
     * @return {Promise} Resolves: a Filter object
     * @return {module:http-api.MatrixError} Rejects: with an error response.
     */
    public getFilter(userId: string, filterId: string, allowCached: boolean): Promise<Filter> {
        if (allowCached) {
            const filter = this.store.getFilter(userId, filterId);
            if (filter) {
                return Promise.resolve(filter);
            }
        }

        const path = utils.encodeUri("/user/$userId/filter/$filterId", {
            $userId: userId,
            $filterId: filterId,
        });

        return this.http.authedRequest(
            undefined, "GET", path, undefined, undefined,
        ).then((response) => {
            // persist the filter
            const filter = Filter.fromJson(
                userId, filterId, response,
            );
            this.store.storeFilter(filter);
            return filter;
        });
    }

    /**
     * @param {string} filterName
     * @param {Filter} filter
     * @return {Promise<String>} Filter ID
     */
    public async getOrCreateFilter(filterName: string, filter: Filter): Promise<string> {
        const filterId = this.store.getFilterIdByName(filterName);
        let existingId = undefined;

        if (filterId) {
            // check that the existing filter matches our expectations
            try {
                const existingFilter =
                    await this.getFilter(this.credentials.userId, filterId, true);
                if (existingFilter) {
                    const oldDef = existingFilter.getDefinition();
                    const newDef = filter.getDefinition();

                    if (utils.deepCompare(oldDef, newDef)) {
                        // super, just use that.
                        // debuglog("Using existing filter ID %s: %s", filterId,
                        //          JSON.stringify(oldDef));
                        existingId = filterId;
                    }
                }
            } catch (error) {
                // Synapse currently returns the following when the filter cannot be found:
                // {
                //     errcode: "M_UNKNOWN",
                //     name: "M_UNKNOWN",
                //     message: "No row found",
                // }
                if (error.errcode !== "M_UNKNOWN" && error.errcode !== "M_NOT_FOUND") {
                    throw error;
                }
            }
            // if the filter doesn't exist anymore on the server, remove from store
            if (!existingId) {
                this.store.setFilterIdByName(filterName, undefined);
            }
        }

        if (existingId) {
            return existingId;
        }

        // create a new filter
        const createdFilter = await this.createFilter(filter.getDefinition());

        // debuglog("Created new filter ID %s: %s", createdFilter.filterId,
        //          JSON.stringify(createdFilter.getDefinition()));
        this.store.setFilterIdByName(filterName, createdFilter.filterId);
        return createdFilter.filterId;
    }

    /**
     * Gets a bearer token from the homeserver that the user can
     * present to a third party in order to prove their ownership
     * of the Matrix account they are logged into.
     * @return {Promise} Resolves: Token object
     * @return {module:http-api.MatrixError} Rejects: with an error response.
     */
    public getOpenIdToken(): Promise<IOpenIDToken> {
        const path = utils.encodeUri("/user/$userId/openid/request_token", {
            $userId: this.credentials.userId,
        });

        return this.http.authedRequest(
            undefined, "POST", path, undefined, {},
        );
    }

    private startCallEventHandler = (): void => {
        if (this.isInitialSyncComplete()) {
            this.callEventHandler.start();
            this.off("sync", this.startCallEventHandler);
        }
    };

    /**
     * @param {module:client.callback} callback Optional.
     * @return {Promise} Resolves: ITurnServerResponse object
     * @return {module:http-api.MatrixError} Rejects: with an error response.
     */
    public turnServer(callback?: Callback): Promise<ITurnServerResponse> {
        return this.http.authedRequest(callback, "GET", "/voip/turnServer");
    }

    /**
     * Get the TURN servers for this homeserver.
     * @return {Array<Object>} The servers or an empty list.
     */
    public getTurnServers(): ITurnServer[] {
        return this.turnServers || [];
    }

    /**
     * Get the unix timestamp (in seconds) at which the current
     * TURN credentials (from getTurnServers) expire
     * @return {number} The expiry timestamp, in seconds, or null if no credentials
     */
    public getTurnServersExpiry(): number | null {
        return this.turnServersExpiry;
    }

    // XXX: Intended private, used in code.
    public async checkTurnServers(): Promise<boolean> {
        if (!this.canSupportVoip) {
            return;
        }

        let credentialsGood = false;
        const remainingTime = this.turnServersExpiry - Date.now();
        if (remainingTime > TURN_CHECK_INTERVAL) {
            logger.debug("TURN creds are valid for another " + remainingTime + " ms: not fetching new ones.");
            credentialsGood = true;
        } else {
            logger.debug("Fetching new TURN credentials");
            try {
                const res = await this.turnServer();
                if (res.uris) {
                    logger.log("Got TURN URIs: " + res.uris + " refresh in " + res.ttl + " secs");
                    // map the response to a format that can be fed to RTCPeerConnection
                    const servers: ITurnServer = {
                        urls: res.uris,
                        username: res.username,
                        credential: res.password,
                    };
                    this.turnServers = [servers];
                    // The TTL is in seconds but we work in ms
                    this.turnServersExpiry = Date.now() + (res.ttl * 1000);
                    credentialsGood = true;
                }
            } catch (err) {
                logger.error("Failed to get TURN URIs", err);
                // If we get a 403, there's no point in looping forever.
                if (err.httpStatus === 403) {
                    logger.info("TURN access unavailable for this account: stopping credentials checks");
                    if (this.checkTurnServersIntervalID !== null) global.clearInterval(this.checkTurnServersIntervalID);
                    this.checkTurnServersIntervalID = null;
                }
            }
            // otherwise, if we failed for whatever reason, try again the next time we're called.
        }

        return credentialsGood;
    }

    /**
     * Set whether to allow a fallback ICE server should be used for negotiating a
     * WebRTC connection if the homeserver doesn't provide any servers. Defaults to
     * false.
     *
     * @param {boolean} allow
     */
    public setFallbackICEServerAllowed(allow: boolean) {
        this.fallbackICEServerAllowed = allow;
    }

    /**
     * Get whether to allow a fallback ICE server should be used for negotiating a
     * WebRTC connection if the homeserver doesn't provide any servers. Defaults to
     * false.
     *
     * @returns {boolean}
     */
    public isFallbackICEServerAllowed(): boolean {
        return this.fallbackICEServerAllowed;
    }

    /**
     * Determines if the current user is an administrator of the Synapse homeserver.
     * Returns false if untrue or the homeserver does not appear to be a Synapse
     * homeserver. <strong>This function is implementation specific and may change
     * as a result.</strong>
     * @return {boolean} true if the user appears to be a Synapse administrator.
     */
    public isSynapseAdministrator(): Promise<boolean> {
        const path = utils.encodeUri(
            "/_synapse/admin/v1/users/$userId/admin",
            { $userId: this.getUserId() },
        );
        return this.http.authedRequest(
            undefined, 'GET', path, undefined, undefined, { prefix: '' },
        ).then(r => r['admin']); // pull out the specific boolean we want
    }

    /**
     * Performs a whois lookup on a user using Synapse's administrator API.
     * <strong>This function is implementation specific and may change as a
     * result.</strong>
     * @param {string} userId the User ID to look up.
     * @return {object} the whois response - see Synapse docs for information.
     */
    public whoisSynapseUser(userId: string): Promise<ISynapseAdminWhoisResponse> {
        const path = utils.encodeUri(
            "/_synapse/admin/v1/whois/$userId",
            { $userId: userId },
        );
        return this.http.authedRequest(undefined, 'GET', path, undefined, undefined, { prefix: '' });
    }

    /**
     * Deactivates a user using Synapse's administrator API. <strong>This
     * function is implementation specific and may change as a result.</strong>
     * @param {string} userId the User ID to deactivate.
     * @return {object} the deactivate response - see Synapse docs for information.
     */
    public deactivateSynapseUser(userId: string): Promise<ISynapseAdminDeactivateResponse> {
        const path = utils.encodeUri(
            "/_synapse/admin/v1/deactivate/$userId",
            { $userId: userId },
        );
        return this.http.authedRequest(
            undefined, 'POST', path, undefined, undefined, { prefix: '' },
        );
    }

    private async fetchClientWellKnown(): Promise<void> {
        // `getRawClientConfig` does not throw or reject on network errors, instead
        // it absorbs errors and returns `{}`.
        this.clientWellKnownPromise = AutoDiscovery.getRawClientConfig(this.getDomain());
        this.clientWellKnown = await this.clientWellKnownPromise;
        this.emit("WellKnown.client", this.clientWellKnown);
    }

    public getClientWellKnown(): IClientWellKnown {
        return this.clientWellKnown;
    }

    public waitForClientWellKnown(): Promise<IClientWellKnown> {
        return this.clientWellKnownPromise;
    }

    /**
     * store client options with boolean/string/numeric values
     * to know in the next session what flags the sync data was
     * created with (e.g. lazy loading)
     * @param {object} opts the complete set of client options
     * @return {Promise} for store operation
     */
    public storeClientOptions(): Promise<void> { // XXX: Intended private, used in code
        const primTypes = ["boolean", "string", "number"];
        const serializableOpts = Object.entries(this.clientOpts)
            .filter(([key, value]) => {
                return primTypes.includes(typeof value);
            })
            .reduce((obj, [key, value]) => {
                obj[key] = value;
                return obj;
            }, {});
        return this.store.storeClientOptions(serializableOpts);
    }

    /**
     * Gets a set of room IDs in common with another user
     * @param {string} userId The userId to check.
     * @return {Promise<string[]>} Resolves to a set of rooms
     * @return {module:http-api.MatrixError} Rejects: with an error response.
     */
    public async _unstable_getSharedRooms(userId: string): Promise<string[]> { // eslint-disable-line
        if (!(await this.doesServerSupportUnstableFeature("uk.half-shot.msc2666"))) {
            throw Error('Server does not support shared_rooms API');
        }
        const path = utils.encodeUri("/uk.half-shot.msc2666/user/shared_rooms/$userId", {
            $userId: userId,
        });
        const res = await this.http.authedRequest(
            undefined, "GET", path, undefined, undefined,
            { prefix: PREFIX_UNSTABLE },
        );
        return res.joined;
    }

    /**
     * Get the API versions supported by the server, along with any
     * unstable APIs it supports
     * @return {Promise<object>} The server /versions response
     */
    public getVersions(): Promise<IServerVersions> {
        if (this.serverVersionsPromise) {
            return this.serverVersionsPromise;
        }

        this.serverVersionsPromise = this.http.request(
            undefined, // callback
            "GET", "/_matrix/client/versions",
            undefined, // queryParams
            undefined, // data
            {
                prefix: '',
            },
        ).catch((e) => {
            // Need to unset this if it fails, otherwise we'll never retry
            this.serverVersionsPromise = null;
            // but rethrow the exception to anything that was waiting
            throw e;
        });

        return this.serverVersionsPromise;
    }

    /**
     * Check if a particular spec version is supported by the server.
     * @param {string} version The spec version (such as "r0.5.0") to check for.
     * @return {Promise<bool>} Whether it is supported
     */
    public async isVersionSupported(version: string): Promise<boolean> {
        const { versions } = await this.getVersions();
        return versions && versions.includes(version);
    }

    /**
     * Query the server to see if it support members lazy loading
     * @return {Promise<boolean>} true if server supports lazy loading
     */
    public async doesServerSupportLazyLoading(): Promise<boolean> {
        const response = await this.getVersions();
        if (!response) return false;

        const versions = response["versions"];
        const unstableFeatures = response["unstable_features"];

        return (versions && versions.includes("r0.5.0"))
            || (unstableFeatures && unstableFeatures["m.lazy_load_members"]);
    }

    /**
     * Query the server to see if the `id_server` parameter is required
     * when registering with an 3pid, adding a 3pid or resetting password.
     * @return {Promise<boolean>} true if id_server parameter is required
     */
    public async doesServerRequireIdServerParam(): Promise<boolean> {
        const response = await this.getVersions();
        if (!response) return true;

        const versions = response["versions"];

        // Supporting r0.6.0 is the same as having the flag set to false
        if (versions && versions.includes("r0.6.0")) {
            return false;
        }

        const unstableFeatures = response["unstable_features"];
        if (!unstableFeatures) return true;
        if (unstableFeatures["m.require_identity_server"] === undefined) {
            return true;
        } else {
            return unstableFeatures["m.require_identity_server"];
        }
    }

    /**
     * Query the server to see if the `id_access_token` parameter can be safely
     * passed to the homeserver. Some homeservers may trigger errors if they are not
     * prepared for the new parameter.
     * @return {Promise<boolean>} true if id_access_token can be sent
     */
    public async doesServerAcceptIdentityAccessToken(): Promise<boolean> {
        const response = await this.getVersions();
        if (!response) return false;

        const versions = response["versions"];
        const unstableFeatures = response["unstable_features"];
        return (versions && versions.includes("r0.6.0"))
            || (unstableFeatures && unstableFeatures["m.id_access_token"]);
    }

    /**
     * Query the server to see if it supports separate 3PID add and bind functions.
     * This affects the sequence of API calls clients should use for these operations,
     * so it's helpful to be able to check for support.
     * @return {Promise<boolean>} true if separate functions are supported
     */
    public async doesServerSupportSeparateAddAndBind(): Promise<boolean> {
        const response = await this.getVersions();
        if (!response) return false;

        const versions = response["versions"];
        const unstableFeatures = response["unstable_features"];

        return (versions && versions.includes("r0.6.0"))
            || (unstableFeatures && unstableFeatures["m.separate_add_and_bind"]);
    }

    /**
     * Query the server to see if it lists support for an unstable feature
     * in the /versions response
     * @param {string} feature the feature name
     * @return {Promise<boolean>} true if the feature is supported
     */
    public async doesServerSupportUnstableFeature(feature: string): Promise<boolean> {
        const response = await this.getVersions();
        if (!response) return false;
        const unstableFeatures = response["unstable_features"];
        return unstableFeatures && !!unstableFeatures[feature];
    }

    /**
     * Query the server to see if it is forcing encryption to be enabled for
     * a given room preset, based on the /versions response.
     * @param {Preset} presetName The name of the preset to check.
     * @returns {Promise<boolean>} true if the server is forcing encryption
     * for the preset.
     */
    public async doesServerForceEncryptionForPreset(presetName: Preset): Promise<boolean> {
        const response = await this.getVersions();
        if (!response) return false;
        const unstableFeatures = response["unstable_features"];

        // The preset name in the versions response will be without the _chat suffix.
        const versionsPresetName = presetName.includes("_chat")
            ? presetName.substring(0, presetName.indexOf("_chat"))
            : presetName;

        return unstableFeatures && !!unstableFeatures[`io.element.e2ee_forced.${versionsPresetName}`];
    }

    /**
     * Get if lazy loading members is being used.
     * @return {boolean} Whether or not members are lazy loaded by this client
     */
    public hasLazyLoadMembersEnabled(): boolean {
        return !!this.clientOpts.lazyLoadMembers;
    }

    /**
     * Set a function which is called when /sync returns a 'limited' response.
     * It is called with a room ID and returns a boolean. It should return 'true' if the SDK
     * can SAFELY remove events from this room. It may not be safe to remove events if there
     * are other references to the timelines for this room, e.g because the client is
     * actively viewing events in this room.
     * Default: returns false.
     * @param {Function} cb The callback which will be invoked.
     */
    public setCanResetTimelineCallback(cb: ResetTimelineCallback) {
        this.canResetTimelineCallback = cb;
    }

    /**
     * Get the callback set via `setCanResetTimelineCallback`.
     * @return {?Function} The callback or null
     */
    public getCanResetTimelineCallback(): ResetTimelineCallback {
        return this.canResetTimelineCallback;
    }

    /**
     * Returns relations for a given event. Handles encryption transparently,
     * with the caveat that the amount of events returned might be 0, even though you get a nextBatch.
     * When the returned promise resolves, all messages should have finished trying to decrypt.
     * @param {string} roomId the room of the event
     * @param {string} eventId the id of the event
     * @param {string} relationType the rel_type of the relations requested
     * @param {string} eventType the event type of the relations requested
     * @param {Object} opts options with optional values for the request.
     * @param {Object} opts.from the pagination token returned from a previous request as `nextBatch` to return following relations.
     * @return {Object} an object with `events` as `MatrixEvent[]` and optionally `nextBatch` if more relations are available.
     */
    public async relations(
        roomId: string,
        eventId: string,
        relationType: string,
        eventType: string,
        opts: { from: string },
    ): Promise<{ originalEvent: MatrixEvent, events: MatrixEvent[], nextBatch?: string }> {
        const fetchedEventType = this.getEncryptedIfNeededEventType(roomId, eventType);
        const result = await this.fetchRelations(
            roomId,
            eventId,
            relationType,
            fetchedEventType,
            opts);
        const mapper = this.getEventMapper();
        let originalEvent;
        if (result.original_event) {
            originalEvent = mapper(result.original_event);
        }
        let events = result.chunk.map(mapper);
        if (fetchedEventType === EventType.RoomMessageEncrypted) {
            const allEvents = originalEvent ? events.concat(originalEvent) : events;
            await Promise.all(allEvents.map(e => {
                if (e.isEncrypted()) {
                    return new Promise(resolve => e.once("Event.decrypted", resolve));
                }
            }));
            events = events.filter(e => e.getType() === eventType);
        }
        if (originalEvent && relationType === RelationType.Replace) {
            events = events.filter(e => e.getSender() === originalEvent.getSender());
        }
        return {
            originalEvent,
            events,
            nextBatch: result.next_batch,
        };
    }

    /**
     * The app may wish to see if we have a key cached without
     * triggering a user interaction.
     * @return {object}
     */
    public getCrossSigningCacheCallbacks(): ICacheCallbacks {
        // XXX: Private member access
        return this.crypto?.crossSigningInfo.getCacheCallbacks();
    }

    /**
     * Generates a random string suitable for use as a client secret. <strong>This
     * method is experimental and may change.</strong>
     * @return {string} A new client secret
     */
    public generateClientSecret(): string {
        return randomString(32);
    }

    /**
     * Attempts to decrypt an event
     * @param {MatrixEvent} event The event to decrypt
     * @returns {Promise<void>} A decryption promise
     * @param {object} options
     * @param {boolean} options.isRetry True if this is a retry (enables more logging)
     * @param {boolean} options.emit Emits "event.decrypted" if set to true
     */
    public decryptEventIfNeeded(event: MatrixEvent, options?: IDecryptOptions): Promise<void> {
        if (event.shouldAttemptDecryption()) {
            event.attemptDecryption(this.crypto, options);
        }

        if (event.isBeingDecrypted()) {
            return event.getDecryptionPromise();
        } else {
            return Promise.resolve();
        }
    }

    private termsUrlForService(serviceType: SERVICE_TYPES, baseUrl: string) {
        switch (serviceType) {
            case SERVICE_TYPES.IS:
                return baseUrl + PREFIX_IDENTITY_V2 + '/terms';
            case SERVICE_TYPES.IM:
                return baseUrl + '/_matrix/integrations/v1/terms';
            default:
                throw new Error('Unsupported service type');
        }
    }

    /**
     * Get the Homeserver URL of this client
     * @return {string} Homeserver URL of this client
     */
    public getHomeserverUrl(): string {
        return this.baseUrl;
    }

    /**
     * Get the identity server URL of this client
     * @param {boolean} stripProto whether or not to strip the protocol from the URL
     * @return {string} Identity server URL of this client
     */
    public getIdentityServerUrl(stripProto = false): string {
        if (stripProto && (this.idBaseUrl.startsWith("http://") ||
            this.idBaseUrl.startsWith("https://"))) {
            return this.idBaseUrl.split("://")[1];
        }
        return this.idBaseUrl;
    }

    /**
     * Set the identity server URL of this client
     * @param {string} url New identity server URL
     */
    public setIdentityServerUrl(url: string) {
        this.idBaseUrl = utils.ensureNoTrailingSlash(url);
        this.http.setIdBaseUrl(this.idBaseUrl);
    }

    /**
     * Get the access token associated with this account.
     * @return {?String} The access_token or null
     */
    public getAccessToken(): string {
        return this.http.opts.accessToken || null;
    }

    /**
     * @return {boolean} true if there is a valid access_token for this client.
     */
    public isLoggedIn(): boolean {
        return this.http.opts.accessToken !== undefined;
    }

    /**
     * Make up a new transaction id
     *
     * @return {string} a new, unique, transaction id
     */
    public makeTxnId(): string {
        return "m" + new Date().getTime() + "." + (this.txnCtr++);
    }

    /**
     * Check whether a username is available prior to registration. An error response
     * indicates an invalid/unavailable username.
     * @param {string} username The username to check the availability of.
     * @return {Promise} Resolves: to `true`.
     */
    public isUsernameAvailable(username: string): Promise<true> {
        return this.http.authedRequest(
            undefined, "GET", '/register/available', { username: username },
        ).then((response) => {
            return response.available;
        });
    }

    /**
     * @param {string} username
     * @param {string} password
     * @param {string} sessionId
     * @param {Object} auth
     * @param {Object} bindThreepids Set key 'email' to true to bind any email
     *     threepid uses during registration in the identity server. Set 'msisdn' to
     *     true to bind msisdn.
     * @param {string} guestAccessToken
     * @param {string} inhibitLogin
     * @param {module:client.callback} callback Optional.
     * @return {Promise} Resolves: TODO
     * @return {module:http-api.MatrixError} Rejects: with an error response.
     */
    public register(
        username: string,
        password: string,
        sessionId: string | null,
        auth: { session?: string, type: string },
        bindThreepids?: boolean | null | { email?: boolean, msisdn?: boolean },
        guestAccessToken?: string,
        inhibitLogin?: boolean,
        callback?: Callback,
    ): Promise<any> { // TODO: Types (many)
        // backwards compat
        if (bindThreepids === true) {
            bindThreepids = { email: true };
        } else if (bindThreepids === null || bindThreepids === undefined || bindThreepids === false) {
            bindThreepids = {};
        }
        if (typeof inhibitLogin === 'function') {
            callback = inhibitLogin;
            inhibitLogin = undefined;
        }

        if (sessionId) {
            auth.session = sessionId;
        }

        const params: any = {
            auth: auth,
        };
        if (username !== undefined && username !== null) {
            params.username = username;
        }
        if (password !== undefined && password !== null) {
            params.password = password;
        }
        if (bindThreepids.email) {
            params.bind_email = true;
        }
        if (bindThreepids.msisdn) {
            params.bind_msisdn = true;
        }
        if (guestAccessToken !== undefined && guestAccessToken !== null) {
            params.guest_access_token = guestAccessToken;
        }
        if (inhibitLogin !== undefined && inhibitLogin !== null) {
            params.inhibit_login = inhibitLogin;
        }
        // Temporary parameter added to make the register endpoint advertise
        // msisdn flows. This exists because there are clients that break
        // when given stages they don't recognise. This parameter will cease
        // to be necessary once these old clients are gone.
        // Only send it if we send any params at all (the password param is
        // mandatory, so if we send any params, we'll send the password param)
        if (password !== undefined && password !== null) {
            params.x_show_msisdn = true;
        }

        return this.registerRequest(params, undefined, callback);
    }

    /**
     * Register a guest account.
     * This method returns the auth info needed to create a new authenticated client,
     * Remember to call `setGuest(true)` on the (guest-)authenticated client, e.g:
     * ```javascript
     * const tmpClient = await sdk.createClient(MATRIX_INSTANCE);
     * const { user_id, device_id, access_token } = tmpClient.registerGuest();
     * const client = createClient({
     *   baseUrl: MATRIX_INSTANCE,
     *   accessToken: access_token,
     *   userId: user_id,
     *   deviceId: device_id,
     * })
     * client.setGuest(true);
     * ```
     *
     * @param {Object=} opts Registration options
     * @param {Object} opts.body JSON HTTP body to provide.
     * @param {module:client.callback} callback Optional.
     * @return {Promise} Resolves: JSON object that contains:
     *                   { user_id, device_id, access_token, home_server }
     * @return {module:http-api.MatrixError} Rejects: with an error response.
     */
    public registerGuest(opts: { body?: any }, callback?: Callback): Promise<any> { // TODO: Types
        opts = opts || {};
        opts.body = opts.body || {};
        return this.registerRequest(opts.body, "guest", callback);
    }

    /**
     * @param {Object} data   parameters for registration request
     * @param {string=} kind  type of user to register. may be "guest"
     * @param {module:client.callback=} callback
     * @return {Promise} Resolves: to the /register response
     * @return {module:http-api.MatrixError} Rejects: with an error response.
     */
    public registerRequest(data: any, kind?: string, callback?: Callback): Promise<any> { // TODO: Types
        const params: any = {};
        if (kind) {
            params.kind = kind;
        }

        return this.http.request(callback, "POST", "/register", params, data);
    }

    /**
     * @param {module:client.callback} callback Optional.
     * @return {Promise} Resolves: TODO
     * @return {module:http-api.MatrixError} Rejects: with an error response.
     */
    public loginFlows(callback?: Callback): Promise<any> { // TODO: Types
        return this.http.request(callback, "GET", "/login");
    }

    /**
     * @param {string} loginType
     * @param {Object} data
     * @param {module:client.callback} callback Optional.
     * @return {Promise} Resolves: TODO
     * @return {module:http-api.MatrixError} Rejects: with an error response.
     */
    public login(loginType: string, data: any, callback?: Callback): Promise<any> { // TODO: Types
        const loginData = {
            type: loginType,
        };

        // merge data into loginData
        utils.extend(loginData, data);

        return this.http.authedRequest(
            (error, response) => {
                if (response && response.access_token && response.user_id) {
                    this.http.opts.accessToken = response.access_token;
                    this.credentials = {
                        userId: response.user_id,
                    };
                }

                if (callback) {
                    callback(error, response);
                }
            }, "POST", "/login", undefined, loginData,
        );
    }

    /**
     * @param {string} user
     * @param {string} password
     * @param {module:client.callback} callback Optional.
     * @return {Promise} Resolves: TODO
     * @return {module:http-api.MatrixError} Rejects: with an error response.
     */
    public loginWithPassword(user: string, password: string, callback?: Callback): Promise<any> { // TODO: Types
        return this.login("m.login.password", {
            user: user,
            password: password,
        }, callback);
    }

    /**
     * @param {string} relayState URL Callback after SAML2 Authentication
     * @param {module:client.callback} callback Optional.
     * @return {Promise} Resolves: TODO
     * @return {module:http-api.MatrixError} Rejects: with an error response.
     */
    public loginWithSAML2(relayState: string, callback?: Callback): Promise<any> { // TODO: Types
        return this.login("m.login.saml2", {
            relay_state: relayState,
        }, callback);
    }

    /**
     * @param {string} redirectUrl The URL to redirect to after the HS
     * authenticates with CAS.
     * @return {string} The HS URL to hit to begin the CAS login process.
     */
    public getCasLoginUrl(redirectUrl: string): string {
        return this.getSsoLoginUrl(redirectUrl, "cas");
    }

    /**
     * @param {string} redirectUrl The URL to redirect to after the HS
     *     authenticates with the SSO.
     * @param {string} loginType The type of SSO login we are doing (sso or cas).
     *     Defaults to 'sso'.
     * @param {string} idpId The ID of the Identity Provider being targeted, optional.
     * @return {string} The HS URL to hit to begin the SSO login process.
     */
    public getSsoLoginUrl(redirectUrl: string, loginType = "sso", idpId?: string): string {
        let url = "/login/" + loginType + "/redirect";
        if (idpId) {
            url += "/" + idpId;
        }

        return this.http.getUrl(url, { redirectUrl }, PREFIX_R0);
    }

    /**
     * @param {string} token Login token previously received from homeserver
     * @param {module:client.callback} callback Optional.
     * @return {Promise} Resolves: TODO
     * @return {module:http-api.MatrixError} Rejects: with an error response.
     */
    public loginWithToken(token: string, callback?: Callback): Promise<any> { // TODO: Types
        return this.login("m.login.token", {
            token: token,
        }, callback);
    }

    /**
     * Logs out the current session.
     * Obviously, further calls that require authorisation should fail after this
     * method is called. The state of the MatrixClient object is not affected:
     * it is up to the caller to either reset or destroy the MatrixClient after
     * this method succeeds.
     * @param {module:client.callback} callback Optional.
     * @return {Promise} Resolves: On success, the empty object
     */
    public logout(callback?: Callback): Promise<{}> {
        return this.http.authedRequest(
            callback, "POST", '/logout',
        );
    }

    /**
     * Deactivates the logged-in account.
     * Obviously, further calls that require authorisation should fail after this
     * method is called. The state of the MatrixClient object is not affected:
     * it is up to the caller to either reset or destroy the MatrixClient after
     * this method succeeds.
     * @param {object} auth Optional. Auth data to supply for User-Interactive auth.
     * @param {boolean} erase Optional. If set, send as `erase` attribute in the
     * JSON request body, indicating whether the account should be erased. Defaults
     * to false.
     * @return {Promise} Resolves: On success, the empty object
     */
    public deactivateAccount(auth?: any, erase?: boolean): Promise<{}> {
        if (typeof (erase) === 'function') {
            throw new Error('deactivateAccount no longer accepts a callback parameter');
        }

        const body: any = {};
        if (auth) {
            body.auth = auth;
        }
        if (erase !== undefined) {
            body.erase = erase;
        }

        return this.http.authedRequest(undefined, "POST", '/account/deactivate', undefined, body);
    }

    /**
     * Get the fallback URL to use for unknown interactive-auth stages.
     *
     * @param {string} loginType     the type of stage being attempted
     * @param {string} authSessionId the auth session ID provided by the homeserver
     *
     * @return {string} HS URL to hit to for the fallback interface
     */
    public getFallbackAuthUrl(loginType: string, authSessionId: string): string {
        const path = utils.encodeUri("/auth/$loginType/fallback/web", {
            $loginType: loginType,
        });

        return this.http.getUrl(path, {
            session: authSessionId,
        }, PREFIX_R0);
    }

    /**
     * Create a new room.
     * @param {Object} options a list of options to pass to the /createRoom API.
     * @param {string} options.room_alias_name The alias localpart to assign to
     * this room.
     * @param {string} options.visibility Either 'public' or 'private'.
     * @param {string[]} options.invite A list of user IDs to invite to this room.
     * @param {string} options.name The name to give this room.
     * @param {string} options.topic The topic to give this room.
     * @param {module:client.callback} callback Optional.
     * @return {Promise} Resolves: <code>{room_id: {string}}</code>
     * @return {module:http-api.MatrixError} Rejects: with an error response.
     */
    public async createRoom(
        options: ICreateRoomOpts,
        callback?: Callback,
    ): Promise<{ room_id: string }> { // eslint-disable-line camelcase
        // some valid options include: room_alias_name, visibility, invite

        // inject the id_access_token if inviting 3rd party addresses
        const invitesNeedingToken = (options.invite_3pid || [])
            .filter(i => !i.id_access_token);
        if (
            invitesNeedingToken.length > 0 &&
            this.identityServer &&
            this.identityServer.getAccessToken &&
            await this.doesServerAcceptIdentityAccessToken()
        ) {
            const identityAccessToken = await this.identityServer.getAccessToken();
            if (identityAccessToken) {
                for (const invite of invitesNeedingToken) {
                    invite.id_access_token = identityAccessToken;
                }
            }
        }

        return this.http.authedRequest(callback, "POST", "/createRoom", undefined, options);
    }

    /**
     * Fetches relations for a given event
     * @param {string} roomId the room of the event
     * @param {string} eventId the id of the event
     * @param {string} relationType the rel_type of the relations requested
     * @param {string} eventType the event type of the relations requested
     * @param {Object} opts options with optional values for the request.
     * @param {Object} opts.from the pagination token returned from a previous request as `next_batch` to return following relations.
     * @return {Object} the response, with chunk and next_batch.
     */
    public async fetchRelations(
        roomId: string,
        eventId: string,
        relationType: string,
        eventType: string,
        opts: { from: string },
    ): Promise<any> { // TODO: Types
        const queryParams: any = {};
        if (opts.from) {
            queryParams.from = opts.from;
        }
        const queryString = utils.encodeParams(queryParams);
        const path = utils.encodeUri(
            "/rooms/$roomId/relations/$eventId/$relationType/$eventType?" + queryString, {
                $roomId: roomId,
                $eventId: eventId,
                $relationType: relationType,
                $eventType: eventType,
            });
        return await this.http.authedRequest(
            undefined, "GET", path, null, null, {
                prefix: PREFIX_UNSTABLE,
            },
        );
    }

    /**
     * @param {string} roomId
     * @param {module:client.callback} callback Optional.
     * @return {Promise} Resolves: TODO
     * @return {module:http-api.MatrixError} Rejects: with an error response.
     */
    public roomState(roomId: string, callback?: Callback): Promise<IStateEventWithRoomId[]> {
        const path = utils.encodeUri("/rooms/$roomId/state", { $roomId: roomId });
        return this.http.authedRequest(callback, "GET", path);
    }

    /**
     * Get an event in a room by its event id.
     * @param {string} roomId
     * @param {string} eventId
     * @param {module:client.callback} callback Optional.
     *
     * @return {Promise} Resolves to an object containing the event.
     * @return {module:http-api.MatrixError} Rejects: with an error response.
     */
    public fetchRoomEvent(
        roomId: string,
        eventId: string,
        callback?: Callback,
    ): Promise<IMinimalEvent> {
        const path = utils.encodeUri(
            "/rooms/$roomId/event/$eventId", {
                $roomId: roomId,
                $eventId: eventId,
            },
        );
        return this.http.authedRequest(callback, "GET", path);
    }

    /**
     * @param {string} roomId
     * @param {string} includeMembership the membership type to include in the response
     * @param {string} excludeMembership the membership type to exclude from the response
     * @param {string} atEventId the id of the event for which moment in the timeline the members should be returned for
     * @param {module:client.callback} callback Optional.
     * @return {Promise} Resolves: dictionary of userid to profile information
     * @return {module:http-api.MatrixError} Rejects: with an error response.
     */
    public members(
        roomId: string,
        includeMembership?: string[],
        excludeMembership?: string[],
        atEventId?: string,
        callback?: Callback,
    ): Promise<{ [userId: string]: IStateEventWithRoomId }> {
        const queryParams: any = {};
        if (includeMembership) {
            queryParams.membership = includeMembership;
        }
        if (excludeMembership) {
            queryParams.not_membership = excludeMembership;
        }
        if (atEventId) {
            queryParams.at = atEventId;
        }

        const queryString = utils.encodeParams(queryParams);

        const path = utils.encodeUri("/rooms/$roomId/members?" + queryString,
            { $roomId: roomId });
        return this.http.authedRequest(callback, "GET", path);
    }

    /**
     * Upgrades a room to a new protocol version
     * @param {string} roomId
     * @param {string} newVersion The target version to upgrade to
     * @return {Promise} Resolves: Object with key 'replacement_room'
     * @return {module:http-api.MatrixError} Rejects: with an error response.
     */
    public upgradeRoom(
        roomId: string,
        newVersion: string,
    ): Promise<{ replacement_room: string }> { // eslint-disable-line camelcase
        const path = utils.encodeUri("/rooms/$roomId/upgrade", { $roomId: roomId });
        return this.http.authedRequest(
            undefined, "POST", path, undefined, { new_version: newVersion },
        );
    }

    /**
     * Retrieve a state event.
     * @param {string} roomId
     * @param {string} eventType
     * @param {string} stateKey
     * @param {module:client.callback} callback Optional.
     * @return {Promise} Resolves: TODO
     * @return {module:http-api.MatrixError} Rejects: with an error response.
     */
    public getStateEvent(
        roomId: string,
        eventType: string,
        stateKey: string,
        callback?: Callback,
    ): Promise<IStateEventWithRoomId> {
        const pathParams = {
            $roomId: roomId,
            $eventType: eventType,
            $stateKey: stateKey,
        };
        let path = utils.encodeUri("/rooms/$roomId/state/$eventType", pathParams);
        if (stateKey !== undefined) {
            path = utils.encodeUri(path + "/$stateKey", pathParams);
        }
        return this.http.authedRequest(
            callback, "GET", path,
        );
    }

    /**
     * @param {string} roomId
     * @param {string} eventType
     * @param {Object} content
     * @param {string} stateKey
     * @param {module:client.callback} callback Optional.
     * @return {Promise} Resolves: TODO
     * @return {module:http-api.MatrixError} Rejects: with an error response.
     */
    public sendStateEvent(
        roomId: string,
        eventType: string,
        content: any,
        stateKey = "",
        callback?: Callback,
    ): Promise<ISendEventResponse> {
        const pathParams = {
            $roomId: roomId,
            $eventType: eventType,
            $stateKey: stateKey,
        };
        let path = utils.encodeUri("/rooms/$roomId/state/$eventType", pathParams);
        if (stateKey !== undefined) {
            path = utils.encodeUri(path + "/$stateKey", pathParams);
        }
        return this.http.authedRequest(callback, "PUT", path, undefined, content);
    }

    /**
     * @param {string} roomId
     * @param {Number} limit
     * @param {module:client.callback} callback Optional.
     * @return {Promise} Resolves: TODO
     * @return {module:http-api.MatrixError} Rejects: with an error response.
     */
    public roomInitialSync(roomId: string, limit: number, callback?: Callback): Promise<IRoomInitialSyncResponse> {
        if (utils.isFunction(limit)) {
            callback = limit as any as Callback; // legacy
            limit = undefined;
        }
        const path = utils.encodeUri("/rooms/$roomId/initialSync",
            { $roomId: roomId },
        );
        if (!limit) {
            limit = 30;
        }
        return this.http.authedRequest(
            callback, "GET", path, { limit: limit },
        );
    }

    /**
     * Set a marker to indicate the point in a room before which the user has read every
     * event. This can be retrieved from room account data (the event type is `m.fully_read`)
     * and displayed as a horizontal line in the timeline that is visually distinct to the
     * position of the user's own read receipt.
     * @param {string} roomId ID of the room that has been read
     * @param {string} rmEventId ID of the event that has been read
     * @param {string} rrEventId ID of the event tracked by the read receipt. This is here
     * for convenience because the RR and the RM are commonly updated at the same time as
     * each other. Optional.
     * @param {object} opts Options for the read markers.
     * @param {object} opts.hidden True to hide the read receipt from other users. <b>This
     * property is currently unstable and may change in the future.</b>
     * @return {Promise} Resolves: the empty object, {}.
     */
    public setRoomReadMarkersHttpRequest(
        roomId: string,
        rmEventId: string,
        rrEventId: string,
        opts: { hidden?: boolean },
    ): Promise<{}> {
        const path = utils.encodeUri("/rooms/$roomId/read_markers", {
            $roomId: roomId,
        });

        const content = {
            "m.fully_read": rmEventId,
            "m.read": rrEventId,
            "org.matrix.msc2285.hidden": Boolean(opts ? opts.hidden : false),
        };

        return this.http.authedRequest(undefined, "POST", path, undefined, content);
    }

    /**
     * @return {Promise} Resolves: A list of the user's current rooms
     * @return {module:http-api.MatrixError} Rejects: with an error response.
     */
    public getJoinedRooms(): Promise<IJoinedRoomsResponse> {
        const path = utils.encodeUri("/joined_rooms", {});
        return this.http.authedRequest(undefined, "GET", path);
    }

    /**
     * Retrieve membership info. for a room.
     * @param {string} roomId ID of the room to get membership for
     * @return {Promise} Resolves: A list of currently joined users
     *                                 and their profile data.
     * @return {module:http-api.MatrixError} Rejects: with an error response.
     */
    public getJoinedRoomMembers(roomId: string): Promise<IJoinedMembersResponse> {
        const path = utils.encodeUri("/rooms/$roomId/joined_members", {
            $roomId: roomId,
        });
        return this.http.authedRequest(undefined, "GET", path);
    }

    /**
     * @param {Object} options Options for this request
     * @param {string} options.server The remote server to query for the room list.
     *                                Optional. If unspecified, get the local home
     *                                server's public room list.
     * @param {number} options.limit Maximum number of entries to return
     * @param {string} options.since Token to paginate from
     * @param {object} options.filter Filter parameters
     * @param {string} options.filter.generic_search_term String to search for
     * @param {module:client.callback} callback Optional.
     * @return {Promise} Resolves: TODO
     * @return {module:http-api.MatrixError} Rejects: with an error response.
     */
    public publicRooms(options: IRoomDirectoryOptions, callback?: Callback): Promise<IPublicRoomsResponse> {
        if (typeof (options) == 'function') {
            callback = options;
            options = {};
        }
        if (options === undefined) {
            options = {};
        }

        const queryParams: any = {};
        if (options.server) {
            queryParams.server = options.server;
            delete options.server;
        }

        if (Object.keys(options).length === 0 && Object.keys(queryParams).length === 0) {
            return this.http.authedRequest(callback, "GET", "/publicRooms");
        } else {
            return this.http.authedRequest(callback, "POST", "/publicRooms", queryParams, options);
        }
    }

    /**
     * Create an alias to room ID mapping.
     * @param {string} alias The room alias to create.
     * @param {string} roomId The room ID to link the alias to.
     * @param {module:client.callback} callback Optional.
     * @return {Promise} Resolves: an empty object {}
     * @return {module:http-api.MatrixError} Rejects: with an error response.
     */
    public createAlias(alias: string, roomId: string, callback?: Callback): Promise<{}> {
        const path = utils.encodeUri("/directory/room/$alias", {
            $alias: alias,
        });
        const data = {
            room_id: roomId,
        };
        return this.http.authedRequest(callback, "PUT", path, undefined, data);
    }

    /**
     * Delete an alias to room ID mapping.  This alias must be on your local server
     * and you must have sufficient access to do this operation.
     * @param {string} alias The room alias to delete.
     * @param {module:client.callback} callback Optional.
     * @return {Promise} Resolves: an empty object.
     * @return {module:http-api.MatrixError} Rejects: with an error response.
     */
    public deleteAlias(alias: string, callback?: Callback): Promise<{}> {
        const path = utils.encodeUri("/directory/room/$alias", {
            $alias: alias,
        });
        return this.http.authedRequest(callback, "DELETE", path, undefined, undefined);
    }

    /**
     * @param {string} roomId
     * @param {module:client.callback} callback Optional.
     * @return {Promise} Resolves: an object with an `aliases` property, containing an array of local aliases
     * @return {module:http-api.MatrixError} Rejects: with an error response.
     */
    public unstableGetLocalAliases(roomId: string, callback?: Callback): Promise<{ aliases: string[] }> {
        const path = utils.encodeUri("/rooms/$roomId/aliases",
            { $roomId: roomId });
        const prefix = PREFIX_UNSTABLE + "/org.matrix.msc2432";
        return this.http.authedRequest(callback, "GET", path, null, null, { prefix });
    }

    /**
     * Get room info for the given alias.
     * @param {string} alias The room alias to resolve.
     * @param {module:client.callback} callback Optional.
     * @return {Promise} Resolves: Object with room_id and servers.
     * @return {module:http-api.MatrixError} Rejects: with an error response.
     */
    public getRoomIdForAlias(
        alias: string,
        callback?: Callback,
    ): Promise<{ room_id: string, servers: string[] }> { // eslint-disable-line camelcase
        // TODO: deprecate this or resolveRoomAlias
        const path = utils.encodeUri("/directory/room/$alias", {
            $alias: alias,
        });
        return this.http.authedRequest(callback, "GET", path);
    }

    /**
     * @param {string} roomAlias
     * @param {module:client.callback} callback Optional.
     * @return {Promise} Resolves: Object with room_id and servers.
     * @return {module:http-api.MatrixError} Rejects: with an error response.
     */
    // eslint-disable-next-line camelcase
    public resolveRoomAlias(roomAlias: string, callback?: Callback): Promise<{ room_id: string, servers: string[] }> {
        // TODO: deprecate this or getRoomIdForAlias
        const path = utils.encodeUri("/directory/room/$alias", { $alias: roomAlias });
        return this.http.request(callback, "GET", path);
    }

    /**
     * Get the visibility of a room in the current HS's room directory
     * @param {string} roomId
     * @param {module:client.callback} callback Optional.
     * @return {Promise} Resolves: TODO
     * @return {module:http-api.MatrixError} Rejects: with an error response.
     */
    public getRoomDirectoryVisibility(roomId: string, callback?: Callback): Promise<{ visibility: Visibility }> {
        const path = utils.encodeUri("/directory/list/room/$roomId", {
            $roomId: roomId,
        });
        return this.http.authedRequest(callback, "GET", path);
    }

    /**
     * Set the visbility of a room in the current HS's room directory
     * @param {string} roomId
     * @param {string} visibility "public" to make the room visible
     *                 in the public directory, or "private" to make
     *                 it invisible.
     * @param {module:client.callback} callback Optional.
     * @return {Promise} Resolves: result object
     * @return {module:http-api.MatrixError} Rejects: with an error response.
     */
    public setRoomDirectoryVisibility(roomId: string, visibility: Visibility, callback?: Callback): Promise<{}> {
        const path = utils.encodeUri("/directory/list/room/$roomId", {
            $roomId: roomId,
        });
        return this.http.authedRequest(callback, "PUT", path, undefined, { visibility });
    }

    /**
     * Set the visbility of a room bridged to a 3rd party network in
     * the current HS's room directory.
     * @param {string} networkId the network ID of the 3rd party
     *                 instance under which this room is published under.
     * @param {string} roomId
     * @param {string} visibility "public" to make the room visible
     *                 in the public directory, or "private" to make
     *                 it invisible.
     * @param {module:client.callback} callback Optional.
     * @return {Promise} Resolves: result object
     * @return {module:http-api.MatrixError} Rejects: with an error response.
     */
    public setRoomDirectoryVisibilityAppService(
        networkId: string,
        roomId: string,
        visibility: "public" | "private",
        callback?: Callback,
    ): Promise<any> { // TODO: Types
        const path = utils.encodeUri("/directory/list/appservice/$networkId/$roomId", {
            $networkId: networkId,
            $roomId: roomId,
        });
        return this.http.authedRequest(
            callback, "PUT", path, undefined, { "visibility": visibility },
        );
    }

    /**
     * Query the user directory with a term matching user IDs, display names and domains.
     * @param {object} opts options
     * @param {string} opts.term the term with which to search.
     * @param {number} opts.limit the maximum number of results to return. The server will
     *                 apply a limit if unspecified.
     * @return {Promise} Resolves: an array of results.
     */
    public searchUserDirectory(opts: { term: string, limit?: number }): Promise<IUserDirectoryResponse> {
        const body: any = {
            search_term: opts.term,
        };

        if (opts.limit !== undefined) {
            body.limit = opts.limit;
        }

        return this.http.authedRequest(undefined, "POST", "/user_directory/search", undefined, body);
    }

    /**
     * Upload a file to the media repository on the homeserver.
     *
     * @param {object} file The object to upload. On a browser, something that
     *   can be sent to XMLHttpRequest.send (typically a File).  Under node.js,
     *   a a Buffer, String or ReadStream.
     *
     * @param {object} opts  options object
     *
     * @param {string=} opts.name   Name to give the file on the server. Defaults
     *   to <tt>file.name</tt>.
     *
     * @param {boolean=} opts.includeFilename if false will not send the filename,
     *   e.g for encrypted file uploads where filename leaks are undesirable.
     *   Defaults to true.
     *
     * @param {string=} opts.type   Content-type for the upload. Defaults to
     *   <tt>file.type</tt>, or <tt>applicaton/octet-stream</tt>.
     *
     * @param {boolean=} opts.rawResponse Return the raw body, rather than
     *   parsing the JSON. Defaults to false (except on node.js, where it
     *   defaults to true for backwards compatibility).
     *
     * @param {boolean=} opts.onlyContentUri Just return the content URI,
     *   rather than the whole body. Defaults to false (except on browsers,
     *   where it defaults to true for backwards compatibility). Ignored if
     *   opts.rawResponse is true.
     *
     * @param {Function=} opts.callback Deprecated. Optional. The callback to
     *    invoke on success/failure. See the promise return values for more
     *    information.
     *
     * @param {Function=} opts.progressHandler Optional. Called when a chunk of
     *    data has been uploaded, with an object containing the fields `loaded`
     *    (number of bytes transferred) and `total` (total size, if known).
     *
     * @return {Promise} Resolves to response object, as
     *    determined by this.opts.onlyData, opts.rawResponse, and
     *    opts.onlyContentUri.  Rejects with an error (usually a MatrixError).
     */
    public uploadContent(
        file: File | String | Buffer | ReadStream | Blob,
        opts?: IUploadOpts,
    ): IAbortablePromise<any> { // TODO: Advanced types
        return this.http.uploadContent(file, opts);
    }

    /**
     * Cancel a file upload in progress
     * @param {Promise} promise The promise returned from uploadContent
     * @return {boolean} true if canceled, otherwise false
     */
    public cancelUpload(promise: IAbortablePromise<any>): boolean {
        return this.http.cancelUpload(promise);
    }

    /**
     * Get a list of all file uploads in progress
     * @return {array} Array of objects representing current uploads.
     * Currently in progress is element 0. Keys:
     *  - promise: The promise associated with the upload
     *  - loaded: Number of bytes uploaded
     *  - total: Total number of bytes to upload
     */
    public getCurrentUploads(): { promise: Promise<any>, loaded: number, total: number }[] { // TODO: Advanced types (promise)
        return this.http.getCurrentUploads();
    }

    /**
     * @param {string} userId
     * @param {string} info The kind of info to retrieve (e.g. 'displayname',
     * 'avatar_url').
     * @param {module:client.callback} callback Optional.
     * @return {Promise} Resolves: TODO
     * @return {module:http-api.MatrixError} Rejects: with an error response.
     */
    public getProfileInfo(
        userId: string,
        info?: string,
        callback?: Callback,
        // eslint-disable-next-line camelcase
    ): Promise<{ avatar_url?: string, displayname?: string }> {
        if (utils.isFunction(info)) {
            callback = info as any as Callback; // legacy
            info = undefined;
        }

        const path = info ?
            utils.encodeUri("/profile/$userId/$info",
                { $userId: userId, $info: info }) :
            utils.encodeUri("/profile/$userId",
                { $userId: userId });
        return this.http.authedRequest(callback, "GET", path);
    }

    /**
     * @param {module:client.callback} callback Optional.
     * @return {Promise} Resolves to a list of the user's threepids.
     * @return {module:http-api.MatrixError} Rejects: with an error response.
     */
    public getThreePids(callback?: Callback): Promise<{ threepids: IThreepid[] }> {
        const path = "/account/3pid";
        return this.http.authedRequest(callback, "GET", path, undefined, undefined);
    }

    /**
     * Add a 3PID to your homeserver account and optionally bind it to an identity
     * server as well. An identity server is required as part of the `creds` object.
     *
     * This API is deprecated, and you should instead use `addThreePidOnly`
     * for homeservers that support it.
     *
     * @param {Object} creds
     * @param {boolean} bind
     * @param {module:client.callback} callback Optional.
     * @return {Promise} Resolves: on success
     * @return {module:http-api.MatrixError} Rejects: with an error response.
     */
    public addThreePid(creds: any, bind: boolean, callback?: Callback): Promise<any> { // TODO: Types
        const path = "/account/3pid";
        const data = {
            'threePidCreds': creds,
            'bind': bind,
        };
        return this.http.authedRequest(
            callback, "POST", path, null, data,
        );
    }

    /**
     * Add a 3PID to your homeserver account. This API does not use an identity
     * server, as the homeserver is expected to handle 3PID ownership validation.
     *
     * You can check whether a homeserver supports this API via
     * `doesServerSupportSeparateAddAndBind`.
     *
     * @param {Object} data A object with 3PID validation data from having called
     * `account/3pid/<medium>/requestToken` on the homeserver.
     * @return {Promise} Resolves: on success
     * @return {module:http-api.MatrixError} Rejects: with an error response.
     */
    public async addThreePidOnly(data: IAddThreePidOnlyBody): Promise<{}> {
        const path = "/account/3pid/add";
        const prefix = await this.isVersionSupported("r0.6.0") ? PREFIX_R0 : PREFIX_UNSTABLE;
        return this.http.authedRequest(undefined, "POST", path, null, data, { prefix });
    }

    /**
     * Bind a 3PID for discovery onto an identity server via the homeserver. The
     * identity server handles 3PID ownership validation and the homeserver records
     * the new binding to track where all 3PIDs for the account are bound.
     *
     * You can check whether a homeserver supports this API via
     * `doesServerSupportSeparateAddAndBind`.
     *
     * @param {Object} data A object with 3PID validation data from having called
     * `validate/<medium>/requestToken` on the identity server. It should also
     * contain `id_server` and `id_access_token` fields as well.
     * @return {Promise} Resolves: on success
     * @return {module:http-api.MatrixError} Rejects: with an error response.
     */
    public async bindThreePid(data: IBindThreePidBody): Promise<{}> {
        const path = "/account/3pid/bind";
        const prefix = await this.isVersionSupported("r0.6.0") ?
            PREFIX_R0 : PREFIX_UNSTABLE;
        return this.http.authedRequest(
            undefined, "POST", path, null, data, { prefix },
        );
    }

    /**
     * Unbind a 3PID for discovery on an identity server via the homeserver. The
     * homeserver removes its record of the binding to keep an updated record of
     * where all 3PIDs for the account are bound.
     *
     * @param {string} medium The threepid medium (eg. 'email')
     * @param {string} address The threepid address (eg. 'bob@example.com')
     *        this must be as returned by getThreePids.
     * @return {Promise} Resolves: on success
     * @return {module:http-api.MatrixError} Rejects: with an error response.
     */
    public async unbindThreePid(
        medium: string,
        address: string,
        // eslint-disable-next-line camelcase
    ): Promise<{ id_server_unbind_result: IdServerUnbindResult }> {
        const path = "/account/3pid/unbind";
        const data = {
            medium,
            address,
            id_server: this.getIdentityServerUrl(true),
        };
        const prefix = await this.isVersionSupported("r0.6.0") ? PREFIX_R0 : PREFIX_UNSTABLE;
        return this.http.authedRequest(undefined, "POST", path, null, data, { prefix });
    }

    /**
     * @param {string} medium The threepid medium (eg. 'email')
     * @param {string} address The threepid address (eg. 'bob@example.com')
     *        this must be as returned by getThreePids.
     * @return {Promise} Resolves: The server response on success
     *     (generally the empty JSON object)
     * @return {module:http-api.MatrixError} Rejects: with an error response.
     */
    public deleteThreePid(
        medium: string,
        address: string,
        // eslint-disable-next-line camelcase
    ): Promise<{ id_server_unbind_result: IdServerUnbindResult }> {
        const path = "/account/3pid/delete";
        return this.http.authedRequest(undefined, "POST", path, null, { medium, address });
    }

    /**
     * Make a request to change your password.
     * @param {Object} authDict
     * @param {string} newPassword The new desired password.
     * @param {module:client.callback} callback Optional.
     * @return {Promise} Resolves: TODO
     * @return {module:http-api.MatrixError} Rejects: with an error response.
     */
    public setPassword(authDict: any, newPassword: string, callback?: Callback): Promise<any> { // TODO: Types
        const path = "/account/password";
        const data = {
            'auth': authDict,
            'new_password': newPassword,
        };

        return this.http.authedRequest(
            callback, "POST", path, null, data,
        );
    }

    /**
     * Gets all devices recorded for the logged-in user
     * @return {Promise} Resolves: result object
     * @return {module:http-api.MatrixError} Rejects: with an error response.
     */
    public getDevices(): Promise<{ devices: IMyDevice[] }> {
        return this.http.authedRequest(undefined, 'GET', "/devices", undefined, undefined);
    }

    /**
     * Gets specific device details for the logged-in user
     * @param {string} deviceId  device to query
     * @return {Promise} Resolves: result object
     * @return {module:http-api.MatrixError} Rejects: with an error response.
     */
    public getDevice(deviceId: string): Promise<IMyDevice> {
        const path = utils.encodeUri("/devices/$device_id", {
            $device_id: deviceId,
        });
        return this.http.authedRequest(undefined, 'GET', path, undefined, undefined);
    }

    /**
     * Update the given device
     *
     * @param {string} deviceId  device to update
     * @param {Object} body       body of request
     * @return {Promise} Resolves: result object
     * @return {module:http-api.MatrixError} Rejects: with an error response.
     */
    // eslint-disable-next-line camelcase
    public setDeviceDetails(deviceId: string, body: { display_name: string }): Promise<{}> {
        const path = utils.encodeUri("/devices/$device_id", {
            $device_id: deviceId,
        });

        return this.http.authedRequest(undefined, "PUT", path, undefined, body);
    }

    /**
     * Delete the given device
     *
     * @param {string} deviceId  device to delete
     * @param {object} auth Optional. Auth data to supply for User-Interactive auth.
     * @return {Promise} Resolves: result object
     * @return {module:http-api.MatrixError} Rejects: with an error response.
     */
    public deleteDevice(deviceId: string, auth?: any): Promise<any> { // TODO: Types
        const path = utils.encodeUri("/devices/$device_id", {
            $device_id: deviceId,
        });

        const body: any = {};

        if (auth) {
            body.auth = auth;
        }

        return this.http.authedRequest(undefined, "DELETE", path, undefined, body);
    }

    /**
     * Delete multiple device
     *
     * @param {string[]} devices IDs of the devices to delete
     * @param {object} auth Optional. Auth data to supply for User-Interactive auth.
     * @return {Promise} Resolves: result object
     * @return {module:http-api.MatrixError} Rejects: with an error response.
     */
    public deleteMultipleDevices(devices: string[], auth?: any): Promise<any> { // TODO: Types
        const body: any = { devices };

        if (auth) {
            body.auth = auth;
        }

        const path = "/delete_devices";
        return this.http.authedRequest(undefined, "POST", path, undefined, body);
    }

    /**
     * Gets all pushers registered for the logged-in user
     *
     * @param {module:client.callback} callback Optional.
     * @return {Promise} Resolves: Array of objects representing pushers
     * @return {module:http-api.MatrixError} Rejects: with an error response.
     */
    public getPushers(callback?: Callback): Promise<{ pushers: IPusher[] }> {
        const path = "/pushers";
        return this.http.authedRequest(callback, "GET", path, undefined, undefined);
    }

    /**
     * Adds a new pusher or updates an existing pusher
     *
     * @param {IPusherRequest} pusher Object representing a pusher
     * @param {module:client.callback} callback Optional.
     * @return {Promise} Resolves: Empty json object on success
     * @return {module:http-api.MatrixError} Rejects: with an error response.
     */
    public setPusher(pusher: IPusherRequest, callback?: Callback): Promise<{}> {
        const path = "/pushers/set";
        return this.http.authedRequest(callback, "POST", path, null, pusher);
    }

    /**
     * Get the push rules for the account from the server.
     * @param {module:client.callback} callback Optional.
     * @return {Promise} Resolves to the push rules.
     * @return {module:http-api.MatrixError} Rejects: with an error response.
     */
    public getPushRules(callback?: Callback): Promise<IPushRules> {
        return this.http.authedRequest(callback, "GET", "/pushrules/").then(rules => {
            return PushProcessor.rewriteDefaultRules(rules);
        });
    }

    /**
     * @param {string} scope
     * @param {string} kind
     * @param {string} ruleId
     * @param {Object} body
     * @param {module:client.callback} callback Optional.
     * @return {Promise} Resolves: an empty object {}
     * @return {module:http-api.MatrixError} Rejects: with an error response.
     */
    public addPushRule(
        scope: string,
        kind: PushRuleKind,
        ruleId: Exclude<string, RuleId>,
        body: any,
        callback?: Callback,
    ): Promise<any> { // TODO: Types
        // NB. Scope not uri encoded because devices need the '/'
        const path = utils.encodeUri("/pushrules/" + scope + "/$kind/$ruleId", {
            $kind: kind,
            $ruleId: ruleId,
        });
        return this.http.authedRequest(callback, "PUT", path, undefined, body);
    }

    /**
     * @param {string} scope
     * @param {string} kind
     * @param {string} ruleId
     * @param {module:client.callback} callback Optional.
     * @return {Promise} Resolves: an empty object {}
     * @return {module:http-api.MatrixError} Rejects: with an error response.
     */
    public deletePushRule(
        scope: string,
        kind: PushRuleKind,
        ruleId: Exclude<string, RuleId>,
        callback?: Callback,
    ): Promise<any> { // TODO: Types
        // NB. Scope not uri encoded because devices need the '/'
        const path = utils.encodeUri("/pushrules/" + scope + "/$kind/$ruleId", {
            $kind: kind,
            $ruleId: ruleId,
        });
        return this.http.authedRequest(callback, "DELETE", path);
    }

    /**
     * Enable or disable a push notification rule.
     * @param {string} scope
     * @param {string} kind
     * @param {string} ruleId
     * @param {boolean} enabled
     * @param {module:client.callback} callback Optional.
     * @return {Promise} Resolves: result object
     * @return {module:http-api.MatrixError} Rejects: with an error response.
     */
    public setPushRuleEnabled(
        scope: string,
        kind: PushRuleKind,
        ruleId: RuleId | string,
        enabled: boolean,
        callback?: Callback,
    ): Promise<{}> {
        const path = utils.encodeUri("/pushrules/" + scope + "/$kind/$ruleId/enabled", {
            $kind: kind,
            $ruleId: ruleId,
        });
        return this.http.authedRequest(
            callback, "PUT", path, undefined, { "enabled": enabled },
        );
    }

    /**
     * Set the actions for a push notification rule.
     * @param {string} scope
     * @param {string} kind
     * @param {string} ruleId
     * @param {array} actions
     * @param {module:client.callback} callback Optional.
     * @return {Promise} Resolves: result object
     * @return {module:http-api.MatrixError} Rejects: with an error response.
     */
    public setPushRuleActions(
        scope: string,
        kind: PushRuleKind,
        ruleId: RuleId | string,
        actions: PushRuleAction[],
        callback?: Callback,
    ): Promise<{}> {
        const path = utils.encodeUri("/pushrules/" + scope + "/$kind/$ruleId/actions", {
            $kind: kind,
            $ruleId: ruleId,
        });
        return this.http.authedRequest(
            callback, "PUT", path, undefined, { "actions": actions },
        );
    }

    /**
     * Perform a server-side search.
     * @param {Object} opts
     * @param {string} opts.next_batch the batch token to pass in the query string
     * @param {Object} opts.body the JSON object to pass to the request body.
     * @param {module:client.callback} callback Optional.
     * @return {Promise} Resolves: TODO
     * @return {module:http-api.MatrixError} Rejects: with an error response.
     */
    public search(
        opts: { body: ISearchRequestBody, next_batch?: string }, // eslint-disable-line camelcase
        callback?: Callback,
    ): Promise<ISearchResponse> {
        const queryParams: any = {};
        if (opts.next_batch) {
            queryParams.next_batch = opts.next_batch;
        }
        return this.http.authedRequest(callback, "POST", "/search", queryParams, opts.body);
    }

    /**
     * Upload keys
     *
     * @param {Object} content  body of upload request
     *
     * @param {Object=} opts this method no longer takes any opts,
     *  used to take opts.device_id but this was not removed from the spec as a redundant parameter
     *
     * @param {module:client.callback=} callback
     *
     * @return {Promise} Resolves: result object. Rejects: with
     *     an error response ({@link module:http-api.MatrixError}).
     */
    public uploadKeysRequest(
        content: IUploadKeysRequest,
        opts?: void,
        callback?: Callback,
    ): Promise<IKeysUploadResponse> {
        return this.http.authedRequest(callback, "POST", "/keys/upload", undefined, content);
    }

    public uploadKeySignatures(content: KeySignatures): Promise<IUploadKeySignaturesResponse> {
        return this.http.authedRequest(
            undefined, "POST", '/keys/signatures/upload', undefined,
            content, {
                prefix: PREFIX_UNSTABLE,
            },
        );
    }

    /**
     * Download device keys
     *
     * @param {string[]} userIds  list of users to get keys for
     *
     * @param {Object=} opts
     *
     * @param {string=} opts.token   sync token to pass in the query request, to help
     *   the HS give the most recent results
     *
     * @return {Promise} Resolves: result object. Rejects: with
     *     an error response ({@link module:http-api.MatrixError}).
     */
    public downloadKeysForUsers(userIds: string[], opts: { token?: string }): Promise<IDownloadKeyResult> {
        if (utils.isFunction(opts)) {
            // opts used to be 'callback'.
            throw new Error('downloadKeysForUsers no longer accepts a callback parameter');
        }
        opts = opts || {};

        const content: any = {
            device_keys: {},
        };
        if ('token' in opts) {
            content.token = opts.token;
        }
        userIds.forEach((u) => {
            content.device_keys[u] = [];
        });

        return this.http.authedRequest(undefined, "POST", "/keys/query", undefined, content);
    }

    /**
     * Claim one-time keys
     *
     * @param {string[]} devices  a list of [userId, deviceId] pairs
     *
     * @param {string} [keyAlgorithm = signed_curve25519]  desired key type
     *
     * @param {number} [timeout] the time (in milliseconds) to wait for keys from remote
     *     servers
     *
     * @return {Promise} Resolves: result object. Rejects: with
     *     an error response ({@link module:http-api.MatrixError}).
     */
    public claimOneTimeKeys(
        devices: string[],
        keyAlgorithm = "signed_curve25519",
        timeout?: number,
    ): Promise<IClaimOTKsResult> {
        const queries = {};

        if (keyAlgorithm === undefined) {
            keyAlgorithm = "signed_curve25519";
        }

        for (let i = 0; i < devices.length; ++i) {
            const userId = devices[i][0];
            const deviceId = devices[i][1];
            const query = queries[userId] || {};
            queries[userId] = query;
            query[deviceId] = keyAlgorithm;
        }
        const content: any = { one_time_keys: queries };
        if (timeout) {
            content.timeout = timeout;
        }
        const path = "/keys/claim";
        return this.http.authedRequest(undefined, "POST", path, undefined, content);
    }

    /**
     * Ask the server for a list of users who have changed their device lists
     * between a pair of sync tokens
     *
     * @param {string} oldToken
     * @param {string} newToken
     *
     * @return {Promise} Resolves: result object. Rejects: with
     *     an error response ({@link module:http-api.MatrixError}).
     */
    public getKeyChanges(oldToken: string, newToken: string): Promise<{ changed: string[], left: string[] }> {
        const qps = {
            from: oldToken,
            to: newToken,
        };

        const path = "/keys/changes";
        return this.http.authedRequest(undefined, "GET", path, qps, undefined);
    }

    public uploadDeviceSigningKeys(auth?: IAuthData, keys?: CrossSigningKeys): Promise<{}> {
        const data = Object.assign({}, keys);
        if (auth) Object.assign(data, { auth });
        return this.http.authedRequest(
            undefined, "POST", "/keys/device_signing/upload", undefined, data, {
                prefix: PREFIX_UNSTABLE,
            },
        );
    }

    /**
     * Register with an identity server using the OpenID token from the user's
     * Homeserver, which can be retrieved via
     * {@link module:client~MatrixClient#getOpenIdToken}.
     *
     * Note that the `/account/register` endpoint (as well as IS authentication in
     * general) was added as part of the v2 API version.
     *
     * @param {object} hsOpenIdToken
     * @return {Promise} Resolves: with object containing an Identity
     * Server access token.
     * @return {module:http-api.MatrixError} Rejects: with an error response.
     */
    public registerWithIdentityServer(hsOpenIdToken: any): Promise<any> { // TODO: Types
        if (!this.idBaseUrl) {
            throw new Error("No identity server base URL set");
        }

        const uri = this.idBaseUrl + PREFIX_IDENTITY_V2 + "/account/register";
        return this.http.requestOtherUrl(
            undefined, "POST", uri,
            null, hsOpenIdToken,
        );
    }

    /**
     * Requests an email verification token directly from an identity server.
     *
     * This API is used as part of binding an email for discovery on an identity
     * server. The validation data that results should be passed to the
     * `bindThreePid` method to complete the binding process.
     *
     * @param {string} email The email address to request a token for
     * @param {string} clientSecret A secret binary string generated by the client.
     *                 It is recommended this be around 16 ASCII characters.
     * @param {number} sendAttempt If an identity server sees a duplicate request
     *                 with the same sendAttempt, it will not send another email.
     *                 To request another email to be sent, use a larger value for
     *                 the sendAttempt param as was used in the previous request.
     * @param {string} nextLink Optional If specified, the client will be redirected
     *                 to this link after validation.
     * @param {module:client.callback} callback Optional.
     * @param {string} identityAccessToken The `access_token` field of the identity
     * server `/account/register` response (see {@link registerWithIdentityServer}).
     *
     * @return {Promise} Resolves: TODO
     * @return {module:http-api.MatrixError} Rejects: with an error response.
     * @throws Error if no identity server is set
     */
    public async requestEmailToken(
        email: string,
        clientSecret: string,
        sendAttempt: number,
        nextLink: string,
        callback?: Callback,
        identityAccessToken?: string,
    ): Promise<any> { // TODO: Types
        const params = {
            client_secret: clientSecret,
            email: email,
            send_attempt: sendAttempt,
            next_link: nextLink,
        };

        return await this.http.idServerRequest(
            callback, "POST", "/validate/email/requestToken",
            params, PREFIX_IDENTITY_V2, identityAccessToken,
        );
    }

    /**
     * Requests a MSISDN verification token directly from an identity server.
     *
     * This API is used as part of binding a MSISDN for discovery on an identity
     * server. The validation data that results should be passed to the
     * `bindThreePid` method to complete the binding process.
     *
     * @param {string} phoneCountry The ISO 3166-1 alpha-2 code for the country in
     *                 which phoneNumber should be parsed relative to.
     * @param {string} phoneNumber The phone number, in national or international
     *                 format
     * @param {string} clientSecret A secret binary string generated by the client.
     *                 It is recommended this be around 16 ASCII characters.
     * @param {number} sendAttempt If an identity server sees a duplicate request
     *                 with the same sendAttempt, it will not send another SMS.
     *                 To request another SMS to be sent, use a larger value for
     *                 the sendAttempt param as was used in the previous request.
     * @param {string} nextLink Optional If specified, the client will be redirected
     *                 to this link after validation.
     * @param {module:client.callback} callback Optional.
     * @param {string} identityAccessToken The `access_token` field of the Identity
     * Server `/account/register` response (see {@link registerWithIdentityServer}).
     *
     * @return {Promise} Resolves: TODO
     * @return {module:http-api.MatrixError} Rejects: with an error response.
     * @throws Error if no identity server is set
     */
    public async requestMsisdnToken(
        phoneCountry: string,
        phoneNumber: string,
        clientSecret: string,
        sendAttempt: number,
        nextLink: string,
        callback?: Callback,
        identityAccessToken?: string,
    ): Promise<any> { // TODO: Types
        const params = {
            client_secret: clientSecret,
            country: phoneCountry,
            phone_number: phoneNumber,
            send_attempt: sendAttempt,
            next_link: nextLink,
        };

        return await this.http.idServerRequest(
            callback, "POST", "/validate/msisdn/requestToken",
            params, PREFIX_IDENTITY_V2, identityAccessToken,
        );
    }

    /**
     * Submits a MSISDN token to the identity server
     *
     * This is used when submitting the code sent by SMS to a phone number.
     * The identity server has an equivalent API for email but the js-sdk does
     * not expose this, since email is normally validated by the user clicking
     * a link rather than entering a code.
     *
     * @param {string} sid The sid given in the response to requestToken
     * @param {string} clientSecret A secret binary string generated by the client.
     *                 This must be the same value submitted in the requestToken call.
     * @param {string} msisdnToken The MSISDN token, as enetered by the user.
     * @param {string} identityAccessToken The `access_token` field of the Identity
     * Server `/account/register` response (see {@link registerWithIdentityServer}).
     *
     * @return {Promise} Resolves: Object, currently with no parameters.
     * @return {module:http-api.MatrixError} Rejects: with an error response.
     * @throws Error if No identity server is set
     */
    public async submitMsisdnToken(
        sid: string,
        clientSecret: string,
        msisdnToken: string,
        identityAccessToken: string,
    ): Promise<any> { // TODO: Types
        const params = {
            sid: sid,
            client_secret: clientSecret,
            token: msisdnToken,
        };

        return await this.http.idServerRequest(
            undefined, "POST", "/validate/msisdn/submitToken",
            params, PREFIX_IDENTITY_V2, identityAccessToken,
        );
    }

    /**
     * Submits a MSISDN token to an arbitrary URL.
     *
     * This is used when submitting the code sent by SMS to a phone number in the
     * newer 3PID flow where the homeserver validates 3PID ownership (as part of
     * `requestAdd3pidMsisdnToken`). The homeserver response may include a
     * `submit_url` to specify where the token should be sent, and this helper can
     * be used to pass the token to this URL.
     *
     * @param {string} url The URL to submit the token to
     * @param {string} sid The sid given in the response to requestToken
     * @param {string} clientSecret A secret binary string generated by the client.
     *                 This must be the same value submitted in the requestToken call.
     * @param {string} msisdnToken The MSISDN token, as enetered by the user.
     *
     * @return {Promise} Resolves: Object, currently with no parameters.
     * @return {module:http-api.MatrixError} Rejects: with an error response.
     */
    public submitMsisdnTokenOtherUrl(
        url: string,
        sid: string,
        clientSecret: string,
        msisdnToken: string,
    ): Promise<any> { // TODO: Types
        const params = {
            sid: sid,
            client_secret: clientSecret,
            token: msisdnToken,
        };

        return this.http.requestOtherUrl(
            undefined, "POST", url, undefined, params,
        );
    }

    /**
     * Gets the V2 hashing information from the identity server. Primarily useful for
     * lookups.
     * @param {string} identityAccessToken The access token for the identity server.
     * @returns {Promise<object>} The hashing information for the identity server.
     */
    public getIdentityHashDetails(identityAccessToken: string): Promise<any> { // TODO: Types
        return this.http.idServerRequest(
            undefined, "GET", "/hash_details",
            null, PREFIX_IDENTITY_V2, identityAccessToken,
        );
    }

    /**
     * Performs a hashed lookup of addresses against the identity server. This is
     * only supported on identity servers which have at least the version 2 API.
     * @param {Array<Array<string,string>>} addressPairs An array of 2 element arrays.
     * The first element of each pair is the address, the second is the 3PID medium.
     * Eg: ["email@example.org", "email"]
     * @param {string} identityAccessToken The access token for the identity server.
     * @returns {Promise<Array<{address, mxid}>>} A collection of address mappings to
     * found MXIDs. Results where no user could be found will not be listed.
     */
    public async identityHashedLookup(
        addressPairs: [string, string][],
        identityAccessToken: string,
    ): Promise<{ address: string, mxid: string }[]> {
        const params = {
            // addresses: ["email@example.org", "10005550000"],
            // algorithm: "sha256",
            // pepper: "abc123"
        };

        // Get hash information first before trying to do a lookup
        const hashes = await this.getIdentityHashDetails(identityAccessToken);
        if (!hashes || !hashes['lookup_pepper'] || !hashes['algorithms']) {
            throw new Error("Unsupported identity server: bad response");
        }

        params['pepper'] = hashes['lookup_pepper'];

        const localMapping = {
            // hashed identifier => plain text address
            // For use in this function's return format
        };

        // When picking an algorithm, we pick the hashed over no hashes
        if (hashes['algorithms'].includes('sha256')) {
            // Abuse the olm hashing
            const olmutil = new global.Olm.Utility();
            params["addresses"] = addressPairs.map(p => {
                const addr = p[0].toLowerCase(); // lowercase to get consistent hashes
                const med = p[1].toLowerCase();
                const hashed = olmutil.sha256(`${addr} ${med} ${params['pepper']}`)
                    .replace(/\+/g, '-').replace(/\//g, '_'); // URL-safe base64
                // Map the hash to a known (case-sensitive) address. We use the case
                // sensitive version because the caller might be expecting that.
                localMapping[hashed] = p[0];
                return hashed;
            });
            params["algorithm"] = "sha256";
        } else if (hashes['algorithms'].includes('none')) {
            params["addresses"] = addressPairs.map(p => {
                const addr = p[0].toLowerCase(); // lowercase to get consistent hashes
                const med = p[1].toLowerCase();
                const unhashed = `${addr} ${med}`;
                // Map the unhashed values to a known (case-sensitive) address. We use
                // the case sensitive version because the caller might be expecting that.
                localMapping[unhashed] = p[0];
                return unhashed;
            });
            params["algorithm"] = "none";
        } else {
            throw new Error("Unsupported identity server: unknown hash algorithm");
        }

        const response = await this.http.idServerRequest(
            undefined, "POST", "/lookup",
            params, PREFIX_IDENTITY_V2, identityAccessToken,
        );

        if (!response || !response['mappings']) return []; // no results

        const foundAddresses = [/* {address: "plain@example.org", mxid} */];
        for (const hashed of Object.keys(response['mappings'])) {
            const mxid = response['mappings'][hashed];
            const plainAddress = localMapping[hashed];
            if (!plainAddress) {
                throw new Error("Identity server returned more results than expected");
            }

            foundAddresses.push({ address: plainAddress, mxid });
        }
        return foundAddresses;
    }

    /**
     * Looks up the public Matrix ID mapping for a given 3rd party
     * identifier from the identity server
     *
     * @param {string} medium The medium of the threepid, eg. 'email'
     * @param {string} address The textual address of the threepid
     * @param {module:client.callback} callback Optional.
     * @param {string} identityAccessToken The `access_token` field of the Identity
     * Server `/account/register` response (see {@link registerWithIdentityServer}).
     *
     * @return {Promise} Resolves: A threepid mapping
     *                                 object or the empty object if no mapping
     *                                 exists
     * @return {module:http-api.MatrixError} Rejects: with an error response.
     */
    public async lookupThreePid(
        medium: string,
        address: string,
        callback?: Callback,
        identityAccessToken?: string,
    ): Promise<any> { // TODO: Types
        // Note: we're using the V2 API by calling this function, but our
        // function contract requires a V1 response. We therefore have to
        // convert it manually.
        const response = await this.identityHashedLookup(
            [[address, medium]], identityAccessToken,
        );
        const result = response.find(p => p.address === address);
        if (!result) {
            if (callback) callback(null, {});
            return {};
        }

        const mapping = {
            address,
            medium,
            mxid: result.mxid,

            // We can't reasonably fill these parameters:
            // not_before
            // not_after
            // ts
            // signatures
        };

        if (callback) callback(null, mapping);
        return mapping;
    }

    /**
     * Looks up the public Matrix ID mappings for multiple 3PIDs.
     *
     * @param {Array.<Array.<string>>} query Array of arrays containing
     * [medium, address]
     * @param {string} identityAccessToken The `access_token` field of the Identity
     * Server `/account/register` response (see {@link registerWithIdentityServer}).
     *
     * @return {Promise} Resolves: Lookup results from IS.
     * @return {module:http-api.MatrixError} Rejects: with an error response.
     */
    public async bulkLookupThreePids(query: [string, string][], identityAccessToken: string): Promise<any> { // TODO: Types
        // Note: we're using the V2 API by calling this function, but our
        // function contract requires a V1 response. We therefore have to
        // convert it manually.
        const response = await this.identityHashedLookup(
            // We have to reverse the query order to get [address, medium] pairs
            query.map(p => [p[1], p[0]]), identityAccessToken,
        );

        const v1results = [];
        for (const mapping of response) {
            const originalQuery = query.find(p => p[1] === mapping.address);
            if (!originalQuery) {
                throw new Error("Identity sever returned unexpected results");
            }

            v1results.push([
                originalQuery[0], // medium
                mapping.address,
                mapping.mxid,
            ]);
        }

        return { threepids: v1results };
    }

    /**
     * Get account info from the identity server. This is useful as a neutral check
     * to verify that other APIs are likely to approve access by testing that the
     * token is valid, terms have been agreed, etc.
     *
     * @param {string} identityAccessToken The `access_token` field of the Identity
     * Server `/account/register` response (see {@link registerWithIdentityServer}).
     *
     * @return {Promise} Resolves: an object with account info.
     * @return {module:http-api.MatrixError} Rejects: with an error response.
     */
    public getIdentityAccount(identityAccessToken: string): Promise<any> { // TODO: Types
        return this.http.idServerRequest(
            undefined, "GET", "/account",
            undefined, PREFIX_IDENTITY_V2, identityAccessToken,
        );
    }

    /**
     * Send an event to a specific list of devices
     *
     * @param {string} eventType  type of event to send
     * @param {Object.<string, Object<string, Object>>} contentMap
     *    content to send. Map from user_id to device_id to content object.
     * @param {string=} txnId     transaction id. One will be made up if not
     *    supplied.
     * @return {Promise} Resolves to the result object
     */
    public sendToDevice(
        eventType: string,
        contentMap: { [userId: string]: { [deviceId: string]: Record<string, any> } },
        txnId?: string,
    ): Promise<{}> {
        const path = utils.encodeUri("/sendToDevice/$eventType/$txnId", {
            $eventType: eventType,
            $txnId: txnId ? txnId : this.makeTxnId(),
        });

        const body = {
            messages: contentMap,
        };

        const targets = Object.keys(contentMap).reduce((obj, key) => {
            obj[key] = Object.keys(contentMap[key]);
            return obj;
        }, {});
        logger.log(`PUT ${path}`, targets);

        return this.http.authedRequest(undefined, "PUT", path, undefined, body);
    }

    /**
     * Get the third party protocols that can be reached using
     * this HS
     * @return {Promise} Resolves to the result object
     */
    public getThirdpartyProtocols(): Promise<{ [protocol: string]: IProtocol }> {
        return this.http.authedRequest(
            undefined, "GET", "/thirdparty/protocols", undefined, undefined,
        ).then((response) => {
            // sanity check
            if (!response || typeof (response) !== 'object') {
                throw new Error(`/thirdparty/protocols did not return an object: ${response}`);
            }
            return response;
        });
    }

    /**
     * Get information on how a specific place on a third party protocol
     * may be reached.
     * @param {string} protocol The protocol given in getThirdpartyProtocols()
     * @param {object} params Protocol-specific parameters, as given in the
     *                        response to getThirdpartyProtocols()
     * @return {Promise} Resolves to the result object
     */
    public getThirdpartyLocation(
        protocol: string,
        params: { searchFields?: string[] },
    ): Promise<IThirdPartyLocation[]> {
        const path = utils.encodeUri("/thirdparty/location/$protocol", {
            $protocol: protocol,
        });

        return this.http.authedRequest(undefined, "GET", path, params, undefined);
    }

    /**
     * Get information on how a specific user on a third party protocol
     * may be reached.
     * @param {string} protocol The protocol given in getThirdpartyProtocols()
     * @param {object} params Protocol-specific parameters, as given in the
     *                        response to getThirdpartyProtocols()
     * @return {Promise} Resolves to the result object
     */
    public getThirdpartyUser(protocol: string, params: any): Promise<IThirdPartyUser[]> { // TODO: Types
        const path = utils.encodeUri("/thirdparty/user/$protocol", {
            $protocol: protocol,
        });

        return this.http.authedRequest(undefined, "GET", path, params, undefined);
    }

    public getTerms(serviceType: SERVICE_TYPES, baseUrl: string): Promise<any> { // TODO: Types
        const url = this.termsUrlForService(serviceType, baseUrl);
        return this.http.requestOtherUrl(undefined, 'GET', url);
    }

    public agreeToTerms(
        serviceType: SERVICE_TYPES,
        baseUrl: string,
        accessToken: string,
        termsUrls: string[],
    ): Promise<any> { // TODO: Types
        const url = this.termsUrlForService(serviceType, baseUrl);
        const headers = {
            Authorization: "Bearer " + accessToken,
        };
        return this.http.requestOtherUrl(undefined, 'POST', url, null, { user_accepts: termsUrls }, { headers });
    }

    /**
     * Reports an event as inappropriate to the server, which may then notify the appropriate people.
     * @param {string} roomId The room in which the event being reported is located.
     * @param {string} eventId The event to report.
     * @param {number} score The score to rate this content as where -100 is most offensive and 0 is inoffensive.
     * @param {string} reason The reason the content is being reported. May be blank.
     * @returns {Promise} Resolves to an empty object if successful
     */
    public reportEvent(roomId: string, eventId: string, score: number, reason: string): Promise<{}> {
        const path = utils.encodeUri("/rooms/$roomId/report/$eventId", {
            $roomId: roomId,
            $eventId: eventId,
        });

        return this.http.authedRequest(undefined, "POST", path, null, { score, reason });
    }

    /**
     * Fetches or paginates a summary of a space as defined by an initial version of MSC2946
     * @param {string} roomId The ID of the space-room to use as the root of the summary.
     * @param {number?} maxRoomsPerSpace The maximum number of rooms to return per subspace.
     * @param {boolean?} suggestedOnly Whether to only return rooms with suggested=true.
     * @param {boolean?} autoJoinOnly Whether to only return rooms with auto_join=true.
     * @param {number?} limit The maximum number of rooms to return in total.
     * @param {string?} batch The opaque token to paginate a previous summary request.
     * @returns {Promise} the response, with next_token, rooms fields.
     * @deprecated in favour of `getRoomHierarchy` due to the MSC changing paths.
     */
    public getSpaceSummary(
        roomId: string,
        maxRoomsPerSpace?: number,
        suggestedOnly?: boolean,
        autoJoinOnly?: boolean,
        limit?: number,
        batch?: string,
    ): Promise<{rooms: ISpaceSummaryRoom[], events: ISpaceSummaryEvent[]}> {
        const path = utils.encodeUri("/rooms/$roomId/spaces", {
            $roomId: roomId,
        });

        return this.http.authedRequest(undefined, "POST", path, null, {
            max_rooms_per_space: maxRoomsPerSpace,
            suggested_only: suggestedOnly,
            auto_join_only: autoJoinOnly,
            limit,
            batch,
        }, {
            prefix: "/_matrix/client/unstable/org.matrix.msc2946",
        });
    }

    /**
     * Fetches or paginates a room hierarchy as defined by MSC2946.
     * Falls back gracefully to sourcing its data from `getSpaceSummary` if this API is not yet supported by the server.
     * @param {string} roomId The ID of the space-room to use as the root of the summary.
     * @param {number?} limit The maximum number of rooms to return per page.
     * @param {number?} maxDepth The maximum depth in the tree from the root room to return.
     * @param {boolean?} suggestedOnly Whether to only return rooms with suggested=true.
     * @param {string?} fromToken The opaque token to paginate a previous request.
     * @returns {Promise} the response, with next_batch & rooms fields.
     */
    public getRoomHierarchy(
        roomId: string,
        limit?: number,
        maxDepth?: number,
        suggestedOnly = false,
        fromToken?: string,
    ): Promise<{
        rooms: IHierarchyRoom[];
        next_batch?: string; // eslint-disable-line camelcase
    }> {
        const path = utils.encodeUri("/rooms/$roomId/hierarchy", {
            $roomId: roomId,
        });

        return this.http.authedRequest(undefined, "GET", path, {
            suggested_only: suggestedOnly,
            max_depth: maxDepth,
            from: fromToken,
            limit,
        }, undefined, {
            prefix: "/_matrix/client/unstable/org.matrix.msc2946",
        }).catch(e => {
            if (e.errcode === "M_UNRECOGNIZED") {
                // fall back to the older space summary API as it exposes the same data just in a different shape.
                return this.getSpaceSummary(roomId, undefined, suggestedOnly, undefined, limit)
                    .then(({ rooms, events }) => {
                        // Translate response from `/spaces` to that we expect in this API.
                        const roomMap = new Map(rooms.map(r => {
                            return [r.room_id, <IHierarchyRoom>{ ...r, children_state: [] }];
                        }));
                        events.forEach(e => {
                            roomMap.get(e.room_id)?.children_state.push(e);
                        });

                        return {
                            rooms: Array.from(roomMap.values()),
                        };
                    });
            }

            throw e;
        });
    }

    /**
     * Creates a new file tree space with the given name. The client will pick
     * defaults for how it expects to be able to support the remaining API offered
     * by the returned class.
     *
     * Note that this is UNSTABLE and may have breaking changes without notice.
     * @param {string} name The name of the tree space.
     * @returns {Promise<MSC3089TreeSpace>} Resolves to the created space.
     */
    public async unstableCreateFileTree(name: string): Promise<MSC3089TreeSpace> {
        const { room_id: roomId } = await this.createRoom({
            name: name,
            preset: Preset.PrivateChat,
            power_level_content_override: {
                ...DEFAULT_TREE_POWER_LEVELS_TEMPLATE,
                users: {
                    [this.getUserId()]: 100,
                },
            },
            creation_content: {
                [RoomCreateTypeField]: RoomType.Space,
            },
            initial_state: [
                {
                    type: UNSTABLE_MSC3088_PURPOSE.name,
                    state_key: UNSTABLE_MSC3089_TREE_SUBTYPE.name,
                    content: {
                        [UNSTABLE_MSC3088_ENABLED.name]: true,
                    },
                },
                {
                    type: EventType.RoomEncryption,
                    state_key: "",
                    content: {
                        algorithm: olmlib.MEGOLM_ALGORITHM,
                    },
                },
            ],
        });
        return new MSC3089TreeSpace(this, roomId);
    }

    /**
     * Gets a reference to a tree space, if the room ID given is a tree space. If the room
     * does not appear to be a tree space then null is returned.
     *
     * Note that this is UNSTABLE and may have breaking changes without notice.
     * @param {string} roomId The room ID to get a tree space reference for.
     * @returns {MSC3089TreeSpace} The tree space, or null if not a tree space.
     */
    public unstableGetFileTreeSpace(roomId: string): MSC3089TreeSpace {
        const room = this.getRoom(roomId);
        if (room?.getMyMembership() !== 'join') return null;

        const createEvent = room.currentState.getStateEvents(EventType.RoomCreate, "");
        const purposeEvent = room.currentState.getStateEvents(
            UNSTABLE_MSC3088_PURPOSE.name,
            UNSTABLE_MSC3089_TREE_SUBTYPE.name);

        if (!createEvent) throw new Error("Expected single room create event");

        if (!purposeEvent?.getContent()?.[UNSTABLE_MSC3088_ENABLED.name]) return null;
        if (createEvent.getContent()?.[RoomCreateTypeField] !== RoomType.Space) return null;

        return new MSC3089TreeSpace(this, roomId);
    }

    // TODO: Remove this warning, alongside the functions
    // See https://github.com/vector-im/element-web/issues/17532
    // ======================================================
    // **                ANCIENT APIS BELOW                **
    // ======================================================

    /**
     * @param {string} groupId
     * @return {Promise} Resolves: Group summary object
     * @return {module:http-api.MatrixError} Rejects: with an error response.
     * @deprecated groups/communities never made it to the spec and support for them is being discontinued.
     */
    public getGroupSummary(groupId: string): Promise<any> {
        const path = utils.encodeUri("/groups/$groupId/summary", { $groupId: groupId });
        return this.http.authedRequest(undefined, "GET", path);
    }

    /**
     * @param {string} groupId
     * @return {Promise} Resolves: Group profile object
     * @return {module:http-api.MatrixError} Rejects: with an error response.
     * @deprecated groups/communities never made it to the spec and support for them is being discontinued.
     */
    public getGroupProfile(groupId: string): Promise<any> {
        const path = utils.encodeUri("/groups/$groupId/profile", { $groupId: groupId });
        return this.http.authedRequest(undefined, "GET", path);
    }

    /**
     * @param {string} groupId
     * @param {Object} profile The group profile object
     * @param {string=} profile.name Name of the group
     * @param {string=} profile.avatar_url MXC avatar URL
     * @param {string=} profile.short_description A short description of the room
     * @param {string=} profile.long_description A longer HTML description of the room
     * @return {Promise} Resolves: Empty object
     * @return {module:http-api.MatrixError} Rejects: with an error response.
     * @deprecated groups/communities never made it to the spec and support for them is being discontinued.
     */
    public setGroupProfile(groupId: string, profile: any): Promise<any> {
        const path = utils.encodeUri("/groups/$groupId/profile", { $groupId: groupId });
        return this.http.authedRequest(
            undefined, "POST", path, undefined, profile,
        );
    }

    /**
     * @param {string} groupId
     * @param {object} policy The join policy for the group. Must include at
     *     least a 'type' field which is 'open' if anyone can join the group
     *     the group without prior approval, or 'invite' if an invite is
     *     required to join.
     * @return {Promise} Resolves: Empty object
     * @return {module:http-api.MatrixError} Rejects: with an error response.
     * @deprecated groups/communities never made it to the spec and support for them is being discontinued.
     */
    public setGroupJoinPolicy(groupId: string, policy: any): Promise<any> {
        const path = utils.encodeUri(
            "/groups/$groupId/settings/m.join_policy",
            { $groupId: groupId },
        );
        return this.http.authedRequest(
            undefined, "PUT", path, undefined, {
                'm.join_policy': policy,
            },
        );
    }

    /**
     * @param {string} groupId
     * @return {Promise} Resolves: Group users list object
     * @return {module:http-api.MatrixError} Rejects: with an error response.
     * @deprecated groups/communities never made it to the spec and support for them is being discontinued.
     */
    public getGroupUsers(groupId: string): Promise<any> {
        const path = utils.encodeUri("/groups/$groupId/users", { $groupId: groupId });
        return this.http.authedRequest(undefined, "GET", path);
    }

    /**
     * @param {string} groupId
     * @return {Promise} Resolves: Group users list object
     * @return {module:http-api.MatrixError} Rejects: with an error response.
     * @deprecated groups/communities never made it to the spec and support for them is being discontinued.
     */
    public getGroupInvitedUsers(groupId: string): Promise<any> {
        const path = utils.encodeUri("/groups/$groupId/invited_users", { $groupId: groupId });
        return this.http.authedRequest(undefined, "GET", path);
    }

    /**
     * @param {string} groupId
     * @return {Promise} Resolves: Group rooms list object
     * @return {module:http-api.MatrixError} Rejects: with an error response.
     * @deprecated groups/communities never made it to the spec and support for them is being discontinued.
     */
    public getGroupRooms(groupId: string): Promise<any> {
        const path = utils.encodeUri("/groups/$groupId/rooms", { $groupId: groupId });
        return this.http.authedRequest(undefined, "GET", path);
    }

    /**
     * @param {string} groupId
     * @param {string} userId
     * @return {Promise} Resolves: Empty object
     * @return {module:http-api.MatrixError} Rejects: with an error response.
     * @deprecated groups/communities never made it to the spec and support for them is being discontinued.
     */
    public inviteUserToGroup(groupId: string, userId: string): Promise<any> {
        const path = utils.encodeUri(
            "/groups/$groupId/admin/users/invite/$userId",
            { $groupId: groupId, $userId: userId },
        );
        return this.http.authedRequest(undefined, "PUT", path, undefined, {});
    }

    /**
     * @param {string} groupId
     * @param {string} userId
     * @return {Promise} Resolves: Empty object
     * @return {module:http-api.MatrixError} Rejects: with an error response.
     * @deprecated groups/communities never made it to the spec and support for them is being discontinued.
     */
    public removeUserFromGroup(groupId: string, userId: string): Promise<any> {
        const path = utils.encodeUri(
            "/groups/$groupId/admin/users/remove/$userId",
            { $groupId: groupId, $userId: userId },
        );
        return this.http.authedRequest(undefined, "PUT", path, undefined, {});
    }

    /**
     * @param {string} groupId
     * @param {string} userId
     * @param {string} roleId Optional.
     * @return {Promise} Resolves: Empty object
     * @return {module:http-api.MatrixError} Rejects: with an error response.
     * @deprecated groups/communities never made it to the spec and support for them is being discontinued.
     */
    public addUserToGroupSummary(groupId: string, userId: string, roleId: string): Promise<any> {
        const path = utils.encodeUri(
            roleId ?
                "/groups/$groupId/summary/$roleId/users/$userId" :
                "/groups/$groupId/summary/users/$userId",
            { $groupId: groupId, $roleId: roleId, $userId: userId },
        );
        return this.http.authedRequest(undefined, "PUT", path, undefined, {});
    }

    /**
     * @param {string} groupId
     * @param {string} userId
     * @return {Promise} Resolves: Empty object
     * @return {module:http-api.MatrixError} Rejects: with an error response.
     * @deprecated groups/communities never made it to the spec and support for them is being discontinued.
     */
    public removeUserFromGroupSummary(groupId: string, userId: string): Promise<any> {
        const path = utils.encodeUri(
            "/groups/$groupId/summary/users/$userId",
            { $groupId: groupId, $userId: userId },
        );
        return this.http.authedRequest(undefined, "DELETE", path, undefined, {});
    }

    /**
     * @param {string} groupId
     * @param {string} roomId
     * @param {string} categoryId Optional.
     * @return {Promise} Resolves: Empty object
     * @return {module:http-api.MatrixError} Rejects: with an error response.
     * @deprecated groups/communities never made it to the spec and support for them is being discontinued.
     */
    public addRoomToGroupSummary(groupId: string, roomId: string, categoryId: string): Promise<any> {
        const path = utils.encodeUri(
            categoryId ?
                "/groups/$groupId/summary/$categoryId/rooms/$roomId" :
                "/groups/$groupId/summary/rooms/$roomId",
            { $groupId: groupId, $categoryId: categoryId, $roomId: roomId },
        );
        return this.http.authedRequest(undefined, "PUT", path, undefined, {});
    }

    /**
     * @param {string} groupId
     * @param {string} roomId
     * @return {Promise} Resolves: Empty object
     * @return {module:http-api.MatrixError} Rejects: with an error response.
     * @deprecated groups/communities never made it to the spec and support for them is being discontinued.
     */
    public removeRoomFromGroupSummary(groupId: string, roomId: string): Promise<any> {
        const path = utils.encodeUri(
            "/groups/$groupId/summary/rooms/$roomId",
            { $groupId: groupId, $roomId: roomId },
        );
        return this.http.authedRequest(undefined, "DELETE", path, undefined, {});
    }

    /**
     * @param {string} groupId
     * @param {string} roomId
     * @param {boolean} isPublic Whether the room-group association is visible to non-members
     * @return {Promise} Resolves: Empty object
     * @return {module:http-api.MatrixError} Rejects: with an error response.
     * @deprecated groups/communities never made it to the spec and support for them is being discontinued.
     */
    public addRoomToGroup(groupId: string, roomId: string, isPublic: boolean): Promise<any> {
        if (isPublic === undefined) {
            isPublic = true;
        }
        const path = utils.encodeUri(
            "/groups/$groupId/admin/rooms/$roomId",
            { $groupId: groupId, $roomId: roomId },
        );
        return this.http.authedRequest(undefined, "PUT", path, undefined,
            { "m.visibility": { type: isPublic ? "public" : "private" } },
        );
    }

    /**
     * Configure the visibility of a room-group association.
     * @param {string} groupId
     * @param {string} roomId
     * @param {boolean} isPublic Whether the room-group association is visible to non-members
     * @return {Promise} Resolves: Empty object
     * @return {module:http-api.MatrixError} Rejects: with an error response.
     * @deprecated groups/communities never made it to the spec and support for them is being discontinued.
     */
    public updateGroupRoomVisibility(groupId: string, roomId: string, isPublic: boolean): Promise<any> {
        // NB: The /config API is generic but there's not much point in exposing this yet as synapse
        //     is the only server to implement this. In future we should consider an API that allows
        //     arbitrary configuration, i.e. "config/$configKey".

        const path = utils.encodeUri(
            "/groups/$groupId/admin/rooms/$roomId/config/m.visibility",
            { $groupId: groupId, $roomId: roomId },
        );
        return this.http.authedRequest(undefined, "PUT", path, undefined,
            { type: isPublic ? "public" : "private" },
        );
    }

    /**
     * @param {string} groupId
     * @param {string} roomId
     * @return {Promise} Resolves: Empty object
     * @return {module:http-api.MatrixError} Rejects: with an error response.
     * @deprecated groups/communities never made it to the spec and support for them is being discontinued.
     */
    public removeRoomFromGroup(groupId: string, roomId: string): Promise<any> {
        const path = utils.encodeUri(
            "/groups/$groupId/admin/rooms/$roomId",
            { $groupId: groupId, $roomId: roomId },
        );
        return this.http.authedRequest(undefined, "DELETE", path, undefined, {});
    }

    /**
     * @param {string} groupId
     * @param {Object} opts Additional options to send alongside the acceptance.
     * @return {Promise} Resolves: Empty object
     * @return {module:http-api.MatrixError} Rejects: with an error response.
     * @deprecated groups/communities never made it to the spec and support for them is being discontinued.
     */
    public acceptGroupInvite(groupId: string, opts = null): Promise<any> {
        const path = utils.encodeUri(
            "/groups/$groupId/self/accept_invite",
            { $groupId: groupId },
        );
        return this.http.authedRequest(undefined, "PUT", path, undefined, opts || {});
    }

    /**
     * @param {string} groupId
     * @return {Promise} Resolves: Empty object
     * @return {module:http-api.MatrixError} Rejects: with an error response.
     * @deprecated groups/communities never made it to the spec and support for them is being discontinued.
     */
    public joinGroup(groupId: string): Promise<any> {
        const path = utils.encodeUri(
            "/groups/$groupId/self/join",
            { $groupId: groupId },
        );
        return this.http.authedRequest(undefined, "PUT", path, undefined, {});
    }

    /**
     * @param {string} groupId
     * @return {Promise} Resolves: Empty object
     * @return {module:http-api.MatrixError} Rejects: with an error response.
     * @deprecated groups/communities never made it to the spec and support for them is being discontinued.
     */
    public leaveGroup(groupId: string): Promise<any> {
        const path = utils.encodeUri(
            "/groups/$groupId/self/leave",
            { $groupId: groupId },
        );
        return this.http.authedRequest(undefined, "PUT", path, undefined, {});
    }

    /**
     * @return {Promise} Resolves: The groups to which the user is joined
     * @return {module:http-api.MatrixError} Rejects: with an error response.
     * @deprecated groups/communities never made it to the spec and support for them is being discontinued.
     */
    public getJoinedGroups(): Promise<any> {
        const path = utils.encodeUri("/joined_groups", {});
        return this.http.authedRequest(undefined, "GET", path);
    }

    /**
     * @param {Object} content Request content
     * @param {string} content.localpart The local part of the desired group ID
     * @param {Object} content.profile Group profile object
     * @return {Promise} Resolves: Object with key group_id: id of the created group
     * @return {module:http-api.MatrixError} Rejects: with an error response.
     * @deprecated groups/communities never made it to the spec and support for them is being discontinued.
     */
    public createGroup(content: any): Promise<any> {
        const path = utils.encodeUri("/create_group", {});
        return this.http.authedRequest(
            undefined, "POST", path, undefined, content,
        );
    }

    /**
     * @param {string[]} userIds List of user IDs
     * @return {Promise} Resolves: Object as exmaple below
     *
     *     {
     *         "users": {
     *             "@bob:example.com": {
     *                 "+example:example.com"
     *             }
     *         }
     *     }
     * @return {module:http-api.MatrixError} Rejects: with an error response.
     * @deprecated groups/communities never made it to the spec and support for them is being discontinued.
     */
    public getPublicisedGroups(userIds: string[]): Promise<any> {
        const path = utils.encodeUri("/publicised_groups", {});
        return this.http.authedRequest(
            undefined, "POST", path, undefined, { user_ids: userIds },
        );
    }

    /**
     * @param {string} groupId
     * @param {boolean} isPublic Whether the user's membership of this group is made public
     * @return {Promise} Resolves: Empty object
     * @return {module:http-api.MatrixError} Rejects: with an error response.
     * @deprecated groups/communities never made it to the spec and support for them is being discontinued.
     */
    public setGroupPublicity(groupId: string, isPublic: boolean): Promise<any> {
        const path = utils.encodeUri(
            "/groups/$groupId/self/update_publicity",
            { $groupId: groupId },
        );
        return this.http.authedRequest(undefined, "PUT", path, undefined, {
            publicise: isPublic,
        });
    }

    /**
     * @experimental
     */
    public supportsExperimentalThreads(): boolean {
        return this.clientOpts?.experimentalThreadSupport || false;
    }

    /**
     * Fetches the summary of a room as defined by an initial version of MSC3266 and implemented in Synapse
     * Proposed at https://github.com/matrix-org/matrix-doc/pull/3266
     * @param {string} roomIdOrAlias The ID or alias of the room to get the summary of.
     * @param {string[]?} via The list of servers which know about the room if only an ID was provided.
     */
    public async getRoomSummary(roomIdOrAlias: string, via?: string[]): Promise<IRoomSummary> {
        const path = utils.encodeUri("/rooms/$roomid/summary", { $roomid: roomIdOrAlias });
        return this.http.authedRequest(undefined, "GET", path, { via }, null, {
            qsStringifyOptions: { arrayFormat: 'repeat' },
            prefix: "/_matrix/client/unstable/im.nheko.summary",
        });
    }

    public partitionThreadedEvents(events: MatrixEvent[]): [MatrixEvent[], MatrixEvent[]] {
        // Indices to the events array, for readibility
        const ROOM = 0;
        const THREAD = 1;
        const threadRoots = new Set<string>();
        if (this.supportsExperimentalThreads()) {
            return events.reduce((memo, event: MatrixEvent) => {
                const room = this.getRoom(event.getRoomId());
                // An event should live in the thread timeline if
                // - It's a reply in thread event
                // - It's related to a reply in thread event
                let shouldLiveInThreadTimeline = event.isThreadRelation;
                if (shouldLiveInThreadTimeline) {
                    threadRoots.add(event.relationEventId);
                } else {
                    const parentEventId = event.parentEventId;
                    const parentEvent = room?.findEventById(parentEventId) || events.find((mxEv: MatrixEvent) => {
                        return mxEv.getId() === parentEventId;
                    });
                    shouldLiveInThreadTimeline = parentEvent?.isThreadRelation;

                    // Copy all the reactions and annotations to the root event
                    // to the thread timeline. They will end up living in both
                    // timelines at the same time
                    const targetingThreadRoot = parentEvent?.isThreadRoot || threadRoots.has(event.relationEventId);
                    if (targetingThreadRoot && !event.isThreadRelation && event.relationEventId) {
                        memo[THREAD].push(event);
                    }
                }
                const targetTimeline = shouldLiveInThreadTimeline ? THREAD : ROOM;
                memo[targetTimeline].push(event);
                return memo;
            }, [[], []]);
        } else {
            // When `experimentalThreadSupport` is disabled
            // treat all events as timelineEvents
            return [
                events,
                [],
            ];
        }
    }

    /**
     * @experimental
     */
    public processThreadEvents(room: Room, threadedEvents: MatrixEvent[]): void {
        threadedEvents
            .sort((a, b) => a.getTs() - b.getTs())
            .forEach(event => {
                room.addThreadedEvent(event);
            });
    }
}

/**
 * Fires whenever the SDK receives a new event.
 * <p>
 * This is only fired for live events received via /sync - it is not fired for
 * events received over context, search, or pagination APIs.
 *
 * @event module:client~MatrixClient#"event"
 * @param {MatrixEvent} event The matrix event which caused this event to fire.
 * @example
 * matrixClient.on("event", function(event){
 *   var sender = event.getSender();
 * });
 */

/**
 * Fires whenever the SDK receives a new to-device event.
 * @event module:client~MatrixClient#"toDeviceEvent"
 * @param {MatrixEvent} event The matrix event which caused this event to fire.
 * @example
 * matrixClient.on("toDeviceEvent", function(event){
 *   var sender = event.getSender();
 * });
 */

/**
 * Fires whenever the SDK's syncing state is updated. The state can be one of:
 * <ul>
 *
 * <li>PREPARED: The client has synced with the server at least once and is
 * ready for methods to be called on it. This will be immediately followed by
 * a state of SYNCING. <i>This is the equivalent of "syncComplete" in the
 * previous API.</i></li>
 *
 * <li>CATCHUP: The client has detected the connection to the server might be
 * available again and will now try to do a sync again. As this sync might take
 * a long time (depending how long ago was last synced, and general server
 * performance) the client is put in this mode so the UI can reflect trying
 * to catch up with the server after losing connection.</li>
 *
 * <li>SYNCING : The client is currently polling for new events from the server.
 * This will be called <i>after</i> processing latest events from a sync.</li>
 *
 * <li>ERROR : The client has had a problem syncing with the server. If this is
 * called <i>before</i> PREPARED then there was a problem performing the initial
 * sync. If this is called <i>after</i> PREPARED then there was a problem polling
 * the server for updates. This may be called multiple times even if the state is
 * already ERROR. <i>This is the equivalent of "syncError" in the previous
 * API.</i></li>
 *
 * <li>RECONNECTING: The sync connection has dropped, but not (yet) in a way that
 * should be considered erroneous.
 * </li>
 *
 * <li>STOPPED: The client has stopped syncing with server due to stopClient
 * being called.
 * </li>
 * </ul>
 * State transition diagram:
 * <pre>
 *                                          +---->STOPPED
 *                                          |
 *              +----->PREPARED -------> SYNCING <--+
 *              |                        ^  |  ^    |
 *              |      CATCHUP ----------+  |  |    |
 *              |        ^                  V  |    |
 *   null ------+        |  +------- RECONNECTING   |
 *              |        V  V                       |
 *              +------->ERROR ---------------------+
 *
 * NB: 'null' will never be emitted by this event.
 *
 * </pre>
 * Transitions:
 * <ul>
 *
 * <li><code>null -> PREPARED</code> : Occurs when the initial sync is completed
 * first time. This involves setting up filters and obtaining push rules.
 *
 * <li><code>null -> ERROR</code> : Occurs when the initial sync failed first time.
 *
 * <li><code>ERROR -> PREPARED</code> : Occurs when the initial sync succeeds
 * after previously failing.
 *
 * <li><code>PREPARED -> SYNCING</code> : Occurs immediately after transitioning
 * to PREPARED. Starts listening for live updates rather than catching up.
 *
 * <li><code>SYNCING -> RECONNECTING</code> : Occurs when the live update fails.
 *
 * <li><code>RECONNECTING -> RECONNECTING</code> : Can occur if the update calls
 * continue to fail, but the keepalive calls (to /versions) succeed.
 *
 * <li><code>RECONNECTING -> ERROR</code> : Occurs when the keepalive call also fails
 *
 * <li><code>ERROR -> SYNCING</code> : Occurs when the client has performed a
 * live update after having previously failed.
 *
 * <li><code>ERROR -> ERROR</code> : Occurs when the client has failed to keepalive
 * for a second time or more.</li>
 *
 * <li><code>SYNCING -> SYNCING</code> : Occurs when the client has performed a live
 * update. This is called <i>after</i> processing.</li>
 *
 * <li><code>* -> STOPPED</code> : Occurs once the client has stopped syncing or
 * trying to sync after stopClient has been called.</li>
 * </ul>
 *
 * @event module:client~MatrixClient#"sync"
 *
 * @param {string} state An enum representing the syncing state. One of "PREPARED",
 * "SYNCING", "ERROR", "STOPPED".
 *
 * @param {?string} prevState An enum representing the previous syncing state.
 * One of "PREPARED", "SYNCING", "ERROR", "STOPPED" <b>or null</b>.
 *
 * @param {?Object} data Data about this transition.
 *
 * @param {MatrixError} data.error The matrix error if <code>state=ERROR</code>.
 *
 * @param {String} data.oldSyncToken The 'since' token passed to /sync.
 *    <code>null</code> for the first successful sync since this client was
 *    started. Only present if <code>state=PREPARED</code> or
 *    <code>state=SYNCING</code>.
 *
 * @param {String} data.nextSyncToken The 'next_batch' result from /sync, which
 *    will become the 'since' token for the next call to /sync. Only present if
 *    <code>state=PREPARED</code> or <code>state=SYNCING</code>.
 *
 * @param {boolean} data.catchingUp True if we are working our way through a
 *    backlog of events after connecting. Only present if <code>state=SYNCING</code>.
 *
 * @example
 * matrixClient.on("sync", function(state, prevState, data) {
 *   switch (state) {
 *     case "ERROR":
 *       // update UI to say "Connection Lost"
 *       break;
 *     case "SYNCING":
 *       // update UI to remove any "Connection Lost" message
 *       break;
 *     case "PREPARED":
 *       // the client instance is ready to be queried.
 *       var rooms = matrixClient.getRooms();
 *       break;
 *   }
 * });
 */

/**
 * Fires whenever the sdk learns about a new group. <strong>This event
 * is experimental and may change.</strong>
 * @event module:client~MatrixClient#"Group"
 * @param {Group} group The newly created, fully populated group.
 * @deprecated groups/communities never made it to the spec and support for them is being discontinued.
 * @example
 * matrixClient.on("Group", function(group){
 *   var groupId = group.groupId;
 * });
 */

/**
 * Fires whenever a new Room is added. This will fire when you are invited to a
 * room, as well as when you join a room. <strong>This event is experimental and
 * may change.</strong>
 * @event module:client~MatrixClient#"Room"
 * @param {Room} room The newly created, fully populated room.
 * @example
 * matrixClient.on("Room", function(room){
 *   var roomId = room.roomId;
 * });
 */

/**
 * Fires whenever a Room is removed. This will fire when you forget a room.
 * <strong>This event is experimental and may change.</strong>
 * @event module:client~MatrixClient#"deleteRoom"
 * @param {string} roomId The deleted room ID.
 * @example
 * matrixClient.on("deleteRoom", function(roomId){
 *   // update UI from getRooms()
 * });
 */

/**
 * Fires whenever an incoming call arrives.
 * @event module:client~MatrixClient#"Call.incoming"
 * @param {module:webrtc/call~MatrixCall} call The incoming call.
 * @example
 * matrixClient.on("Call.incoming", function(call){
 *   call.answer(); // auto-answer
 * });
 */

/**
 * Fires whenever the login session the JS SDK is using is no
 * longer valid and the user must log in again.
 * NB. This only fires when action is required from the user, not
 * when then login session can be renewed by using a refresh token.
 * @event module:client~MatrixClient#"Session.logged_out"
 * @example
 * matrixClient.on("Session.logged_out", function(errorObj){
 *   // show the login screen
 * });
 */

/**
 * Fires when the JS SDK receives a M_CONSENT_NOT_GIVEN error in response
 * to a HTTP request.
 * @event module:client~MatrixClient#"no_consent"
 * @example
 * matrixClient.on("no_consent", function(message, contentUri) {
 *     console.info(message + ' Go to ' + contentUri);
 * });
 */

/**
 * Fires when a device is marked as verified/unverified/blocked/unblocked by
 * {@link module:client~MatrixClient#setDeviceVerified|MatrixClient.setDeviceVerified} or
 * {@link module:client~MatrixClient#setDeviceBlocked|MatrixClient.setDeviceBlocked}.
 *
 * @event module:client~MatrixClient#"deviceVerificationChanged"
 * @param {string} userId the owner of the verified device
 * @param {string} deviceId the id of the verified device
 * @param {module:crypto/deviceinfo} deviceInfo updated device information
 */

/**
 * Fires when the trust status of a user changes
 * If userId is the userId of the logged in user, this indicated a change
 * in the trust status of the cross-signing data on the account.
 *
 * The cross-signing API is currently UNSTABLE and may change without notice.
 *
 * @event module:client~MatrixClient#"userTrustStatusChanged"
 * @param {string} userId the userId of the user in question
 * @param {UserTrustLevel} trustLevel The new trust level of the user
 */

/**
 * Fires when the user's cross-signing keys have changed or cross-signing
 * has been enabled/disabled. The client can use getStoredCrossSigningForUser
 * with the user ID of the logged in user to check if cross-signing is
 * enabled on the account. If enabled, it can test whether the current key
 * is trusted using with checkUserTrust with the user ID of the logged
 * in user. The checkOwnCrossSigningTrust function may be used to reconcile
 * the trust in the account key.
 *
 * The cross-signing API is currently UNSTABLE and may change without notice.
 *
 * @event module:client~MatrixClient#"crossSigning.keysChanged"
 */

/**
 * Fires whenever new user-scoped account_data is added.
 * @event module:client~MatrixClient#"accountData"
 * @param {MatrixEvent} event The event describing the account_data just added
 * @param {MatrixEvent} event The previous account data, if known.
 * @example
 * matrixClient.on("accountData", function(event, oldEvent){
 *   myAccountData[event.type] = event.content;
 * });
 */

/**
 * Fires whenever the stored devices for a user have changed
 * @event module:client~MatrixClient#"crypto.devicesUpdated"
 * @param {String[]} users A list of user IDs that were updated
 * @param {boolean} initialFetch If true, the store was empty (apart
 *     from our own device) and has been seeded.
 */

/**
 * Fires whenever the stored devices for a user will be updated
 * @event module:client~MatrixClient#"crypto.willUpdateDevices"
 * @param {String[]} users A list of user IDs that will be updated
 * @param {boolean} initialFetch If true, the store is empty (apart
 *     from our own device) and is being seeded.
 */

/**
 * Fires whenever the status of e2e key backup changes, as returned by getKeyBackupEnabled()
 * @event module:client~MatrixClient#"crypto.keyBackupStatus"
 * @param {boolean} enabled true if key backup has been enabled, otherwise false
 * @example
 * matrixClient.on("crypto.keyBackupStatus", function(enabled){
 *   if (enabled) {
 *     [...]
 *   }
 * });
 */

/**
 * Fires when we want to suggest to the user that they restore their megolm keys
 * from backup or by cross-signing the device.
 *
 * @event module:client~MatrixClient#"crypto.suggestKeyRestore"
 */

/**
 * Fires when a key verification is requested.
 * @event module:client~MatrixClient#"crypto.verification.request"
 * @param {object} data
 * @param {MatrixEvent} data.event the original verification request message
 * @param {Array} data.methods the verification methods that can be used
 * @param {Number} data.timeout the amount of milliseconds that should be waited
 *                 before cancelling the request automatically.
 * @param {Function} data.beginKeyVerification a function to call if a key
 *     verification should be performed.  The function takes one argument: the
 *     name of the key verification method (taken from data.methods) to use.
 * @param {Function} data.cancel a function to call if the key verification is
 *     rejected.
 */

/**
 * Fires when a key verification is requested with an unknown method.
 * @event module:client~MatrixClient#"crypto.verification.request.unknown"
 * @param {string} userId the user ID who requested the key verification
 * @param {Function} cancel a function that will send a cancellation message to
 *     reject the key verification.
 */

/**
 * Fires when a secret request has been cancelled.  If the client is prompting
 * the user to ask whether they want to share a secret, the prompt can be
 * dismissed.
 *
 * The Secure Secret Storage API is currently UNSTABLE and may change without notice.
 *
 * @event module:client~MatrixClient#"crypto.secrets.requestCancelled"
 * @param {object} data
 * @param {string} data.user_id The user ID of the client that had requested the secret.
 * @param {string} data.device_id The device ID of the client that had requested the
 *     secret.
 * @param {string} data.request_id The ID of the original request.
 */

/**
 * Fires when the client .well-known info is fetched.
 *
 * @event module:client~MatrixClient#"WellKnown.client"
 * @param {object} data The JSON object returned by the server
 */<|MERGE_RESOLUTION|>--- conflicted
+++ resolved
@@ -743,12 +743,8 @@
     protected fallbackICEServerAllowed = false;
     protected roomList: RoomList;
     protected syncApi: SyncApi;
-<<<<<<< HEAD
     protected websocketApi: WebSocketApi;
-    public pushRules: any; // TODO: Types
-=======
     public pushRules: IPushRules;
->>>>>>> b2d83c1f
     protected syncLeftRoomsPromise: Promise<Room[]>;
     protected syncedLeftRooms = false;
     protected clientOpts: IStoredClientOpts;
